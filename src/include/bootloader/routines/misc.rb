--- conflicted
+++ resolved
@@ -185,13 +185,9 @@
     # @return [String] new kernel command line
     def setKernelParamToLine(line, key, values)
       line ||= ""
-<<<<<<< HEAD
-      # FIXME: this doesn't work with quotes and spaces
-=======
       # bnc#945479, see last line of this method
       line = "" if line == '""'
-      # FIXME this doesn't work with quotes and spaces
->>>>>>> 1c885a60
+      # FIXME: this doesn't work with quotes and spaces
       params = line.split(" ").reject(&:empty?)
       # count occurences of every parameter, initial value is 0
       occurences = Hash.new { |_k| 0 }
@@ -222,96 +218,14 @@
       if !done
         if values == "true"
           params << key
-<<<<<<< HEAD
         elsif values != "false"
           Array(values).each do |v|
             params << Builtins.sformat("%1=%2", key, v)
-=======
-        elsif value != "false"
-          params << Builtins.sformat("%1=%2", key, value)
+          end
         end
       end
       # bnc#945479 perl-bootloader does not cope well with empty strings
       params.empty? ? '""' : params.join(" ")
-    end
-
-
-    #  convert any value to an integer and return 0 for nonsense
-    def myToInteger(num_any)
-      num_any = deep_copy(num_any)
-      return 0 if num_any == nil
-      return Convert.to_integer(num_any) if Ops.is_integer?(num_any)
-      if Ops.is_string?(num_any)
-        return num_any == "" ?
-          0 :
-          Builtins.tointeger(Convert.to_string(num_any)) == nil ?
-            0 :
-            Builtins.tointeger(Convert.to_string(num_any))
-      end
-      0
-    end
-
-
-    # Get partition which should be activated if doing it during bl inst.
-    # @param [String] boot_partition string the partition holding /boot subtree
-    # @param [String] loader_device string the device to install bootloader to
-    # @return a map $[ "dev" : string, "mbr": string, "num": any]
-    #  containing device (eg. "/dev/hda4"), disk (eg. "/dev/hda") and
-    #  partition number (eg. 4)
-    def getPartitionToActivate(boot_partition, loader_device)
-      p_dev = Storage.GetDiskPartition(loader_device)
-      num = myToInteger(Ops.get(p_dev, "nr"))
-      mbr_dev = Ops.get_string(p_dev, "disk", "")
-
-      # if bootloader is installed to /dev/md*
-      # FIXME: use ::storage to detect md devices, not by name!
-      if Builtins.substring(loader_device, 0, 7) == "/dev/md"
-        md = Md2Partitions(loader_device)
-        min = 256 # max. is 255; 256 means "no bios_id found"
-        device = ""
-        Builtins.foreach(md) do |d, id|
-          if Ops.less_than(id, min)
-            min = id
-            device = d
-          end
-        end
-        if device != ""
-          p_dev2 = Storage.GetDiskPartition(device)
-          num = myToInteger(Ops.get(p_dev2, "nr"))
-          mbr_dev = Ops.get_string(p_dev2, "disk", "")
-        end
-      # if bootloader in MBR, activate /boot partition
-      # (partiall fix of #20637)
-      elsif num == 0
-        p_dev = Storage.GetDiskPartition(boot_partition)
-        num = myToInteger(Ops.get(p_dev, "nr"))
-        mbr_dev = Ops.get_string(p_dev, "disk", "")
-
-        if Ops.greater_than(Builtins.size(Md2Partitions(boot_partition)), 1)
-          Builtins.foreach(Md2Partitions(boot_partition)) do |k, v|
-            if Builtins.search(k, loader_device) == 0
-              p_dev = Storage.GetDiskPartition(k)
-              num = myToInteger(Ops.get(p_dev, "nr"))
-              mbr_dev = Ops.get_string(p_dev, "disk", "")
-            end
-          end
-        end
-      end
-      if num != 0
-        if Ops.greater_than(num, 4)
-          Builtins.y2milestone("Bootloader partition type is logical")
-          tm = Storage.GetTargetMap
-          partitions = Ops.get_list(tm, [mbr_dev, "partitions"], [])
-          Builtins.foreach(partitions) do |p|
-            if Ops.get(p, "type") == :extended
-              num = Ops.get_integer(p, "nr", num)
-              Builtins.y2milestone("Using extended partition %1 instead", num)
-            end
->>>>>>> 1c885a60
-          end
-        end
-      end
-      params.join(" ")
     end
 
     # Rewrite current MBR with /var/lib/YaST2/backup_boot_sectors/%device
