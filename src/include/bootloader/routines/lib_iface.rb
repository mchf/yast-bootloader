--- conflicted
+++ resolved
@@ -40,9 +40,6 @@
     class TmpYAMLFile
       attr_reader :path
 
-<<<<<<< HEAD
-      def initialize(data = nil)
-=======
       def self.open(data=nil, &block)
         file = new(data)
         block.call(file)
@@ -51,7 +48,6 @@
       end
 
       def initialize(data=nil)
->>>>>>> fb14d239
         @path = mktemp
         write_data(data) unless data.nil?
       end
@@ -131,20 +127,12 @@
 
       Builtins.y2milestone("Initializing lib for %1", loader)
       architecture = BootArch.StrArch
-<<<<<<< HEAD
-      loader_data = TmpYAMLFile.new([loader, architecture])
-      udev_data = TmpYAMLFile.new(::Bootloader::UdevMapping.to_hash)
-
-      run_pbl_yaml "SetLoaderType(@#{loader_data.path})",
-        "DefineUdevMapping(#{udev_data.path})"
-=======
       TmpYAMLFile.open([loader, architecture]) do |loader_data|
         TmpYAMLFile.open(::Bootloader::DeviceMapping.to_hash) do |udev_data|
           run_pbl_yaml "SetLoaderType(@#{loader_data.path})",
             "DefineUdevMapping(#{udev_data.path})"
         end
       end
->>>>>>> fb14d239
 
       Builtins.y2milestone("Putting partitioning into library")
       # pass all needed disk/partition information to library
@@ -181,17 +169,7 @@
     # Get boot loader sections
     # @return a list of all loader sections (as maps)
     def GetSections
-<<<<<<< HEAD
-      sections_data = TmpYAMLFile.new
-      Builtins.y2milestone("Reading bootloader sections")
-      run_pbl_yaml "#{sections_data.path}=GetSections()"
-      sects = sections_data.data
-      if sects.nil?
-        Builtins.y2error("Reading sections failed")
-        return []
-      end
-      Builtins.y2milestone("Read sections: %1", sects)
-=======
+
       TmpYAMLFile.open do |sections_data|
         Builtins.y2milestone("Reading bootloader sections")
         run_pbl_yaml "#{sections_data.path}=GetSections()"
@@ -201,7 +179,6 @@
           return []
         end
         Builtins.y2milestone("Read sections: %1", sects)
->>>>>>> fb14d239
 
         sects
       end
@@ -229,17 +206,10 @@
         run_pbl_yaml "#{globals_data.path}=GetGlobalSettings()"
         glob = globals_data.data
 
-<<<<<<< HEAD
-      if glob.nil?
-        Builtins.y2error("Reading global settings failed")
-        return {}
-      end
-=======
-        if glob == nil
+        if glob.nil?
           Builtins.y2error("Reading global settings failed")
           return {}
         end
->>>>>>> fb14d239
 
         Builtins.y2milestone("Read global settings: %1", glob)
         glob
@@ -362,18 +332,6 @@
     # Initialize the boot loader (eg. modify firmware, depending on architecture)
     # @return [Boolean] true on success
     def InitializeBootloader
-<<<<<<< HEAD
-      ret_data = TmpYAMLFile.new
-      run_pbl_yaml "#{ret_data.path}=InitializeBootloader()"
-      ret = ret_data.data
-      Builtins.y2milestone("Initializing bootloader ret: #{ret.inspect}")
-
-      # perl have slightly different evaluation of boolean, so lets convert it
-      ret = ![false, nil, 0, ""].include?(ret)
-      ret
-    ensure
-      ret_data.unlink
-=======
       TmpYAMLFile.open do |ret_data|
         run_pbl_yaml "#{ret_data.path}=InitializeBootloader()"
         ret = ret_data.data
@@ -383,7 +341,6 @@
         ret = ![false, nil, 0, ""].include?(ret)
         ret
       end
->>>>>>> fb14d239
     end
 
     # Get contents of files from the library cache
@@ -394,19 +351,11 @@
 
         run_pbl_yaml "#{ret_data.path}=GetFilesContents()"
 
-<<<<<<< HEAD
-      ret = ret_data.data
-      if ret.nil?
-        Builtins.y2error("Getting contents of files failed")
-        return {}
-      end
-=======
         ret = ret_data.data
-        if ret == nil
+        if ret.nil?
           Builtins.y2error("Getting contents of files failed")
           return {}
         end
->>>>>>> fb14d239
 
         ret
       end
