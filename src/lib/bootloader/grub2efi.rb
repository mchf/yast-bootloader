--- conflicted
+++ resolved
@@ -46,8 +46,8 @@
       # super have to called as first as grub install require some config written in ancestor
       super
 
-<<<<<<< HEAD
-      if pmbr_action
+      # FIXME #gpt_boot_disk? also needs adaptation to storage-ng
+      if pmbr_action && Yast::BootStorage.gpt_boot_disk?
         efi_partition = find_blk_device_at_mountpoint("/boot/efi")
         efi_partition ||= find_blk_device_at_mountpoint("/boot")
         efi_partition ||= find_blk_device_at_mountpoint("/")
@@ -57,13 +57,6 @@
         end
 
         efi_disk = Storage.to_partition(efi_partition).partition_table.partitionable
-=======
-      if pmbr_action && Yast::BootStorage.gpt_boot_disk?
-        efi_partition = Yast::Storage.GetEntryForMountpoint("/boot/efi")["device"]
-        efi_partition ||= Yast::Storage.GetEntryForMountpoint("/boot")["device"]
-        efi_partition ||= Yast::Storage.GetEntryForMountpoint("/")["device"]
-        efi_disk = Yast::Storage.GetDiskPartition(efi_partition)["disk"]
->>>>>>> d812331b
 
 # storage-ng
 # rubocop:disable Style/BlockComments
