--- conflicted
+++ resolved
@@ -1,5 +1,11 @@
 -------------------------------------------------------------------
-<<<<<<< HEAD
+Tue Oct  4 12:51:04 UTC 2016 - ancor@suse.com
+
+- Do not crash when the user tries to enable serial console with
+  blank arguments (bsc#1000629)
+- 3.2.1
+
+-------------------------------------------------------------------
 Fri Sep 30 15:25:29 UTC 2016 - jreidinger@suse.com
 
 - show popup when unsupported bootloader used on system, allowing
@@ -8,13 +14,6 @@
 - Version bumped to 3.2.X to ease coordination of Tumbleweed,
   Leap 42.2 and SLE-12-SP2 development.
 - 3.2.0
-=======
-Tue Oct  4 12:51:04 UTC 2016 - ancor@suse.com
-
-- Do not crash when the user tries to enable serial console with
-  blank arguments (bsc#1000629)
-- 3.1.204
->>>>>>> edc4ec7b
 
 -------------------------------------------------------------------
 Tue Aug 30 13:31:14 UTC 2016 - jreidinger@suse.com
