-------------------------------------------------------------------
<<<<<<< HEAD
Tue Nov 21 13:14:50 UTC 2017 - gsouza@suse.com

- use correct function to detect devices (bsc#1059757)
- improve dialog to add devices in bootloader order (bsc#1060172)
- 4.0.5
=======
Tue Nov  7 14:25:52 UTC 2017 - gsouza@suse.com

- bsc#1059757: filter out multipath wires from devices
- 4.0.5

-------------------------------------------------------------------
Tue Nov  7 10:25:47 UTC 2017 - jreidinger@suse.com

- merge SLE12 SP3 fixes:
- Fix detection of upgrade of grub2 (bsc#1059603)
- Fallback to default when default section does not exists. It can
  happen during upgrade, when sections are renamed.(bsc#1059603)
- Find correct mbr device to  install grub (bsc#1039712,
  bsc#1052006)
- 4.0.4

-------------------------------------------------------------------
Fri Nov  3 10:09:39 CET 2017 - schubi@suse.de

- AutoYaST: Do not export stage1 settings anymore (boot_boot,
  boot_custom,...) (bnc#1063975)
- 4.0.3
>>>>>>> 85f182ea

-------------------------------------------------------------------
Fri Sep 15 11:54:25 UTC 2017 - jreidinger@suse.com

- Use always kernel name for underlaying devices detection
  (caused by fix for bsc#1057604)
- 4.0.2

-------------------------------------------------------------------
Thu Sep 14 09:14:41 UTC 2017 - jreidinger@suse.com

- fix regression to udev mapping introduced by new storage-ng
  (bsc#1057604)
- 4.0.1

-------------------------------------------------------------------
Fri Sep  8 14:48:33 UTC 2017 - jreidinger@suse.com

- make disk order dialog wider to improve readability (bsc#1055647)
- 4.0.0

-------------------------------------------------------------------
Mon Sep  4 11:44:34 UTC 2017 - jreidinger@suse.com

- Do not propose to stage1 to be installed to encrypted partition
  (bsc#1056862)
- 3.3.3

-------------------------------------------------------------------
Thu Aug 14 11:28:13 UTC 2017 - gsouza@suse.com

- Allow installation of system without grub if it will not be 
  used (bsc#1014167)
- 3.3.2

-------------------------------------------------------------------
Fri Aug 11 14:14:33 UTC 2017 - snwint@suse.com

- merge storage-ng branch to master
- note: all changes below with this date belong to the merge
- 3.3.1

-------------------------------------------------------------------
Fri Aug 11 14:14:33 UTC 2017 - snwint@suse.de

- not everything is a disk, use libstorage's partitionable instead

-------------------------------------------------------------------
Fri Aug 11 14:14:33 UTC 2017 - ancor@suse.com

- storage-ng: adapted calls to temporary y2storage_* methods, since
  they were finally removed from Y2Storage::StorageManager.

-------------------------------------------------------------------
Fri Aug 11 14:14:33 UTC 2017 - jlopez@suse.com

- storage-ng: adapt detection of PReP partition

-------------------------------------------------------------------
Fri Aug 11 14:14:33 UTC 2017 - shundhammer@suse.de

- Merged master to storage-ng branch

-------------------------------------------------------------------
Fri Aug 11 14:14:33 UTC 2017 - igonzalezsosa@suse.com

- Adapt the module to use the new storage-ng during system cloning
  (bsc#1047245)

-------------------------------------------------------------------
Fri Aug 11 14:14:33 UTC 2017 - jreidinger@suse.com

- storage-ng:
- implement detection of encrypted boot

-------------------------------------------------------------------
Fri Aug 11 14:14:33 UTC 2017 - jreidinger@suse.com

- storage-ng: use new wrapper API

-------------------------------------------------------------------
Fri Aug 11 14:14:33 UTC 2017 - jreidinger@suse.com

- storage-ng: fixed proposal to not try to install to LVM
  partition

-------------------------------------------------------------------
Fri Aug 11 14:14:33 UTC 2017 - snwint@suse.de

- storage-ng: avoid call to old libstorage

-------------------------------------------------------------------
Fri Aug 11 14:14:33 UTC 2017 - ancor@suse.com

- storage-ng: fixed proposal to work with LVM and encrypted LVM

-------------------------------------------------------------------
Fri Aug 11 14:14:33 UTC 2017 - ancor@suse.com

- storage-ng: simplify code by using a new query function in
  yast2-storage-ng (#with_name_or_partition)

-------------------------------------------------------------------
Fri Aug 11 14:14:33 UTC 2017 - ancor@suse.com

- storage-ng: fixed minimal legacy proposal to work with GPT

-------------------------------------------------------------------
Fri Aug 11 14:14:33 UTC 2017 - ancor@suse.com

- storage-ng: fixed minimal EFI proposal
- storage-ng: made minimal legacy proposal work

-------------------------------------------------------------------
Fri Aug 11 14:14:33 UTC 2017 - aschnell@suse.com

- make simple EFI proposal work with storage-ng

-------------------------------------------------------------------
Fri Aug 11 14:14:33 UTC 2017 - aschnell@suse.com

- storage-ng: removed dependency from (old) yast2-storage, even
  if it breaks some functionality.

-------------------------------------------------------------------
Fri Jun 23 09:14:05 CEST 2017 - schubi@suse.de

- AutoYaST configuration: Set StorageDevices flag disks_valid
  to true. So libstorage can scan valid disks and "/" partition
  can be found. (bnc#1046738, bnc#1043132)
- 3.3.0

-------------------------------------------------------------------
Wed Jun 14 14:54:38 UTC 2017 - jreidinger@suse.com

- Use udev device for prep partition if it is available
  (bsc#1041692)
- 3.2.22

-------------------------------------------------------------------
Mon Jun 12 11:00:48 UTC 2017 - jreidinger@suse.com

- Do not crash if all devices have defined bios_id, but none is
  the first one (bsc#1043759)
- 3.2.21

-------------------------------------------------------------------
Tue May 30 07:37:01 UTC 2017 - jreidinger@suse.com
- Repropose bootloader configuration when storage proposal is
  modified (bsc#1035746)
- 3.2.20

-------------------------------------------------------------------
Thu Apr 13 13:34:12 UTC 2017 - jreidinger@suse.com

- Add possibility to use trusted boot for EFI (FATE#315831)
- 3.2.19

-------------------------------------------------------------------
Fri Mar 24 14:17:00 UTC 2017 - jreidinger@suse.com

- Report user friendly message when no root partition is detected
  instead of internal error. (bsc#1029293)
- 3.2.18

-------------------------------------------------------------------
Wed Mar  1 17:42:18 UTC 2017 - jreidinger@suse.com

- provide more helpful error message when invalid arguments for
  serial console are provided (bsc#1012383)
- 3.2.17

-------------------------------------------------------------------
Wed Mar  1 16:42:18 UTC 2017 - jreidinger@suse.com

- propose for xen hypervisor vga parameter if framebuffer is used
  ( should fix issue with text only environment when fbdev driver
  is used )
  (FATE#322200)
- 3.2.16

-------------------------------------------------------------------
Wed Jan 25 12:57:38 UTC 2017 - mvidner@suse.com

- Implement simple_mode -> label_proposal (FATE#322328)
- 3.2.15

-------------------------------------------------------------------
Fri Jan  6 13:22:36 UTC 2017 - jreidinger@suse.com

- do not crash when switching from no bootloader to grub2 when
  grub2 package is not installed (bsc#1018280)
- 3.2.14

-------------------------------------------------------------------
Tue Jan  3 09:36:01 UTC 2017 - jreidinger@suse.com

- do not try to write legacy_boot flag for msdos partition table
  in more disks scenario when there is also GPT disk (bsc#1017776)
- 3.2.13

-------------------------------------------------------------------
Mon Dec  5 13:58:33 UTC 2016 - jreidinger@suse.com

- stop failing with new cfa ( caused by deleting nil, change
  in cfa needed for bsc#983486 )
- 3.2.12

-------------------------------------------------------------------
Wed Nov 30 08:36:28 UTC 2016 - jreidinger@suse.com

- Recommends syslinux as it is often used by generic_mbr, but it
  is not hard requirement (bsc#1004229)
- 3.2.11

-------------------------------------------------------------------
Tue Nov 22 18:38:42 UTC 2016 - jreidinger@suse.com

- Do not crash in bootloader when default mount by is set to label
  (bsc#1009493)
- 3.2.10

-------------------------------------------------------------------
Tue Nov 22 13:41:42 UTC 2016 - jreidinger@suse.com

- use proper sources when doing kexec (bsc#981434)
- 3.2.9

-------------------------------------------------------------------
Wed Nov 16 14:19:14 UTC 2016 - jreidinger@suse.com

- when protecting modification of kernel parameters by password,
  add also rd.shell=0 parameter to avoid getting into initrd shell
  (bsc#1009220)
- 3.2.8

-------------------------------------------------------------------
Mon Nov 14 14:21:16 UTC 2016 - lslezak@suse.cz

- Revert the package deselection check (from 3.2.3), there is
  a new generic solution in yast2-packager-3.2.6 for all YaST
  modules (bsc#885496)
- 3.2.7

-------------------------------------------------------------------
Wed Nov  2 14:14:21 UTC 2016 - jreidinger@suse.com

- set pmbr flag only on GPT disks (bsc#1008092)
- 3.2.6

-------------------------------------------------------------------
Tue Nov  1 11:49:05 UTC 2016 - jreidinger@suse.com

- Use the system-wide locale (/etc/sysconfig/language:RC_LANG) when
  generating the GRUB2 menu (bsc#998152)
- 3.2.5

-------------------------------------------------------------------
Thu Oct 13 12:26:53 UTC 2016 - jreidinger@suse.com

- Do not require syslinux on target system during installation
  (bsc#1004229)
- fix installation on dm raids to not use mapper device and instead
  use underlaying device (bsc#1004921)
- 3.2.4

-------------------------------------------------------------------
Fri Oct  7 12:46:18 UTC 2016 - jreidinger@suse.com

- Warn user if the packages needed for booting are deselected
  (bsc#885496)
- 3.2.3

-------------------------------------------------------------------
Thu Oct  6 08:24:51 UTC 2016 - jreidinger@suse.com

- allow user to repropose configuration if unknown udev link found
  (bnc#931291)
- 3.2.2

-------------------------------------------------------------------
Tue Oct  4 12:51:04 UTC 2016 - ancor@suse.com

- Do not crash when the user tries to enable serial console with
  blank arguments (bsc#1000629)
- 3.2.1

-------------------------------------------------------------------
Fri Sep 30 15:25:29 UTC 2016 - jreidinger@suse.com

- show popup when unsupported bootloader used on system, allowing
  user to exit yast2-bootloader or propose supported bootloader
  there (bnc#923458)
- Version bumped to 3.2.X to ease coordination of Tumbleweed,
  Leap 42.2 and SLE-12-SP2 development.
- 3.2.0

-------------------------------------------------------------------
Tue Aug 30 13:31:14 UTC 2016 - jreidinger@suse.com

- import properly device map in autoyast profile (found during
  debugging bnc#995627)
- log device map entries before written them, to allow easier
  debugging of augeas lenses failure (bnc#995627)
- 3.1.203

-------------------------------------------------------------------
Tue Aug 30 08:42:25 UTC 2016 - jreidinger@suse.com

- fix crash when activating partition on md raid (bnc#995627)
- 3.1.202

-------------------------------------------------------------------
Fri Aug 26 09:25:49 UTC 2016 - jsrain@suse.cz

- warn user if enabling TPM when not available (bsc#994556)
- 3.1.201

-------------------------------------------------------------------
Tue Aug 23 14:20:15 UTC 2016 - jreidinger@suse.com

- fix proposing generic mbr if proposed to boot from MBR
  ( found during debugging bnc#994348 )
- 3.1.200

-------------------------------------------------------------------
Mon Jul 18 14:56:27 UTC 2016 - jreidinger@suse.com

- do not fail tests when run in environment connected by serial
  console (bnc#989405)
- 3.1.199

-------------------------------------------------------------------
Wed Jul 13 08:49:50 UTC 2016 - jreidinger@suse.com

- fix writing default boot entry when it is located in grub2
  submenu (bnc#986005)
- 3.1.198

-------------------------------------------------------------------
Mon Jul 11 12:18:29 UTC 2016 - jreidinger@suse.com

- do not crash after configuration in autoyast bootloader section
  without previous cloning (bnc#985007)
- 3.1.197

-------------------------------------------------------------------
Thu Jul  7 07:51:12 UTC 2016 - jreidinger@suse.com

- set by default SECURE_BOOT to false on architectures that do not
  support it to avoid call of shim there (bnc#984895)
- 3.1.196

-------------------------------------------------------------------
Fri Jul  1 15:10:53 UTC 2016 - jreidinger@suse.com

- Optimize code for quicker run (bnc#986649)
- 3.1.195

-------------------------------------------------------------------
Wed Jun 15 12:42:08 UTC 2016 - jreidinger@suse.com

- do not activate partition on gpt disks on ppc (bnc#983194)
- 3.1.194

-------------------------------------------------------------------
Mon Jun 13 13:36:51 UTC 2016 - jreidinger@suse.com

- fix unknown method extended_partition (bnc#983062)
- 3.1.193

-------------------------------------------------------------------
Wed Jun  1 13:31:57 UTC 2016 - igonzalezsosa@suse.com

- Drop yast2-bootloader-devel-doc package (fate#320356)
- 3.1.192

-------------------------------------------------------------------
Mon May 30 08:23:24 UTC 2016 - jreidinger@suse.com

- fix unknown method error ( caused by fix for bnc#980529)
- 3.1.191

-------------------------------------------------------------------
Fri May 27 12:13:54 UTC 2016 - jreidinger@suse.com

- use proper device to setup pmbr for grub2efi (bnc#981997)
- 3.1.190

-------------------------------------------------------------------
Wed May 25 11:59:53 UTC 2016 - jreidinger@suse.com

- do not try to install grub2 on lvm on partition-less disk
  (bnc#980529)
- 3.1.189

-------------------------------------------------------------------
Tue May 24 09:00:13 UTC 2016 - jreidinger@suse.com

- run mkinitrd at the end of installation to ensure proper initrd
  even for image based installation or live install
  (bnc#977656,bnc#979719)
- 3.1.188

-------------------------------------------------------------------
Tue May 17 07:42:46 UTC 2016 - jreidinger@suse.com

- do not skip grub2 install during installation on s390
  (bnc#980250)
- 3.1.187

-------------------------------------------------------------------
Mon May 16 12:21:09 UTC 2016 - jreidinger@suse.com

- Fix storing default boot section (bnc#978366)
- Fix showing default boot section name with spaces inside
  (found during testing fix for bnc#978366)
- 3.1.186

-------------------------------------------------------------------
Mon May 16 11:41:05 UTC 2016 - jreidinger@suse.com

- do not install grub2 with --no-nvram on non-EFI systems
  (bnc#980108)
- 3.1.185

-------------------------------------------------------------------
Mon May 16 09:36:28 UTC 2016 - mvidner@suse.com

- Reintroduce Trusted Boot (FATE#316553).
- 3.1.184

-------------------------------------------------------------------
Thu May 12 15:46:49 CEST 2016 - snwint@suse.de

- fix grub2 settings for lvm encrypted boot partition (bsc#976315)
- 3.1.183

-------------------------------------------------------------------
Wed May 11 11:03:09 UTC 2016 - jreidinger@suse.com

- do not crash when stage1 is set to extended partition (thanks to
  mvidner for catch, also fix bnc#978284)
- 3.1.182

-------------------------------------------------------------------
Tue May 10 15:10:43 UTC 2016 - jreidinger@suse.com

- do not crash with uninitialized variable 'extended' (bnc#978284)
- 3.1.181

-------------------------------------------------------------------
Mon May  9 09:28:55 UTC 2016 - agraf@suse.com

- Disable secure boot on AArch64 (bsc#978157)
- Generate grub2 as removable on non-nvram efi systems (bsc#978593)
- 3.1.180

-------------------------------------------------------------------
Mon May  2 10:24:17 CEST 2016 - schubi@suse.de

- Fixed nil in custom_devices. Compact! is returning nil if no
  changes were made.
  Removed empty reject, because it is not needed anymore.
  (bnc#977945)
- 3.1.179

-------------------------------------------------------------------
Wed Apr 27 10:43:14 CEST 2016 - schubi@suse.de

- Adapted new version of bootloader to the AutoYaST configuration
  module.
  (related to FATE#317701)
- 3.1.178

-------------------------------------------------------------------
Tue Apr 26 10:27:20 CEST 2016 - schubi@suse.de

- Added requirement in proposal. (bnc#977004)
- 3.1.177

-------------------------------------------------------------------
Fri Apr 22 08:55:08 UTC 2016 - jreidinger@suse.com

- smarter prep partition proposal (bnc#970152)
- fix exception when grub.cfg is not yet generated (bnc#976534)
- 3.1.176

-------------------------------------------------------------------
Wed Apr 20 15:18:46 UTC 2016 - jreidinger@suse.com

- fix installing grub2 to underlaying devices (bnc#976315)
- 3.1.175

-------------------------------------------------------------------
Tue Apr 19 09:01:33 UTC 2016 - jreidinger@suse.com

- Improve misleading label for GRUB2 password (bnc#952633)
- 3.1.174

-------------------------------------------------------------------
Mon Apr 18 13:20:34 UTC 2016 - jreidinger@suse.com

- fix regression in installation on md raid
  (related to FATE#317701 found by openqa)
- 3.1.173

-------------------------------------------------------------------
Mon Apr 18 06:53:06 UTC 2016 - jreidinger@suse.com

- fix regression in serial console handling and cover it with
  automatic tests
  (bnc#870514 appears again)
- 3.1.172

-------------------------------------------------------------------
Thu Apr 14 15:52:10 UTC 2016 - igonzalezsosa@suse.com

- Fix error when showing order of hard disks (bsc#975514)
- 3.1.171

-------------------------------------------------------------------
Thu Apr 14 12:21:20 CEST 2016 - schubi@suse.de

- Fix: Taking modulename "Bootloader" instead of class.
  (related to FATE#317701)
- 3.1.170

-------------------------------------------------------------------
Wed Apr 13 14:14:14 UTC 2016 - jreidinger@suse.com

- Clean pending TODOs and implement bootloader API calls with new
  architecture (related to FATE#317701)
- 3.1.169

-------------------------------------------------------------------
Wed Apr 13 13:14:30 UTC 2016 - jreidinger@suse.com

- Drop preparing storage data for perl-Bootloader as it is no
  longer needed (related to FATE#317701)
- 3.1.168

-------------------------------------------------------------------
Wed Apr 13 11:14:11 UTC 2016 - jreidinger@suse.com

- Fix import of integer timeout and export of terminal symbol
  (found during testing of FATE#317701)
- 3.1.167

-------------------------------------------------------------------
Tue Apr 12 13:29:54 UTC 2016 - jreidinger@suse.com

- do not propose nor running grub2-install on bare metal POWER
  (bnc#970582)
- do not use perl-Bootloader in yast2-bootloader (FATE#317701)
- 3.1.166

-------------------------------------------------------------------
Fri Mar 23 18:09:10 UTC 2016 - dvaleev@suse.com

- Set gfxterm to console on POWER
  (bsc#911682)
- 3.1.165

-------------------------------------------------------------------
Fri Mar 11 15:22:10 UTC 2016 - dvaleev@suse.com

- include quiet in default kernel boot parameters for POWER
  (bsc#965347)
- 3.1.164

-------------------------------------------------------------------
Thu Feb 25 19:27:10 UTC 2016 - dmueller@suse.com

- include quiet in default kernel boot parameters for aarch64
- 3.1.163

-------------------------------------------------------------------
Fri Nov 27 14:46:57 CET 2015 - snwint@suse.de

- updated boot doc for prep partitions
- 3.1.162

-------------------------------------------------------------------
Fri Nov 20 07:19:26 UTC 2015 - igonzalezsosa@suse.com

- Fix AutoYaST schema to allow specification of 'vgamode',
  'xen_kernel_append' and 'failsafe_disabled' in globals section
  (bsc#954412)

-------------------------------------------------------------------
Wed Nov 18 12:10:10 UTC 2015 - mvidner@suse.com

- Fix validation of AutoYaST profiles (bsc#954412)

-------------------------------------------------------------------
Tue Nov 17 13:59:40 CET 2015 - shundhammer@suse.de

- Fixed crash in bootloader proposal if previous installation was
  on software RAID (bsc#955216)
- 3.1.161

-------------------------------------------------------------------
Wed Nov 11 11:36:29 UTC 2015 - jreidinger@suse.com

- Do not show raid0 warning for /boot on s390 and ppc architectures
  (bnc#952823)
- 3.1.160

-------------------------------------------------------------------
Fri Oct 23 13:16:59 UTC 2015 - jreidinger@suse.com

- respect original grub2 configuration when upgrade from grub2
  to grub2 (bnc#951731)
- 3.1.159

-------------------------------------------------------------------
Mon Oct 19 16:10:34 UTC 2015 - jreidinger@suse.com

- do not modify bootloader configuration during offline upgrade
  from grub2 to grub2 (bnc#950695,bnc#950162)
- 3.1.158

-------------------------------------------------------------------
Fri Oct 16 14:27:17 CEST 2015 - schubi@suse.de

- Set StorageDevices flag disks_valid to true while cloning system
  in AutoYaST. (bnc#950105)
- 3.1.157

-------------------------------------------------------------------
Thu Oct  1 12:21:31 UTC 2015 - jreidinger@suse.com

- Fix proposing stage1 location in autoyast (bnc#948258)
- 3.1.156

-------------------------------------------------------------------
Tue Sep 29 10:28:42 UTC 2015 - jreidinger@suse.com

- fix device map handling if there's no 'hd0' entry in it
  (bsc#947730) by snwint
- 3.1.155

-------------------------------------------------------------------
Mon Sep 28 15:41:45 CEST 2015 - schubi@suse.de

- Including a needed file. This is an additional fix for
  bnc#930341.
- 3.1.154

-------------------------------------------------------------------
Fri Sep 25 15:22:17 UTC 2015 - jreidinger@suse.com

- fix booting on ppc with /boot on software raid (bnc#940542)
- 3.1.153

-------------------------------------------------------------------
Thu Sep 24 08:53:00 UTC 2015 - jreidinger@suse.com

- fix one click proposal change to behave reasonable
- add warnings for missing generic_mbr or activate when really
  missing (bnc#930341)
- 3.1.152

-------------------------------------------------------------------
Wed Sep 16 08:12:28 UTC 2015 - jreidinger@suse.com

- support custom names for raids (bnc#944041)
- 3.1.151

-------------------------------------------------------------------
Tue Sep 15 12:05:28 UTC 2015 - jreidinger@suse.com

- make default distributor value empty to use default one in grub2
  (bnc#942519)
- remove distributor entry from ui. Support only changes in text
  file
- 3.1.150

-------------------------------------------------------------------
Tue Sep 15 12:04:28 UTC 2015 - jreidinger@suse.com

- fix typo when invalid architecture is used (bnc#945764)
- Do not propose bootloader stage1 location for grub2 on EFI
  (bnc#945764)
- 3.1.149

-------------------------------------------------------------------
Fri Sep 11 16:46:11 UTC 2015 - ancor@suse.com

- Empty kernel command lines are now properly written (bnc#945479)
- 3.1.148

-------------------------------------------------------------------
Thu Sep 10 14:45:51 CEST 2015 - schubi@suse.de

- AutoYaST configuration: Initialize libstorage and do not regard
  the installed system.
  (bnc#942360)
- 3.1.147

-------------------------------------------------------------------
Fri Sep  4 15:17:27 CEST 2015 - snwint@suse.de

- ensure device map has really been proposed (bsc#943749)
- when we switch to custom boot, turn off the other boot locations
  (bsc#943749)
- 3.1.146

-------------------------------------------------------------------
Thu Aug 27 13:21:25 UTC 2015 - jreidinger@suse.com

- use extended partition to boot even for non software raids
  (bnc#940765)
- for separate boot partition with btrfs prefer MBR bootloader
  location (bnc#940797)
- 3.1.145

-------------------------------------------------------------------
Tue Aug 25 07:31:56 UTC 2015 - igonzalezsosa@suse.com

- Add support for kernel parameter with multiple values
  (bsc#882082)
- 3.1.144

-------------------------------------------------------------------
Mon Aug 24 12:44:51 UTC 2015 - jreidinger@suse.com

- fix removing password protection (bnc#942867)
- 3.1.143

-------------------------------------------------------------------
Wed Aug 19 12:42:41 UTC 2015 - jreidinger@suse.com

- do not require parted on target system (bnc#937066)
- 3.1.142

-------------------------------------------------------------------
Mon Aug 17 07:44:21 UTC 2015 - jreidinger@suse.com

- avoid bootloader module stuck caused by parted prompt
  (bnc#941510)
- 3.1.141

-------------------------------------------------------------------
Fri Aug 14 15:17:16 CEST 2015 - snwint@suse.de

- as SCR hasn't been setup yet, use some trickery to read boot config (bsc #940486)
- 3.1.140

-------------------------------------------------------------------
Wed Aug  5 11:37:12 UTC 2015 - jsrain@suse.cz

- always run mkinitrd at the end of S/390 installation (bsc#933177)
- 3.1.139

-------------------------------------------------------------------
Thu Jul  9 08:54:10 UTC 2015 - jreidinger@suse.com

- fix crash when aborting during initial screen (bnc#910343)
- 3.1.138

-------------------------------------------------------------------
Tue Jul  7 12:20:21 UTC 2015 - jreidinger@suse.com

- skip MBR update on s390 (bnc#937015)
- 3.1.137

-------------------------------------------------------------------
Mon Jun 29 12:46:58 UTC 2015 - jreidinger@suse.com

- set only proper boot flags ("boot" for DOS partition table and
  legacy_boot for GPT partition table), otherwise it can confuse
  some firmware and cause booting problems (bnc#930903)
- 3.1.136

-------------------------------------------------------------------
Mon Jun 22 11:01:16 UTC 2015 - jreidinger@suse.com

- Let password protection be configurable between a restricted mode
  (cannot boot at all without password, default GRUB2 behavior)
  and an unrestricted mode (can boot but cannot edit entries, GRUB1
  behavior) (FATE#318574).
- 3.1.135

-------------------------------------------------------------------
Tue Jun 16 15:13:10 UTC 2015 - jreidinger@suse.com

- Stop adding 'Failsafe' entry to bootloader menu unless user
  manually add it (fate#317016)
- 3.1.134

-------------------------------------------------------------------
Wed Jun  3 14:42:59 UTC 2015 - jreidinger@suse.com

- do not crash in offline update in bootloader proposal(bnc#931021)
- 3.1.133

-------------------------------------------------------------------
Wed Jun  3 12:37:08 UTC 2015 - jreidinger@suse.com

- Fix cleaning of tmp file for init bootloader (bnc#926843)
- 3.1.132

-------------------------------------------------------------------
Wed Jun  3 11:44:23 UTC 2015 - jreidinger@suse.com

- Fix ignoring bootloader settings after changing them in proposal
  screen (bnc#925987)
- 3.1.131

-------------------------------------------------------------------
Tue Jun  2 12:40:05 UTC 2015 - jreidinger@suse.com

- Do not crash if system contain unpartitioned disk (bnc#930091)
- allow negative timeout to cancel automatic boot (bnc#812618)
- fix typo in help text (bnc#702664)
- 3.1.130

-------------------------------------------------------------------
Mon Jun  1 14:20:30 UTC 2015 - jreidinger@suse.com

- Don't crash when reconfiguring from grub1 to grub2 (bnc#923458)
- 3.1.129

-------------------------------------------------------------------
Wed May 20 13:35:23 CEST 2015 - dvaleev@suse.com

- Disable os-prober for Power boo#931653
- 3.1.128
-------------------------------------------------------------------
Tue Apr 14 14:50:43 CEST 2015 - schubi@suse.de

- While calling AutoYaST clone_system libStorage has to be set
  to "normal" mode in order to read mountpoints correctly.
- 3.1.127

-------------------------------------------------------------------
Thu Apr  9 13:15:02 UTC 2015 - jreidinger@suse.com

- fix abort when importing bootloader values in autoyast
  (bnc#914812)
- 3.1.126

-------------------------------------------------------------------
Wed Mar 25 08:15:01 UTC 2015 - schwab@suse.de

- Propose secure_boot by default only on x86, aarch64 is not ready yet
- 3.1.125

-------------------------------------------------------------------
Wed Feb 25 21:48:10 UTC 2015 - jreidinger@suse.com

- Fixed creation of a multipath device map
- 3.1.124

-------------------------------------------------------------------
Wed Feb 18 16:22:05 UTC 2015 - jreidinger@suse.com

- fix crash on ppc(bnc#917833)
- 3.1.123

-------------------------------------------------------------------
Tue Feb 17 13:24:26 UTC 2015 - jreidinger@suse.com

- reset flags before set new ones(bnc#848609)
- 3.1.122

-------------------------------------------------------------------
Mon Feb 16 13:57:27 UTC 2015 - jreidinger@suse.com

- ensure that there is only limited amount of disks in device map
  (bnc#917640)
- 3.1.121

-------------------------------------------------------------------
Thu Feb 12 12:45:50 UTC 2015 - jreidinger@suse.com

- fix redundancy boot proposal if there are more devices
  (bnc#917025)
- 3.1.120

-------------------------------------------------------------------
Tue Feb 10 15:24:53 UTC 2015 - ancor@suse.com

- Fixed detection for encrypted partitions (bnc#913540)
- 3.1.119

-------------------------------------------------------------------
Fri Feb  6 12:46:48 UTC 2015 - ancor@suse.com

- The unit tests are now compatible with RSpec 3 (bnc#916364)
- 3.1.118

-------------------------------------------------------------------
Wed Feb  4 13:56:13 UTC 2015 - jsrain@suse.cz

- initialize bootloader during update if proposed from scratch
  (bnc#899743)
- 3.1.117

-------------------------------------------------------------------
Tue Feb  3 15:08:09 UTC 2015 - schwab@suse.de

- Use ttyAMA instead of ttyS on aarch64
- 3.1.116

-------------------------------------------------------------------
Tue Jan 20 10:54:52 UTC 2015 - schwab@suse.de

- Use grub2-efi on aarch64
- 3.1.115

-------------------------------------------------------------------
Tue Jan 13 08:48:38 UTC 2015 - jreidinger@suse.com

- Do not crash with unsupported bootloader when resetting
  bootloader to repropose during update (bnc#912595)
- 3.1.113

-------------------------------------------------------------------
Thu Dec  4 09:47:42 UTC 2014 - jreidinger@suse.com

- remove X-KDE-Library from desktop file (bnc#899104)

-------------------------------------------------------------------
Tue Dec  2 14:52:29 UTC 2014 - jreidinger@suse.com

- fix crash when not using separate boot (found by openqa)
- 3.1.112

-------------------------------------------------------------------
Fri Nov 21 11:56:38 UTC 2014 - jsrain@suse.cz

- detect EFI directly from sysfs during live installation
  (bnc#829256)

-------------------------------------------------------------------
Tue Nov 18 12:12:59 UTC 2014 - jreidinger@suse.com

- run password encryption always locally to ensure that
  grub2-mkpasswd is there (bnc#900039)
- 3.1.111

-------------------------------------------------------------------
Tue Nov 11 08:43:27 UTC 2014 - jreidinger@suse.com

- properly align checkboxes and improve spacing (bnc#900023)
- 3.1.110

-------------------------------------------------------------------
Fri Oct 31 06:36:13 UTC 2014 - jreidinger@suse.com

- do not show useless widgets when user decided to not install
  bootloader (bnc#901060)
- 3.1.109

-------------------------------------------------------------------
Wed Oct 29 14:13:52 UTC 2014 - jreidinger@suse.com

- do not return /dev/null if cannot detect bootloader devices as it
  cause errors later

-------------------------------------------------------------------
Wed Oct 29 13:18:10 UTC 2014 - jreidinger@suse.com

- do not show warning if boot from extended partition (bnc#898023)
- 3.1.108

-------------------------------------------------------------------
Wed Oct 29 07:16:22 UTC 2014 - jreidinger@suse.com

- fix branding activation on live CD and also with kexec enabled
  (bnc#897847)
- 3.1.107

-------------------------------------------------------------------
Fri Oct 24 14:30:20 UTC 2014 - jreidinger@suse.com

- fix crash during installation if kernel parameter is not
  pre-proposed (bnc#902397)
- 3.1.106

-------------------------------------------------------------------
Wed Oct 15 11:50:20 UTC 2014 - jreidinger@suse.com

- improve usability of device map editor (bnc#900807)
- 3.1.105

-------------------------------------------------------------------
Wed Oct 15 09:43:11 UTC 2014 - jreidinger@suse.com

- ensure branding is used also during common install (bnc#901003)
- 3.1.104

-------------------------------------------------------------------
Wed Oct 15 08:54:35 UTC 2014 - jreidinger@suse.com

- fix missing widgets log entries(bnc#889169)
- 3.1.103

-------------------------------------------------------------------
Wed Oct 15 08:02:24 UTC 2014 - jreidinger@suse.com

- do not refer to info page of grub1 (bnc#878796)
- fixed an Internal Error when using password for grub2 with
  non-english locale (bnc#900358)
- 3.1.102

-------------------------------------------------------------------
Tue Oct  7 09:08:07 UTC 2014 - jreidinger@suse.com

- keep user selection for password (bnc#900026)
- fix build on ppc
- 3.1.101

-------------------------------------------------------------------
Tue Sep 30 09:30:52 UTC 2014 - jreidinger@suse.com

- use short product name to avoid truncated text on small
  resolution (bnc#873675)
- Avoid crash in clone_system on s390 (bnc#897399)
- propose missing attributes also during automatic upgrade which
  propose grub2 configuratin (bnc#897058)
- 3.1.100

-------------------------------------------------------------------
Tue Sep 30 09:15:52 UTC 2014 - jreidinger@suse.com

- move boot record backup functionality to own class to make code
  easier to understand and better tested
- 3.1.99

-------------------------------------------------------------------
Mon Sep 29 07:42:06 UTC 2014 - jreidinger@suse.com

- fix crash in lib_iface caused by typo (found by openQA and
  bnc#898878)
- fix crash when using tmpfs
- fix crash when device have explicit mount by device name
- 3.1.98

-------------------------------------------------------------------
Thu Sep 18 07:28:13 UTC 2014 - jreidinger@suse.com

- move udev mapping functionality to own class to make code easier
  to understand and better tested
- 3.1.97

-------------------------------------------------------------------
Wed Sep 17 07:42:12 UTC 2014 - jreidinger@suse.com

- pass vga mode if specified during installation
  (bnc#896300,bnc#891060)

-------------------------------------------------------------------
Mon Sep 15 14:18:20 UTC 2014 - jreidinger@suse.com

- Fix API to remove or add kernel parameter for bootloader
  (bnc#894603)

-------------------------------------------------------------------
Tue Sep  9 15:38:15 UTC 2014 - jreidinger@suse.com

- cleaning of section related code because we no longer support
  any bootloader which allows direct write of sections

-------------------------------------------------------------------
Mon Sep  8 14:03:36 UTC 2014 - jreidinger@suse.com

- switch build tool from autotools to rake
- 3.1.96

-------------------------------------------------------------------
Mon Sep  8 13:26:45 UTC 2014 - jreidinger@suse.com

- Drop remaining support for GRUB1 (fate#317700)
- 3.1.95

-------------------------------------------------------------------
Mon Sep  8 07:56:29 UTC 2014 - jreidinger@suse.com

- Avoid configuration where to MBR we want grub2 and also
  generic_mbr which can lead to unbootable configuration
  (bnc#893626)
- 3.1.94

-------------------------------------------------------------------
Thu Sep  4 12:04:09 UTC 2014 - mvidner@suse.com

- Use a more flexible rubygem requirement syntax (bnc#895069)
- 3.1.93

-------------------------------------------------------------------
Thu Sep  4 07:49:57 UTC 2014 - jreidinger@suse.com

- Do not overwrite bios_boot partition flag by boot flag leading
  to error in writing boot code (Bnc#894040)
- 3.1.92

-------------------------------------------------------------------
Wed Aug 27 07:53:45 UTC 2014 - jreidinger@suse.com

- do not reset secure boot to false at the end of installation in
  case of incapable device (bnc#892032)
- 3.1.91

-------------------------------------------------------------------
Tue Aug 26 11:37:17 UTC 2014 - jreidinger@suse.com

- fix partition activation on LVM (bnc#893449)
- fix activation device when md raid devices do not have
  recognizable bios id
- 3.1.90

-------------------------------------------------------------------
Fri Aug 15 12:27:58 CEST 2014 - snwint@suse.de

- remove nonsense check (bnc #768538)
- 3.1.89

-------------------------------------------------------------------
Fri Aug 15 10:15:49 UTC 2014 - jreidinger@suse.com

- read properly secure boot status when used from other modules
  like yast2-vm, so it adds new entry as secure boot (bnc#892032)
- 3.1.88

-------------------------------------------------------------------
Thu Aug 14 13:11:29 CEST 2014 - schubi@suse.de

- AutoYaST clone_system: Not using "next" in a ruby "reduce" call.
  (bnc#891079)
- 3.1.87

-------------------------------------------------------------------
Tue Aug 12 13:46:17 UTC 2014 - jreidinger@suse.com

- Fixed adding a crashkernel parameter to xen_append if the latter
  is missing. kdump.service would fail then (bnc#886843)
- 3.1.86

-------------------------------------------------------------------
Fri Aug  8 13:55:23 UTC 2014 - jreidinger@suse.com

- do not crash in some condition in combination of LVM and GPT
  (bnc#891070)
- 3.1.85

-------------------------------------------------------------------
Thu Aug  7 13:39:09 UTC 2014 - jreidinger@suse.com

- fix assigning priority disks to device map for LVM (bnc#890364)
- 3.1.84

-------------------------------------------------------------------
Thu Aug  7 08:32:39 UTC 2014 - jreidinger@suse.com

- workaround initrd recreation if some packages forgot during
  upgrade (bnc#889616)
- 3.1.83

-------------------------------------------------------------------
Wed Aug  6 08:59:52 UTC 2014 - jreidinger@suse.com

- ignore unknown priority device to avoid problems in corner case
  scenarios (bnc#890364)
- 3.1.82

-------------------------------------------------------------------
Tue Aug  5 09:17:20 UTC 2014 - jreidinger@suse.com

- fix assigning priority disks to device map for md raid
  (bnc#890246)
- fix choosing priority device causing bootloader crash
  (bnc#890204)
- 3.1.81

-------------------------------------------------------------------
Fri Aug  1 07:37:50 UTC 2014 - jsrain@suse.cz

- fixed bootloader installation (bnc#889770)
- 3.1.80

-------------------------------------------------------------------
Thu Jul 31 14:01:43 UTC 2014 - jreidinger@suse.com

- Disk order dialog:
  - fix non-working up button (bnc#885867)
  - fix enabling/disabling up/down buttons in various situations
  - when adding new device set focus to input field to better UX
- 3.1.79

-------------------------------------------------------------------
Thu Jul 31 12:40:37 UTC 2014 - jreidinger@suse.com

- reinit branding in upgrade of SLE-12 as it is overwritten
  (bnc#879686)
- 3.1.78

-------------------------------------------------------------------
Thu Jul 31 06:48:59 UTC 2014 - jreidinger@suse.com

- fix crash in bootloader caused by wrong device in device map
  (bnc#889670)
- 3.1.77

-------------------------------------------------------------------
Wed Jul 30 14:03:18 CEST 2014 - schubi@suse.de

- Fixed error popup for unsupported bootloader in autoyast.
  (bnc#889538)
- 3.1.76

-------------------------------------------------------------------
Wed Jul 30 08:20:59 UTC 2014 - ancor@suse.com

- Added a missing call to i18n for a string (bnc#887553)
- 3.1.75

-------------------------------------------------------------------
Wed Jul 30 06:30:40 UTC 2014 - jreidinger@suse.com

- Fix crash if during proposal some device map value is nil
  ( found by openQA )
- 3.1.74

-------------------------------------------------------------------
Tue Jul 29 09:23:34 UTC 2014 - jreidinger@suse.com

- Always use device with /boot as first device in device map to
  avoid problems with other MBRs (bnc#887808, bnc#880439)
- 3.1.73

-------------------------------------------------------------------

Mon Jul 28 07:18:47 UTC 2014 - jreidinger@suse.com

- fix proposing disabledos prober on certain products (SLES is
  affected) (bnc#884007)
- 3.1.72

-------------------------------------------------------------------
Mon Jul 28 09:14:18 CEST 2014 - snwint@suse.de

- enable secure boot by default (bnc #879486)
- 3.1.71

-------------------------------------------------------------------
Fri Jul 25 16:11:37 UTC 2014 - jreidinger@suse.com

- allow change of bootloader proposal during upgrade (bnc#887015)
- 3.1.70

-------------------------------------------------------------------
Fri Jul 25 11:48:35 UTC 2014 - jsrain@suse.cz

- code de-duplication of recent AUtoYaST fixes (bnc#885634)
- 3.1.69

-------------------------------------------------------------------
Tue Jul 22 09:00:56 UTC 2014 - jsrain@suse.cz

- initialize bootloader location configuration on AutoYaST ugprade
  (bnc#885634)
- 3.1.68

-------------------------------------------------------------------
Wed Jul 16 11:46:38 UTC 2014 - jsrain@suse.cz

- don't check dedicated /boot/zipl partition on upgrade
  (bnc#886604)
- 3.1.67

-------------------------------------------------------------------
Fri Jul 11 08:17:54 UTC 2014 - jreidinger@suse.com

- fix writing sysconfig for grub1 (bnc#885634)
- 3.1.66

-------------------------------------------------------------------
Fri Jul 11 07:11:41 UTC 2014 - mchang@suse.com

- fix secure boot widget did not function from installed system
  because bootloader not get re-installed (bnc#882124)
- 3.1.65

-------------------------------------------------------------------
Wed Jul  9 09:49:21 UTC 2014 - jreidinger@suse.com

- add check for combination of MBR, GPT, btrfs and missing
  bios_grub partitition (bnc#886143)
- 3.1.64

-------------------------------------------------------------------
Tue Jul  8 11:08:06 UTC 2014 - jreidinger@suse.com

- warn user if no location chosen for stage 1 (bnc#885208)
- 3.1.63

-------------------------------------------------------------------
Mon Jul  7 13:33:19 UTC 2014 - jreidinger@suse.com

- use only simple device map on s390 (bnc#884798, bnc#885984)
- 3.1.62

-------------------------------------------------------------------
Thu Jul  3 07:33:51 UTC 2014 - jreidinger@suse.com

- add perl-Bootloader-YAML to needed packages (BNC#885496)
- 3.1.61

-------------------------------------------------------------------
Fri Jun 27 13:31:01 UTC 2014 - jreidinger@suse.com

- do not allow to install to partition with xfs otherwise fs can be
  broken due to missing reserved space in xfs(bnc#884255)
- 3.1.60

-------------------------------------------------------------------
Fri Jun 27 12:27:05 UTC 2014 - jreidinger@suse.com

- properly install needed packages in autoinstallation
- 3.1.59

-------------------------------------------------------------------
Thu Jun 26 10:50:28 UTC 2014 - jreidinger@suse.com

- add help and translation for grub2 distributor description and
  other small localization improvements (bnc#884344)
- fix crash during propose of EFI during upgrade (bnc#884397)
- 3.1.58

-------------------------------------------------------------------
Tue Jun 24 15:10:21 UTC 2014 - jreidinger@suse.com

- respect product default configuration for os-prober enablement
  (bnc#884007)
- 3.1.57

-------------------------------------------------------------------
Wed Jun 18 14:25:19 CEST 2014 - schubi@suse.de

- Initialize variable correctly for supported bootloaders
  (bnc#883040)
- 3.1.56

-------------------------------------------------------------------
Mon Jun 16 09:22:43 UTC 2014 - jreidinger@suse.com

- Allow in autoyast only supported bootloaders (bnc#882210)
- 3.1.55

-------------------------------------------------------------------
Fri Jun 13 12:03:40 UTC 2014 - jreidinger@suse.com

- fix crash with invalid partition to activate (bnc#882592)
- 3.1.54

-------------------------------------------------------------------
Fri Jun 13 11:46:09 UTC 2014 - jsrain@suse.cz

- don't prevent installation because of BIOS IDs not detected if
  disks order reviewed by user (bnc#880439)
- 3.1.53

-------------------------------------------------------------------
Wed Jun 11 14:24:22 UTC 2014 - jreidinger@suse.com

- do not crash in autoyast (bnc#882210)
- 3.1.52

-------------------------------------------------------------------
Mon Jun  9 08:32:44 UTC 2014 - jreidinger@suse.com

- Fix reinstallation of secure boot stage 1 (bnc#875235)
- 3.1.51

-------------------------------------------------------------------
Thu Jun  5 11:00:35 UTC 2014 - jsrain@suse.cz

- adjusted wording if disk order could not be detected (bnc#880439)
- 3.1.50

-------------------------------------------------------------------
Wed Jun  4 09:10:42 UTC 2014 - jreidinger@suse.com

- remove translation of section as it is generated in GRUB2 and
  never work reliably fro GRUB1 (bnc#875819)
- 3.1.49

-------------------------------------------------------------------
Mon Jun  3 18:13:05 UTC 2014 - dvaleev@suse.com

- Setting boot flag on GPT PReP resets prep flag which leads to
   grub2-install unable to install a bootloader (bnc#880094)
- 3.1.48

-------------------------------------------------------------------
Mon Jun  2 09:07:14 UTC 2014 - jreidinger@suse.com

-  fix typo causing crash when writing pmbr flag (bnc#880893)
- 3.1.47

-------------------------------------------------------------------
Thu May 29 13:47:40 UTC 2014 - jreidinger@suse.com

- Fix crash in upgrade from SLE11
- 3.1.46

-------------------------------------------------------------------
Wed May 28 14:19:36 UTC 2014 - jreidinger@suse.com

- Remove check for iscsi boot partition (bnc#880328)
- 3.1.45

-------------------------------------------------------------------
Wed May 28 13:23:19 UTC 2014 - jreidinger@suse.com

- fix crash in summary page of installation for grub2 (bnc#880324)
- 3.1.44

-------------------------------------------------------------------
Tue May 27 11:43:45 UTC 2014 - jreidinger@suse.com

- fix crash in summary page of installation
- 3.1.43

-------------------------------------------------------------------
Tue May 27 11:06:47 UTC 2014 - mchang@suse.com

- reinstall bootloader if the settings requires it
- 3.1.42

-------------------------------------------------------------------
Tue May 27 07:48:09 UTC 2014 - jreidinger@suse.com

- Fix detection if bootloader installation failed (bnc#879883)
- 3.1.41

-------------------------------------------------------------------
Mon May 26 15:31:16 UTC 2014 - jreidinger@suse.com

- add support to set Protective MBR and use reasonable proposal
  (bnc#872054)
- 3.1.40

-------------------------------------------------------------------
Fri May 23 14:32:07 UTC 2014 - jreidinger@suse.com

- Installation Summary: do not allow change location for grub2
  on ppc and s390 (bnc#879107)
- 3.1.39

-------------------------------------------------------------------
Thu May 22 13:06:25 UTC 2014 - jreidinger@suse.com

- Report if grub2-install failed so user see quickly, that he
  cannot boot(bnc#878664)
- 3.1.38

-------------------------------------------------------------------
Fri May 16 17:10:26 CEST 2014 - snwint@suse.de

- get rid of grub in loader type selection
- 3.1.37

-------------------------------------------------------------------
Fri May 16 13:44:48 UTC 2014 - jreidinger@suse.com

- fix progress report to not show 100% and waiting to write
  bootloader (bnc#878007)
- 3.1.36

-------------------------------------------------------------------
Wed May 14 09:22:15 UTC 2014 - jreidinger@suse.com

- add new API call to work nice with grub2 kernel parameter
  configuration (bnc#869608)
- 3.1.35

-------------------------------------------------------------------
Mon May 12 12:35:51 UTC 2014 - jreidinger@suse.com

- extended sysconfig options only for grub1 to prevent confusion
  (bnc#870890)
- 3.1.34

-------------------------------------------------------------------
Tue May  6 11:20:06 UTC 2014 - jreidinger@suse.com

- reinit perl-bootloader library in update mode to force write
  configuration (bnc#876359,876355)
- 3.1.33

-------------------------------------------------------------------
Fri May  2 08:31:32 UTC 2014 - jreidinger@suse.com

- fix activating partitions with number bigger then 4 on GPT disks
  with legacy x86 boot (bnc#875757)
- 3.1.32

-------------------------------------------------------------------
Wed Apr 30 16:23:57 UTC 2014 - jreidinger@suse.com

- handle diskless nfs setup for ppc (bnc#874466)
- 3.1.31

-------------------------------------------------------------------
Tue Apr 29 19:47:03 UTC 2014 - jreidinger@suse.com

- fix reading of previous bootloader (bnc#874646)
- 3.1.30

-------------------------------------------------------------------
Tue Apr 22 08:44:57 UTC 2014 - jreidinger@suse.com

- Use correct check for partition setup for grub2 on s390
  (bnc#873951)
- 3.1.29

-------------------------------------------------------------------
Thu Apr 17 14:46:17 UTC 2014 - jreidinger@suse.com

- do not complain for missing bios order on s390(bnc#874106)
- 3.1.28

-------------------------------------------------------------------
Thu Apr 17 11:18:31 UTC 2014 - jreidinger@suse.com

- improve logging if setting kernel paramater failed to help with
  bnc#873996
- remove graphic adapter configuration on s390 (bnc#874010)
- 3.1.27

-------------------------------------------------------------------
Wed Apr 16 19:49:56 UTC 2014 - jreidinger@suse.com

- allow switching to grub2 also on ppc
- Do not raise exception for grub2efi on non-pc architectures
  (bnc#873861)
- 3.1.26

-------------------------------------------------------------------
Wed Apr 16 12:11:53 UTC 2014 - jreidinger@suse.com

- fix crash on s390 due to missing loader widget(bnc#873911)
- 3.1.25

-------------------------------------------------------------------
Tue Apr 15 10:52:27 UTC 2014 - jreidinger@suse.com

- fix proposing when proposal do not change (bnc#873620)
- 3.1.24

-------------------------------------------------------------------
Tue Apr 15 10:38:17 UTC 2014 - jreidinger@suse.com

- cleaning up deprecated code to improve stability and maintenance
  of code
- 3.1.23

-------------------------------------------------------------------
Tue Apr 15 08:33:29 UTC 2014 - mchang@suse.com

- remove error if boot directory on xfs file system (bnc#864370)
- 3.1.22

-------------------------------------------------------------------
Thu Apr 10 11:18:51 UTC 2014 - jreidinger@suse.com

- drop not-supported bootloaders except grub1
- 3.1.21

-------------------------------------------------------------------
Tue Apr  8 11:27:42 UTC 2014 - jreidinger@suse.com

- modify proposal to work also during upgrade and propose upgrade
  to grub2 (bnc#872081)
- 3.1.20

-------------------------------------------------------------------
Mon Apr  7 14:57:38 UTC 2014 - jreidinger@suse.com

- return back installation details for tweaking device map
  (bnc#872300)
- 3.1.19

-------------------------------------------------------------------
Fri Apr  4 13:05:55 CEST 2014 - snwint@suse.de

- install mokutil along with shim (bnc #808852)
- fix regular expessions (ported from bnc #743805)
- 3.1.18

-------------------------------------------------------------------
Wed Apr  2 11:26:23 UTC 2014 - jreidinger@suse.com

- fix crash on s390 (bnc#871597)
- 3.1.17

-------------------------------------------------------------------
Wed Apr  2 06:57:01 UTC 2014 - jreidinger@suse.com

- fix autoyast location proposal (bnc#869083)
- 3.1.16

-------------------------------------------------------------------
Wed Apr  2 08:36:41 CEST 2014 - snwint@suse.de

- don't question device mapping passed to us explicitly by autoyast
  (bnc #717978, bnc #870494)

-------------------------------------------------------------------
Fri Mar 28 10:17:07 UTC 2014 - jreidinger@suse.com

- improve support grub2 on non-pc architectures 
  (bnc#866912,bnc#868909)
- 3.1.15

-------------------------------------------------------------------
Fri Mar 28 04:03:54 UTC 2014 - mchang@suse.com

- fix wrong console regexp match (bnc#870514)
- 3.1.14

-------------------------------------------------------------------
Fri Mar 21 10:10:45 CET 2014 - snwint@suse.de

- fix minor typo (bnc #869324)

-------------------------------------------------------------------
Wed Mar 12 09:15:33 UTC 2014 - mchang@suse.com

- fix grub2-*-efi package not installed (bnc#867380) 
- 3.1.13

-------------------------------------------------------------------
Mon Mar 10 12:07:17 UTC 2014 - jreidinger@suse.com

- do not crash if there is no swap partition (bnc#867435)
- 3.1.12

-------------------------------------------------------------------
Mon Mar 10 08:30:40 UTC 2014 - mchang@suse.com

- fix some serial console issues (bnc#862388) (bnc#866710)
- 3.1.11

-------------------------------------------------------------------
Wed Mar  5 10:02:23 CET 2014 - snwint@suse.de

- always allow grub2 (bnc #866863)
- 3.1.10

-------------------------------------------------------------------
Tue Mar  4 16:27:11 CET 2014 - snwint@suse.de

- switch to grub2 on s390x
- support both grub2 & zipl
- drop grub & elilo support from x86
- 3.1.9

-------------------------------------------------------------------
Tue Mar  4 12:03:05 UTC 2014 - jreidinger@suse.com

- fix typo in proposal screen(bnc#866607)
- 3.1.8

-------------------------------------------------------------------
Mon Mar  3 10:06:19 UTC 2014 - jreidinger@suse.com

- fix permissions on file which contain encrypted password to be
  readable only by root(BNC#864544)(CVE#2013-4577)
- 3.1.7

-------------------------------------------------------------------
Thu Feb 27 08:32:24 UTC 2014 - jreidinger@suse.com

- Add support for password in GRUB2 (FATE#315404)
- restructure details dialog in GRUB2 to have better UX
- fix crash of GRUB2 module
- 3.1.6

-------------------------------------------------------------------
Wed Feb 12 10:18:39 UTC 2014 - jreidinger@suse.com

- rephrase bootloader proposal on summary screen (BNC#853058)
- 3.1.5

-------------------------------------------------------------------
Mon Feb 10 10:56:36 CET 2014 - snwint@suse.de

- don't ask to run yast.ssh in second stage as there's no second stage
  anymore (bnc 861537)

-------------------------------------------------------------------
Tue Jan 28 09:56:33 UTC 2014 - jreidinger@suse.com

- Fix examining MBR
- 3.1.4

-------------------------------------------------------------------
Tue Jan 14 10:37:06 UTC 2014 - jreidinger@suse.com

- handle problematic conversion of perl undef in perl-json
  (bnc#858461)
- fix "undefined method `split' for true:TrueClass" with grub2-efi
  (bnc#855568) ( thanks lpechacek )
- always use local parted. It allows to have target system without parted.
- 3.1.3

-------------------------------------------------------------------
Tue Nov  5 13:55:05 CET 2013 - locilka@suse.com

- Using 'Kernel' Yast library for handling modules loaded on boot
  (bnc#838185)
- 3.1.2

-------------------------------------------------------------------
Tue Nov  5 11:05:12 CET 2013 - snwint@suse.de

- use pbl-yaml script to communicate with perl-Bootloader
- 3.1.1

-------------------------------------------------------------------
Wed Sep 18 12:27:52 UTC 2013 - lslezak@suse.cz

- do not use *.spec.in template, use *.spec file with RPM macros
  instead
- 3.1.0

-------------------------------------------------------------------
Fri Aug 23 13:37:42 CEST 2013 - snwint@suse.de

- desktop files now also for s390
- 3.0.3

-------------------------------------------------------------------
Tue Aug  6 19:50:43 UTC 2013 - lslezak@suse.cz

- removed obsolete BuildRequires: yast2 and yast2-core
- 3.0.2

-------------------------------------------------------------------
Thu Aug  1 14:52:09 UTC 2013 - lslezak@suse.cz

- move the development documentation to devel-doc subpackage
- removed obsolete BuildRequires, not needed anymore:
  docbook-xsl-stylesheets doxygen gcc-c++ libxslt perl-Bootloader
  perl-gettext perl-XML-Writer sgml-skel swig update-alternatives
  libtool yast2-installation yast2-packager yast2-perl-bindings
  yast2-pkg-bindings yast2-storage yast2-testsuite
- 3.0.1

-------------------------------------------------------------------
Wed Jul 31 08:27:20 UTC 2013 - yast-devel@opensuse.org

- converted from YCP to Ruby by YCP Killer
  (https://github.com/yast/ycp-killer)
- version 3.0.0

-------------------------------------------------------------------
Fri Jun 14 11:55:44 CEST 2013 - snwint@suse.de

- remove limal reference
- 2.24.1

-------------------------------------------------------------------
Wed Mar  6 17:21:06 CET 2013 - snwint@suse.de

- set secureboot default to firmware status
- 2.23.12

-------------------------------------------------------------------
Mon Feb 25 16:33:16 CET 2013 - snwint@suse.de

- support uefi secureboot
- Propose grub2 theme path
- 2.23.11

-------------------------------------------------------------------
Mon Feb  4 15:05:47 CET 2013 - snwint@suse.de

- write gpt bootcode on gpt disks (fate #313880)
- fix initrd selection due to initrd-*-kdump in our new kernel packages
- take boot code from syslinux instead of master-boot-code package
- 2.23.10

-------------------------------------------------------------------
Mon Feb  4 13:42:36 CET 2013 - snwint@suse.de

- fix automake file
- 2.23.9

-------------------------------------------------------------------
Fri Jan 11 17:17:18 CET 2013 - snwint@suse.de

- jsuchome: /sbin/SuSEconfig call removed
- mchang: some bug fixing and improve grub2's summary
- 2.23.8

-------------------------------------------------------------------
Thu Aug 30 12:13:29 CEST 2012 - mchang@suse.com

- remove vga=ask
- add option to disable os-prober

-------------------------------------------------------------------
Fri Jul 13 15:40:46 CEST 2012 - mchang@suse.com

- support failsafe kernel parameters
- use product name in distributor
- rearrange widgets in dialog
- fix redundant kernel append
- 2.23.7

-------------------------------------------------------------------
Mon Jul  9 13:08:29 CEST 2012 - ug@suse.de

- fixed rnc schema file (bnc#752450)
- 2.23.6

-------------------------------------------------------------------
Wed Jul  4 09:44:00 CEST 2012 - mchang@suse.de

- set leagcy grub as default for xen pv guest
- use 'auto' for default gfxmode
- replace background with theme
- support editing GRUB_DISTRIBUTOR
- make vgamode widget wider
- 2.23.5

-------------------------------------------------------------------
Mon Jun  4 15:51:19 CEST 2012 - mchang@suse.com

- support console related global options gfxterm, serial, gfxbackground
  and gfxmode
- 2.23.4

-------------------------------------------------------------------
Tue Apr 24 15:06:19 CEST 2012 - snwint@suse.de

- don't do kexec on hyper-v (bnc#732693)
- 2.23.3

-------------------------------------------------------------------
Mon Apr 23 12:40:24 CEST 2012 - mchang@suse.com

- add "Boot Loader Options" dialog for grub2-efi that provides widgets for
  manipulating global options. These options include timeout, vgamode,
  append and default.
- add widgets for enabling serial console and specify it's arguments on
  "Boot Loader Options" dialog.
- add "Boot Loader Options" dialog for grub2 that provides widgets for
  manipulating global options. These options include activate, generic_mbr,
  timeout, vgamode, append and default.
- 2.23.2

-------------------------------------------------------------------
Mon Apr 23 11:35:06 CEST 2012 - snwint@suse.de

- adapted ssh command for 2nd stage ssh installation (bnc#745340)

-------------------------------------------------------------------
Thu Mar 22 10:56:28 UTC 2012 - mchang@suse.com

- add kernel parameters (detected necessary and user specfied one during
  installation) to grub2's config file (bnc#752939)
- 2.23.1

-------------------------------------------------------------------
Thu Mar 22 10:56:28 UTC 2012 - mchang@suse.com

- add new grub2-efi module to support booting on UEFI firmware.

-------------------------------------------------------------------
Wed Mar 14 15:43:44 CET 2012 - aschnell@suse.de

- adapted ssh command for 2nd stage ssh installation (bnc#745340)

-------------------------------------------------------------------
Mon Mar  5 14:42:10 CET 2012 - mchang@suse.com

- add basic grub2 support that only handles installs
- 2.23.0

-------------------------------------------------------------------
Fri Jan 13 11:31:51 CET 2012 - jsuchome@suse.cz

- added GfxMenu::Update to the client, so calling does not require
  package dependency (bnc#730391)
- 2.22.0

-------------------------------------------------------------------
Fri Nov 25 12:17:41 UTC 2011 - coolo@suse.com

- add libtool as buildrequire to avoid implicit dependency

-------------------------------------------------------------------
Fri Oct 21 15:34:43 CEST 2011 - snwint@suse.de

- yast2-storage uses fake uuids for btrfs handling; adjust our
  code (bnc #707450)
- 2.21.2

-------------------------------------------------------------------
Tue Oct 18 13:44:46 CEST 2011 - snwint@suse.de

- fix bootloader package handling (bnc #716404)
- 2.21.1

-------------------------------------------------------------------
Tue Oct  4 10:06:56 UTC 2011 - cfarrell@suse.com

- license update: GPL-2.0+
  SPDX format

-------------------------------------------------------------------
Mon Sep 26 12:54:57 CEST 2011 - visnov@suse.cz

- set dialog title
- 2.21.0 

-------------------------------------------------------------------
Wed Sep 21 12:37:32 CEST 2011 - snwint@suse.de

- revert kernel-*-base change
- 2.20.5

-------------------------------------------------------------------
Wed Sep 21 11:55:12 CEST 2011 - snwint@suse.de

- enable resume for s390x (bnc #692606)
- kernel images are in kernel-*-base package
- 2.20.4

-------------------------------------------------------------------
Mon Sep 19 17:14:01 CEST 2011 - snwint@suse.de

- s390x: add hvc_iucv=8 to boot options (bnc #718089)
- 2.20.3

-------------------------------------------------------------------
Fri Sep 16 15:27:09 CEST 2011 - snwint@suse.de

- fix typo
- 2.20.2

-------------------------------------------------------------------
Fri Aug  5 12:30:54 CEST 2011 - tgoettlicher@suse.de

- fixed .desktop file (bnc #681249)

-------------------------------------------------------------------
Mon Mar 21 14:26:51 CET 2011 - jreidinger@suse.de

- fix detection of other linux partitions (BNC#675224)

-------------------------------------------------------------------
Tue Feb 22 11:30:20 UTC 2011 - jreidinger@novell.com

- during probe of partitions don't try to mount encrypted one
  (bnc#673906)
- 2.20.1

-------------------------------------------------------------------
Mon Jan 10 12:56:07 UTC 2011 - jreidinger@novell.com

- add missing file to tarball

-------------------------------------------------------------------
Thu Dec 30 08:52:36 UTC 2010 - jreidinger@novell.com

- allow to not specify vga mode for boot (bnc#643984)
- improve help text for menu section (bnc#621290)
- explicitelly  mention variables to compare to avoid problems with nil
  value (consider nil as false)
- number of partition can be integer so always convert it to string
- more explanation for warning messages with hint how to solve it
- 2.19.16

-------------------------------------------------------------------
Wed Jun  2 17:06:53 CEST 2010 - juhliarik@suse.cz

- added update of fix for (bnc#604401)
- 2.19.15 

-------------------------------------------------------------------
Wed May 19 09:57:34 CEST 2010 - juhliarik@suse.cz

- added xen boot section as default during installation on 
  PV guest (bnc#604401)
- 2.19.14

-------------------------------------------------------------------
Thu May  6 13:15:18 CEST 2010 - juhliarik@suse.cz

- added patch for (bug#448883)
- 2.19.13

-------------------------------------------------------------------
Tue Apr 13 14:15:33 CEST 2010 - juhliarik@suse.cz

- added fix for troubles with using uuid names (bnc#594482)
- 2.19.12

-------------------------------------------------------------------
Thu Apr  8 15:55:40 CEST 2010 - juhliarik@suse.cz

- added patch for enable/disable SELinux (fate#309275)
- 2.19.11

-------------------------------------------------------------------
Wed Mar 31 12:09:27 CEST 2010 - juhliarik@suse.cz

- added fix for sending empty "boot_custom" (bnc#589433)
- 2.19.10

-------------------------------------------------------------------
Tue Mar 23 11:00:00 CET 2010 - juhliarik@suse.cz

- added fix for checking custom boot partition (bnc#588770)
- 2.19.9 

-------------------------------------------------------------------
Tue Mar 16 17:35:52 CET 2010 - juhliarik@suse.cz

- added fix for adding XEN section on IA64 (bnc#588609) 

-------------------------------------------------------------------
Tue Mar  9 16:17:10 CET 2010 - juhliarik@suse.cz

- added fix for using device map in autoyast profile (bnc#585824)
- 2.19.8 

-------------------------------------------------------------------
Fri Feb 26 10:20:10 CET 2010 - juhliarik@suse.cz

- added fix for creating sysconfig directory file (bnc#583088)
- 2.19.7

-------------------------------------------------------------------
Mon Feb 22 12:10:48 CET 2010 - juhliarik@suse.cz

- added fix for detection of UEFI (bnc#581213)
- 2.19.6 

-------------------------------------------------------------------
Thu Feb 11 16:16:12 CET 2010 - juhliarik@suse.cz

- added fix for calling mkinitrd if vga is "normal" (bnc#292013)
- 2.19.5 

-------------------------------------------------------------------
Thu Feb 11 13:36:28 CET 2010 - juhliarik@suse.cz

- added fix for using persistent device names (bnc#533782) 

-------------------------------------------------------------------
Thu Feb 11 12:13:19 CET 2010 - juhliarik@suse.cz

- added fix for using encrypted swap partition (bnc#577127)
- 2.19.4

-------------------------------------------------------------------
Thu Feb 11 10:55:21 CET 2010 - juhliarik@suse.cz

- added fix for detection of QEMU (bnc#571850)
- 2.19.3 

-------------------------------------------------------------------
Wed Feb 10 13:49:32 CET 2010 - juhliarik@suse.cz

- added fix for adding crashkernel option to XEN kernel 
  (bnc#578545)

-------------------------------------------------------------------
Tue Feb  9 16:30:04 CET 2010 - juhliarik@suse.cz

- solved problem with wrtting to floppy (bnc#539774) 

-------------------------------------------------------------------
Tue Feb  9 16:03:31 CET 2010 - juhliarik@suse.cz

- added fix for deleting Custom Boot Partition (bnc#544809)
- 2.19.2 

-------------------------------------------------------------------
Thu Jan 28 16:08:30 CET 2010 - juhliarik@suse.cz

- added commnets for using options in /etc/sysconfig/bootloader
  (bnc#511319)
- 2.19.1

-------------------------------------------------------------------
Wed Jan 13 18:56:03 CET 2010 - kmachalkova@suse.cz

- Adjusted .desktop file(s) to wrap /sbin/yast2/ calls in xdg-su
  where root privileges are needed, removed X-KDE-SubstituteUID key 
  (bnc#540627)

-------------------------------------------------------------------
Tue Jan 12 13:07:25 CET 2010 - juhliarik@suse.cz

- added fix for data in device.map if MD RAID from Intel is used
  (bnc#568837) 
- 2.19.0

-------------------------------------------------------------------
Wed Dec  9 11:39:18 CET 2009 - juhliarik@suse.cz

- added patch for KMS (bnc#561566) 

-------------------------------------------------------------------
Mon Dec  7 14:26:19 CET 2009 - juhliarik@suse.cz

- added fix for problem with characters in name (bnc#558542) 

-------------------------------------------------------------------
Fri Dec  4 16:14:07 CET 2009 - juhliarik@suse.cz

- added fix for section name mismatch in lilo.conf for PPC
  (bnc#441051)

-------------------------------------------------------------------
Tue Oct 13 15:41:07 CEST 2009 - juhliarik@suse.cz

- deleted handling of luks_root and updating initrd for encrypted
  "/" (bnc#528474)
- 2.18.17 

-------------------------------------------------------------------
Mon Sep 21 10:40:13 CEST 2009 - juhliarik@suse.cz

- added fix for missing persistent device names in mapping for
  perl-Bootloader (bnc#534905A)
- 2.18.16 

-------------------------------------------------------------------
Thu Sep 17 12:43:53 CEST 2009 - juhliarik@suse.cz

- added fix for typy in help (bnc#532904) 

-------------------------------------------------------------------
Fri Sep  4 17:50:39 CEST 2009 - juhliarik@suse.cz

- fixed type (bnc#535442) 

-------------------------------------------------------------------
Thu Sep  3 13:27:09 CEST 2009 - juhliarik@suse.cz

- added fixed in help text convert "XEN" to "Xen" (bnc#532512)

-------------------------------------------------------------------
Thu Sep  3 13:10:07 CEST 2009 - juhliarik@suse.cz

- added fix for editing boot section (bnc#535739) 
- 2.18.15

-------------------------------------------------------------------
Thu Aug  6 10:31:03 CEST 2009 - juhliarik@suse.cz

- added support for enable SELinux (fate#305557)
- 2.18.14 

-------------------------------------------------------------------
Tue Aug  4 16:52:57 CEST 2009 - juhliarik@suse.cz

- added support for redundancy md array (fate#305008)
- 2.18.13

-------------------------------------------------------------------
Fri Jul 31 11:55:40 CEST 2009 - aschnell@suse.de

- adapted to changes in yast2-storage
- 2.18.12

-------------------------------------------------------------------
Tue Jul 28 13:21:34 CEST 2009 - juhliarik@suse.cz

- added support for luks_root also to xen sections with kernel-xen 

-------------------------------------------------------------------
Tue Jul 28 10:29:13 CEST 2009 - juhliarik@suse.cz

- reorganize UI widgets in GRUB global options 

-------------------------------------------------------------------
Mon Jul 27 15:48:32 CEST 2009 - juhliarik@suse.cz

- added support for enable/disable acoustinc signals (fate#305403)
- 2.18.11 

-------------------------------------------------------------------
Fri Jul 24 14:54:16 CEST 2009 - juhliarik@suse.cz

- added support for encrypted disk (fate#305633)
- 2.18.10 

-------------------------------------------------------------------
Mon Jul 20 16:51:05 CEST 2009 - juhliarik@suse.cz

- added client bootloader_preupdate it takes care about calling 
  Storage::Update() (bnc#414490)
- added fix for using iscsi disk (bnc#393928)
- updated help text (bnc#511007)
- enabled change bootloader settings via one-click in installation
  summary (fate#303643)
- deleted warning message about using ext4
- updated proposal and using checkboxes Boot from Boot Partition
  and Boot from Extended Partition
- 2.18.9

-------------------------------------------------------------------
Mon Jun  8 10:37:27 CEST 2009 - jsrain@suse.cz

- do not add 'ide=nodma' to failsafe kernel parameter (bnc#510784)

-------------------------------------------------------------------
Mon May 25 16:23:55 CEST 2009 - jreidinger@suse.cz

- refactor Update code (update between products)

-------------------------------------------------------------------
Wed May 20 14:20:57 CEST 2009 - juhliarik@suse.cz

- fixed additional options for memory test section (bnc#396150)
- fixed problems with empty settings in autoyast profile for 
  memory test section (bnc#390659)
- fixed problem with custom (disable) gfxmenu option in autoyast
  profile (bnc#380509) 
- fixed deleting gfxmenu option if there is defined serial console
  (bnc#346576)
- added support check for ext4 (fate#305691)
- 2.18.8

-------------------------------------------------------------------
Mon May 18 17:45:52 CEST 2009 - juhliarik@suse.cz

- added fix for changing device map in y2-bootloader (bnc#497944)
- added warning message if there is not valid configuration for
  soft-raid (bnc#501043) 

-------------------------------------------------------------------
Thu May  7 10:05:02 CEST 2009 - juhliarik@suse.cz

- added fix for checking soft-raid devices in device.map
  (bnc#494630)
- added fix for changing device map in y2-bootloader (bnc#497944)
- 2.18.7

-------------------------------------------------------------------
Tue Apr 28 16:48:12 CEST 2009 - juhliarik@suse.cz

- added updated patch from IBM and reipl (bnc#471522) 

-------------------------------------------------------------------
Tue Apr 28 16:37:43 CEST 2009 - juhliarik@suse.cz

- disable checking thinkpad sequence in MBR also save content of 
  MBR (bnc#464485) 

-------------------------------------------------------------------
Wed Apr 22 15:47:26 CEST 2009 - jreidinger@suse.cz

- code clean
- add interface for new perl-Bootloader MBR tools 
- add missing short-cuts for widgets

-------------------------------------------------------------------
Thu Apr 16 14:52:23 CEST 2009 - juhliarik@suse.cz

- added fix for commandline interface (bnc#479069) 

-------------------------------------------------------------------
Wed Apr 15 11:31:40 CEST 2009 - juhliarik@suse.cz

- added back function setKernelParam (bnc#495048)
- 2.18.6 

-------------------------------------------------------------------
Tue Apr 14 13:25:52 CEST 2009 - juhliarik@suse.cz

- updated timeout for ppc and elilo both to seconds
- 2.18.5 

-------------------------------------------------------------------
Tue Apr 14 11:44:43 CEST 2009 - juhliarik@suse.cz

- added fix for troubles with analyse of MBR on soft riad 
  (bnc#483797) 

-------------------------------------------------------------------
Fri Apr 10 15:18:33 CEST 2009 - juhliarik@suse.cz

- added fix for problem with special chars in menu.lst (bnc#456362) 

-------------------------------------------------------------------
Fri Apr 10 14:15:02 CEST 2009 - juhliarik@suse.cz

- added fix for troubles with help in boot menu (bnc#384768) 

-------------------------------------------------------------------
Tue Apr  7 15:50:12 CEST 2009 - juhliarik@suse.cz

- refactoring UI is done (fate#305268)
- fixed problem with providing vga modes list in grub(bnc#362517)
- fixed troubles with short input field for devices (bnc#396387)
- fixed problem with setup of password for grub 
  (bnc#407887,#433854,#450470)
- fixed problem with keyboard shortcuts (bnc#414989)
- setup for console in grub was rewritten (bnc#431515)
- 2.18.4 

-------------------------------------------------------------------
Mon Feb 16 14:42:56 CET 2009 - juhliarik@suse.de

- added fix for problem with wrong init for storage library 
  (bnc#464090)
- updated fix for increase performance on huge machine (bnc#468922)
- added fix for checking GPT and using the 4th partition for 
  booting (bnc#474854)
- added quit booting "splash=silent quiet" (bnc#475194)
- updated change log for using convention (bnc#no,fate#no etc.)
- 2.18.3

-------------------------------------------------------------------
Mon Feb  9 15:42:12 CET 2009 - juhliarik@suse.de

- added fix for using buttons (bnc#440553)
- added fix for checking boot device on mac machines (bnc#343670)
- 2.18.2 

-------------------------------------------------------------------
Wed Feb  4 14:50:21 CET 2009 - juhliarik@suse.cz

- added fix for problem with unnecessary popup mesage for writting
  bootloader to floppy (bnc#333459)
- added fix meesage about writting bootloader to floppy includes 
  "Cancel" button (bnc#433348)
- changed text about using XFS there is used "may not" insted of 
  "will not" (bug#449823)  
- updated help text
- 2.18.1

-------------------------------------------------------------------
Wed Feb  4 12:15:21 CET 2009 - juhliarik@suse.cz

- added fix for finding the smallest partition on pmac machine
  (bnc#459860)
- updated function Dev2MountByDev() which can run long time if
  machine included huge number of disks (bnc#468922)
- added fix for problem with adding boot entry to EFI if
  installation run on different disk but with same boot partition
  (bnc#450682)
- added fix for using translated text in bootloader e.g. Image,
  Other (bug#445999)
- 2.18.0

-------------------------------------------------------------------
Tue Jan 20 14:11:38 CET 2009 - juhliarik@suse.cz

- added fix for problem with calling parted each time when
  yast2-bootloader is called (bnc#461613,#357290) 

-------------------------------------------------------------------
Thu Jan 15 15:28:38 CET 2009 - juhliarik@suse.cz

- added fix for problem with lines_cache_id == "" -it is cause of
  error output from perl-Bootloader (bnc#464098) 

-------------------------------------------------------------------
Wed Jan 14 13:59:14 CET 2009 - juhliarik@suse.cz

- added fix for changing EFI label in running system (bnc#269198)
- added fix for problem with primary language in GRUB (bnc#447053) 

-------------------------------------------------------------------
Thu Dec 11 17:43:40 CET 2008 - juhliarik@suse.cz

- added fix for problem with autoinstallation and powerlilo 
  (bnc#439674)
- added fix for (bnc#450506) root=kernelname
- added fix for problem with adding kernel to proposal (SLERT)
  (bnc#450153) 
- 2.17.46

-------------------------------------------------------------------
Mon Dec  8 15:41:43 CET 2008 - juhliarik@suse.cz

- added fix for problem with installation if boot device is NFS
  (bnc#440183) 

-------------------------------------------------------------------
Sun Dec  7 14:45:22 CET 2008 - juhliarik@suse.cz

- deleted support of detail settings for trustedgrub because it is
  not supporeted by trustedgrub package 

-------------------------------------------------------------------
Thu Dec  4 09:34:22 CET 2008 - juhliarik@suse.cz

- 2.17.45 

-------------------------------------------------------------------
Tue Dec  2 16:28:27 CET 2008 - juhliarik@suse.cz

- added fix for onetime boot if default is windows (bnc#339024) 

-------------------------------------------------------------------
Tue Dec  2 15:35:30 CET 2008 - juhliarik@suse.cz

- updated heuristic for adding other OS to menu.lst for GRUB 
  (bnc#448010) 

-------------------------------------------------------------------
Mon Dec  1 16:07:54 CET 2008 - juhliarik@suse.cz

- added fix for proposal if MBR include Vista code and "/" is on
  logical partition (bnc#450137)
- added update of handling serial console (bnc#449726)
- 2.17.44

-------------------------------------------------------------------
Mon Dec  1 14:32:09 CET 2008 - juhliarik@suse.cz

- added fix for problem with multipath (bnc#448110)
- added fix for problem with cloning boot sections (bnc#450190) 

-------------------------------------------------------------------
Thu Nov 27 18:55:11 CET 2008 - juhliarik@suse.cz

- added fix for problem with missing "console" (bnc#449726) 
- 2.17.43

-------------------------------------------------------------------
Thu Nov 27 16:46:21 CET 2008 - juhliarik@suse.cz

- deleted fix for (bnc#439674) - it fix problem with proposal of 
  globals on PPC (bnc#449747)
- 2.17.42

-------------------------------------------------------------------
Wed Nov 26 16:58:21 CET 2008 - juhliarik@suse.cz

- 2.17.41 

-------------------------------------------------------------------
Wed Nov 26 13:26:21 CET 2008 - juhliarik@suse.cz

- added fix for problem with "boot" in lilo.conf (bnc#449062) 

-------------------------------------------------------------------
Tue Nov 25 15:37:01 CET 2008 - juhliarik@suse.cz

- added fix for problem with changed default section (bnc#446555) 

-------------------------------------------------------------------
Tue Nov 25 10:51:12 CET 2008 - jsrain@suse.cz

- write correct language list in /boot/message (bnc#447053)

-------------------------------------------------------------------
Tue Nov 25 10:05:30 CET 2008 - juhliarik@suse.cz

- added fix for recreating device map (bnc#438243)
- updated proposal if boot device is on logical partition 
  (bnc#279837#c53) 

-------------------------------------------------------------------
Mon Nov 24 15:54:41 CET 2008 - juhliarik@suse.cz

- updated proposal of bootloader (bnc#279837#c53)
- added fix for recreating device map if storage change settings
  (bnc#438243)

-------------------------------------------------------------------
Fri Nov 21 12:11:27 CET 2008 - juhliarik@suse.cz

- updated fix for checking if boot entry exist in EFI (bnc#438215)
- 2.17.40 

-------------------------------------------------------------------
Wed Nov 19 13:50:35 CET 2008 - juhliarik@suse.cz

- added fix for problem with writing default kernel args to 
  /etc/sysconfig/bootloader (bnc#440125) 
-2.17.39 

-------------------------------------------------------------------
Wed Nov 12 12:26:47 CET 2008 - juhliarik@suse.cz

- deleted adding beep for booting (bnc#439328) 
- 2.17.38

-------------------------------------------------------------------
Wed Nov 12 10:55:10 CET 2008 - juhliarik@suse.cz

- added fix for problem with missing boot_* in globals (bnc#439674)

-------------------------------------------------------------------
Mon Nov 10 14:46:36 CET 2008 - juhliarik@suse.cz

- added fix for problem with disabled button for detail settings of
  trusted GRUB (bnc#442706)
- added calling function Pkg::SourceProvideFile() (bnc#409927)
- 2.17.37  

-------------------------------------------------------------------
Fri Nov  7 10:29:26 CET 2008 - juhliarik@suse.cz

- added fix for writing crashkernel to bootloader from kdump on ppc
  (bnc#441547)
- added fix for double boot entry twice by efibootmgr (bnc#438215)
- added fix for using fix_chs (bnc#367304)
- 2.17.36 

-------------------------------------------------------------------
Fri Oct 31 12:49:14 CET 2008 - juhliarik@suse.cz

- added better proposal checking elilo ,lilo
- added fix for typo (bnc#439030)
- added fix for selectinf "none" bootloader (bnc#438976)
- 2.17.35 

-------------------------------------------------------------------
Mon Oct 27 12:45:44 CET 2008 - juhliarik@suse.cz

- updated checking of boot device s not on XFS (bnc#438757)
- added fix for problem with generic boot code (bnc#438752) 
- 2.17.34

-------------------------------------------------------------------
Mon Oct 27 10:39:37 CET 2008 - jsrain@suse.cz

- updated method of ThinkPad MBR detection
- 2.17.33

-------------------------------------------------------------------
Mon Oct 27 10:21:57 CET 2008 - juhliarik@suse.cz

- added fix for using persistent device name in lilo (bnc#437764)
- 2.17.32

-------------------------------------------------------------------
Fri Oct 24 14:25:23 CEST 2008 - juhliarik@suse.cz

- added fix for problem with converting lilo to grub during update
  system
- added fix - deleting read-only option for elilo (bnc#438276) 

-------------------------------------------------------------------
Thu Oct 23 14:25:18 CEST 2008 - juhliarik@suse.cz

- added fix for broken titles in lilo (bnc#437693)  

-------------------------------------------------------------------
Tue Oct 21 18:35:31 CEST 2008 - juhliarik@suse.cz

- update for bug with deleting boot section (bnc#436890)
- 2.17.31

-------------------------------------------------------------------
Tue Oct 21 12:01:31 CEST 2008 - juhliarik@suse.cz

- added fix for problem with deleting all boot section for elilo
  (bnc#436890)
- added fox for problem with XEN boot section in domU (bnc#436899)
- 2.17.30

-------------------------------------------------------------------
Fri Oct 17 14:58:02 CEST 2008 - juhliarik@suse.cz

- added fix for adding language to GRUB (bnc#429287)
- 2.17.29

-------------------------------------------------------------------
Thu Oct 16 15:24:21 CEST 2008 - juhliarik@suse.cz

- added fix for using autoyast profil from SLES9 (bnc#344659)

-------------------------------------------------------------------
Thu Oct 16 10:05:03 CEST 2008 - juhliarik@suse.cz

- added fix for handling mounpoints (bnc#431977)

-------------------------------------------------------------------
Wed Oct 15 12:51:29 CEST 2008 - juhliarik@suse.cz

- added fix to proposal with "/" on logical partition (bnc#259050)

-------------------------------------------------------------------
Wed Oct 15 12:21:51 CEST 2008 - jsrain@suse.cz

- handle multipath devices properly when creating device map
  (bnc#433092)
- 2.17.28

-------------------------------------------------------------------
Mon Oct 13 16:40:11 CEST 2008 - juhliarik@suse.cz

- added fix for translation labes for ELILO (bnc#151486)
- added fix for typo in help text (bnc#433424)
- added fix for problem with device names in live CD installation
  (bnc#432699) 
- 2.17.27

-------------------------------------------------------------------
Fri Oct 10 14:50:31 CEST 2008 - jsrain@suse.cz

- fixed bootloader proposal in mixed standalone disk and BIOS-RAID
  environments (bnc#433092)
- issue a warning if /boot directory is on XFS on x86 boot
  architecture (bnc#429042)

-------------------------------------------------------------------
Wed Oct  8 15:32:09 CEST 2008 - juhliarik@suse.cz

- added fix for handling nil from function InitializeBootloader()

-------------------------------------------------------------------
Wed Oct  8 10:39:12 CEST 2008 - juhliarik@suse.cz

- added fix for adding crashkernel from y2-kdump (bnc#432651)
- added fix for writing proposal (bnc#433344)
- added fix for checking if boot device is on raid0 (bnc#156800)
- 2.17.26 

-------------------------------------------------------------------
Fri Oct  3 17:28:27 CEST 2008 - juhliarik@suse.cz

- added fix for installing packages (bnc#431580)
- added fix for 2 identical section in powerLILO (bnc#427730)
- added fix for mapping disk by label for powerLILO (bnc#41497)
- 2.17.25

-------------------------------------------------------------------
Tue Sep 30 13:37:44 CEST 2008 - juhliarik@suse.cz

- updated fix for converting LILO to GRUB (bnc#430579)
- 2.17.24

-------------------------------------------------------------------
Mon Sep 29 17:10:36 CEST 2008 - juhliarik@suse.cz

- added new dialog for updating from lilo to grub (bnc#430579)
- 2.17.23

-------------------------------------------------------------------
Mon Sep 29 15:45:41 CEST 2008 - jsrain@suse.cz

- fixed no scrren contents after changing loader type (bnc#427622)
- avoid mixing options of different bootloader after loaded type
  change

-------------------------------------------------------------------
Thu Sep 25 17:44:24 CEST 2008 - juhliarik@suse.cz

- added fix for problem with changed default name (bnc#169062)
- added fix for problem with editing custom boot  (bnc#395009)
- added fix for problem with timeout update (bnc#395851)
- 2.17.22

-------------------------------------------------------------------
Thu Sep 18 17:39:43 CEST 2008 - juhliarik@suse.cz

- added fix for initialise yast2-stroage (bnc#419197)
- help update (bnc#220283)
- 2.17.21

-------------------------------------------------------------------
Thu Sep 16 16:35:43 CEST 2008 - juhliarik@suse.cz

- added fix for deleting fake xen boot section (bnc#408346)
- added fix for failsafe options for kernel (bnc#419464)
- 2.17.20

-------------------------------------------------------------------
Thu Sep 16 16:35:43 CEST 2008 - juhliarik@suse.cz

- added fix for getDefaultSection() for zipl (bnc#364904)
- added fix for deleting gfxmenu from menu.lst (bnc#398806)
- 2.17.19

-------------------------------------------------------------------
Thu Sep 16 10:54:43 CEST 2008 - juhliarik@suse.cz

- added fix for problem with rnc file - syntax error (bnc#426522)
- 2.17.18

-------------------------------------------------------------------
Thu Sep 12 14:24:43 CEST 2008 - juhliarik@suse.cz

- added support of trusted grub (fate#303784), (fate#303672), 
  (fate#303891), (fate#303983)
- added warning that lilo is not supported (fate#305006)
- 2.17.17

-------------------------------------------------------------------
Thu Sep 11 15:27:43 CEST 2008 - locilka@suse.cz

- Calling new reipl_bootloader_finish client from yast2-reipl
  in bootloader_finish (fate#304960).
- 2.17.16

-------------------------------------------------------------------
Thu Sep 11 08:22:53 CEST 2008 - jsrain@suse.cz

- merged texts from proofread

-------------------------------------------------------------------
Wed Sep  3 12:00:58 CEST 2008 - jsrain@suse.cz

- added detection of EFI, proposing ELILO in that case 
 (fate#301882)
- 2.17.15

-------------------------------------------------------------------
Wed Aug 20 15:34:22 CEST 2008 - jsrain@suse.cz

- added skeleton for checking whether scenario is supported, not
  yet actually used (fate#304499)

-------------------------------------------------------------------
Mon Aug 18 12:34:35 CEST 2008 - jsrain@suse.cz

- store bootloader type before installing packages, fixed check
  for undefined product name (bnc#417383)
- 2.17.14 

-------------------------------------------------------------------
Thu Aug 14 15:16:04 CEST 2008 - juhliarik@suse.cz

- added support for creating console for kernel args (fate#110038)
- 2.17.13 

-------------------------------------------------------------------
Wed Aug 13 14:36:59 CEST 2008 - juhliarik@suse.cz

- added changes for pesistent device names (fate#302219)
- 2.17.12

-------------------------------------------------------------------
Wed Aug  6 15:42:28 CEST 2008 - juhliarik@suse.cz

- added better detection of NFS boot device (bnc#408912) 
- added better detection of EVMS - do not install bootloader 
  (fate#305007)
- 2.17.11

-------------------------------------------------------------------
Wed Aug  6 12:55:17 CEST 2008 - juhliarik@suse.cz

- added support for acoustic signals (fate#303481)
- added checkbox for enabling remapping in chainloader section
- 2.17.10

-------------------------------------------------------------------
Tue Aug  5 12:05:04 CEST 2008 - juhliarik@suse.cz

- added/enabled support for ordering disks in device.map for GRUB
  (fate#303964)
- 2.17.9 

-------------------------------------------------------------------
Mon Aug  4 13:29:01 CEST 2008 - juhliarik@suse.cz

- added support for reducing devices from device.map to 8 devices
  (fate#303548)
- 2.17.8  

-------------------------------------------------------------------
Thu Jul 31 10:27:42 CEST 2008 - juhliarik@suse.cz

- added support for remaping windows chainloader boot section
  (fate#301994)
- 2.17.7 

-------------------------------------------------------------------
Tue Jul 29 18:18:38 CEST 2008 - juhliarik@suse.cz

- update solution for saving kernel args to 
  /etc/sysconfig/bootloader (fate#302245)
- 2.17.6

------------------------------------------------------------------
Sun Jul 27 17:52:58 CEST 2008 - juhliarik@suse.cz

- added powersaved=off to boot section for failsave (bnc#153345)

-------------------------------------------------------------------
Wed Jul 23 15:16:58 CEST 2008 - juhliarik@suse.cz

- added support for persistent device names (fate#302219)  
- 2.17.5

-------------------------------------------------------------------
Wed Jul 21 09:20:13 CEST 2008 - juhliarik@suse.cz

- 2.17.4

-------------------------------------------------------------------
Wed Jul 16 14:27:23 CEST 2008 - jsrain@suse.cz

- store kernel parameters to sysconfig during installation
  (fate#302245)

-------------------------------------------------------------------
Fri Jul 11 13:18:05 CEST 2008 - ug@suse.de

- rnc file fixed (bnc#407615)

-------------------------------------------------------------------
Thu Jul 10 17:29:00 CEST 2008 - juhliarik@suse.cz

- enable installing GRUB to XEN  (bnc#380982)
- 2.17.3

-------------------------------------------------------------------
Thu Jun 27 17:24:00 CEST 2008 - juhliarik@suse.cz

- correct labels for buttons  (bnc#398492)

-------------------------------------------------------------------
Thu Jun 26 17:24:00 CEST 2008 - juhliarik@suse.cz

- deleted support xenpae (bnc#400526)
- 2.17.2

-------------------------------------------------------------------
Thu Jun 26 16:51:00 CEST 2008 - juhliarik@suse.cz

- added support for better detection Vista in MBR
- added fix for installing generic code if MBR is uknown (bnc#400062)
- added fix for detection MBR if sw-raid is used (bnc#398356)
- 2.17.1

-------------------------------------------------------------------
Mon Jun  9 13:35:26 CEST 2008 - juhliarik@suse.cz

- added fix for problem with booting Vista bnc #396444
- 2.16.20

-------------------------------------------------------------------
Wed Jun  4 13:39:59 CEST 2008 - juhliarik@suse.cz

- added fix for problem with deleting boot sections bnc #396810
- 2.16.19 

-------------------------------------------------------------------
Wed Jun  4 10:06:01 CEST 2008 - juhliarik@suse.cz

- added fix for problem with liveCD and simlinks for initrd and 
  kernel (bnc# 393030)
- 2.16.18

-------------------------------------------------------------------
Mon May 26 18:34:43 CEST 2008 - juhliarik@suse.cz

- added fix for problem with editing boot section for LILO 
  (bnc# 340732)
- added fix for cloning boot section (bnc# 390719)
- 2.16.17 

-------------------------------------------------------------------
Fri May 16 16:40:22 CEST 2008 - jsrain@suse.cz

- added categories Settings and System into desktop file
  (bnc #382778)

-------------------------------------------------------------------
Thu May 15 17:51:28 CEST 2008 - juhliarik@suse.cz

- added fix for bnc# 164884 - disabled Back button during 
  installation
- added missing strings bnc# 386527
- 2.16.16 

-------------------------------------------------------------------
Wed May  7 14:54:16 CEST 2008 - juhliarik@suse.cz

- added fix for bnc#335526 - problem with adding "resume" into 
  boot section for memtest
- 2.16.15

-------------------------------------------------------------------
Mon Apr 28 14:16:26 CEST 2008 - juhliarik@suse.cz

- added fix for bnc#232424 - problem with propose new config.
- 2.16.14 

-------------------------------------------------------------------
Tue Apr 22 13:09:57 CEST 2008 - juhliarik@suse.cz

- added fix for bnc#363254
- added fix for UI problem with ComboBoxes and "Browse..." button
- 2.16.13 

-------------------------------------------------------------------
Fri Apr 18 15:52:47 CEST 2008 - juhliarik@suse.cz

- added fix for (bnc#381192) bootloader uses grubonce _and_ kexec
- added detecting VirtualBox - cancel using kexec
- 2.16.12 

-------------------------------------------------------------------
Thu Apr 17 20:19:04 CEST 2008 - juhliarik@suse.cz

- new version
- 2.16.11 

-------------------------------------------------------------------
Thu Apr 17 20:02:19 CEST 2008 - locilka@suse.cz, juhliarik@suse.cz

- fixed initializing of combo-box widgets in dialogs, ComboBox
  in Qt does not accept `Value, using `Items instead (bnc #380781).
- using `InputField as a replacement for obsolete `TextEntry.

-------------------------------------------------------------------
Wed Apr 16 15:20:15 CEST 2008 - juhliarik@suse.cz

- added fix for activating DM-RAID boot partition (bnc #337742)
- added fix for lilo and raid version (bnc #357897)
- 2.16.10 

-------------------------------------------------------------------
Fri Apr 11 15:53:19 CEST 2008 - juhliarik@suse.cz

- added handling of option for calling kexec instead of reboot
  (fate#303395)
- 2.16.9 

-------------------------------------------------------------------
Tue Apr  1 12:24:12 CEST 2008 - jsrain@suse.cz

- adapted to changed handling of inst_finish steps during live
  installation

-------------------------------------------------------------------
Thu Mar 27 09:32:41 CET 2008 - juhliarik@suse.cz

- added deleting of duplicated sections after installation
- 2.16.8 

-------------------------------------------------------------------
Thu Mar 20 12:45:20 CET 2008 - jsrain@suse.cz

- updated the way section list is displayed in the installation
  proposal (fate#120376)
- 2.16.7

-------------------------------------------------------------------
Tue Mar 18 10:07:57 CET 2008 - jsrain@suse.cz

- keep the 'linux' section name if product name is empty 
  (bnc#371741)

-------------------------------------------------------------------
Mon Mar 17 12:43:32 CET 2008 - jsrain@suse.cz

- added 'StartupNotify=true' to the desktop file (bnc #304964)

-------------------------------------------------------------------
Fri Mar 14 14:57:17 CET 2008 - juhliarik@suse.cz

- added inst_bootloader for saving config file before installing 
  kernel (F #302660) 
- 2.16.6

-------------------------------------------------------------------
Thu Jan 31 13:03:52 CET 2008 - locilka@suse.cz

- Update::*version were moved to Installation::*version.
- 2.16.5

-------------------------------------------------------------------
Thu Jan 24 09:01:01 CET 2008 - juhliarik@suse.cz

- added patch for Bug#352020 - Graphical failsafe mode
- added support for Fate#300779: Install diskless client (NFS-root) 
- 2.16.4

-------------------------------------------------------------------
Tue Dec 11 16:12:09 CET 2007 - jsrain@suse.cz

- do not translate boot menu to unsupported language (#310459)
- 2.16.3

-------------------------------------------------------------------
Wed Dec  5 12:36:32 CET 2007 - jsrain@suse.cz

- fixed the device map proposal if USB stick is present (F#302075)

-------------------------------------------------------------------
Wed Oct 31 14:32:59 CET 2007 - dfiser@suse.cz

- Adapted to change of StorageDevices API.
- v2.16.2

-------------------------------------------------------------------
Wed Oct 31 14:08:59 CET 2007 - locilka@suse.cz

- installedVersion and updateVersion moved from 'Update' to
  'Installation' YCP module to remove dependencies.

-------------------------------------------------------------------
Thu Oct 11 15:22:27 CEST 2007 - od@suse.de

- migrate SLES9 persistent device ("...p1") names to SLES10
  persistent device names ("...-part1") (#162216)
- 2.16.1

-------------------------------------------------------------------
Wed Sep 26 21:22:58 CEST 2007 - od@suse.de

- added flag avoid_reading_device_map to blRead(), all internal
  Read()s and ReadSettings() interface to perl-Bootloader: used by
  BootLILO and BootGRUB during update to migrate device names in
  the device_map and then re-read the config files with correct
  device name translation (#328448)
- do not install bootloader in XEN paravirtualized DomU (#308451)
- 2.15.29

-------------------------------------------------------------------
Tue Sep 25 13:53:18 CEST 2007 - od@suse.de

- re-read bootloader config from system after the delayed run of
  perl-Bootloader updates, then call FlagOnetimeBoot() based on
  current setup (#328078)
- 2.15.28

-------------------------------------------------------------------
Tue Sep 25 11:09:55 CEST 2007 - od@suse.de

- added logging to find problem in #328078
- minor addition of whitespace
- 2.15.27

-------------------------------------------------------------------
Mon Sep 24 21:25:37 CEST 2007 - od@suse.de

- Storage::GetTranslatedDevices() called often and uneccesarily
  (related to #304269):
  - added more logging to UpdateSections()
  - added comments and FIXMEs
  - disabled calling device name update again for "linux",
    "failsafe" and "initrd" sections: this is not needed and would
    reverse device name updates when forwards and backwards device
    name update mappings exist
  - enabled device name updates for "other" sections (booting other
    installations)
- (related to #326372, see comment #12)
  - fix "Interpreter" error: also activates persistent device
    translation for device.map in yast2-bootloader (but no disk
    device mappings are defined in yast2-storage, so devices remain
    untranslated as of now)
- 2.15.26

-------------------------------------------------------------------
Fri Sep 21 16:19:02 CEST 2007 - od@suse.de

- run delayed bootloader_entry at the very end of the update, when
  the migrated bootloader configuration (including device mapping)
  has already been written (#309837)
- added some comments
- 2.15.25

-------------------------------------------------------------------
Thu Sep 20 21:00:14 CEST 2007 - od@suse.de

- log the contents of the perl-BL_delayed_exec script (#309837)
- 2.15.24

-------------------------------------------------------------------
Thu Sep 20 18:44:06 CEST 2007 - od@suse.de

- ckornacker@suse.de: added PREFIX to Makefile.cvs
- when bootloader_entry saved (during kernel postuninstall) a
  command in /boot/perl-BL_delayed_exec for delayed execution in
  the target system, run that script to remove old sections
  (#309837)
- 2.15.23

-------------------------------------------------------------------
Tue Sep 18 10:03:53 CEST 2007 - od@suse.de

- update the default entry during update when the comment with the
  former default exists, even if the current default is valid
  (#309837)
- 2.15.22

-------------------------------------------------------------------
Mon Sep 17 19:31:03 CEST 2007 - od@suse.de

- #309837:
  - fix setting the default section at the end of an update,
    according to saved previous default kernel image flavor
  - use fallback flavors if previous flavor is unavailable
- 2.15.21

-------------------------------------------------------------------
Thu Sep 13 05:41:00 CEST 2007 - od@suse.de

- specify blockoffset as string, rather than number
- added a FIXME comment
- fixed conversion of obsolete filenames in kernel and initrd keys
- fixed conversion of device names in root and chainloader keys
  (#309837)
- 2.15.20

-------------------------------------------------------------------
Tue Aug 28 18:35:52 CEST 2007 - pth@suse.de

- Fix the code in bootloader_finish so that the one-time-boot code
  is actually called.
- Redo the logic and structure of the one-time booting code.
  * Global Write uses Bootloader::getDefaultSection() to determine the
    section name.
  * New function BootCommon::Section2Index that determines the
    index # for a given section, currently only used by 
    BootGRUB::FlagOnetimeBoot.

-------------------------------------------------------------------
Wed Aug 15 20:34:07 CEST 2007 - od@suse.de

- forgot to use changed sections (feature #302302)
- added logging with y2milestone()s for last change
- 2.15.17

-------------------------------------------------------------------
Mon Aug 13 22:32:26 CEST 2007 - od@suse.de

- grub: feature #302302:
  - added code to UpdateSections() to update old sections for
    "other" installations to chainloader/configfile sections
  - moved PBR-examination code to function IsPartitionBootable(),
    used by BootGRUB::CreateSections() and
    BootCommon::UpdateSections() now
  - always use a "root" command for "other" installations: added
    a "root" command to chainloader entries
  - also use "noverifyroot" and "blockoffset" in chainloader
    entries
  - added a FIXME comment
- 2.15.16

-------------------------------------------------------------------
Fri Aug 10 20:11:24 CEST 2007 - od@suse.de

- part of feature #301313:
  - added front-end function and infrastructure in switcher.ycp for
    FlagOnetimeBoot()
  - added FlagOnetimeBoot() implementation for POWERLILO
- fixed return codes of examine_mbr.pl: do not overlap error codes
  with "bootloader stage1 needs to be (re)-installed here" return
  code
- evaluate new return code in yast2-bootloader
- added documentation comment to examine_mbr.pl
- changed documentation comments where yast2-bootloader calls
  examine_mbr.pl
- fixed error in autoinstall client that prevented importing legacy
  global keys
- added/fixed some comments
- added documentation comments to BootGRUB::CreateSections()
- changed two y2debug() into y2milestone()
- fixed: a chainloader entry may have been produced that pointed to
  the boot partition of our current installation
- grub: implemented booting other Linux installations on the system
  via chainloader/configfile entries (feature #302302)
- fixed: if-block contained no statement, uncommented y2debug() in
  there
- 2.15.15

-------------------------------------------------------------------
Thu Jul 26 07:26:05 CEST 2007 - jsrain@suse.cz

- removed unneeded yast2-devel from BuildRequires
- 2.15.14

-------------------------------------------------------------------
Fri Jul 20 18:21:03 CEST 2007 - od@suse.de

- preventing cyclic dependency in autobuild with a BuildIgnore on
  autoyast2-installation
- 2.15.13

-------------------------------------------------------------------
Fri Jul 13 18:25:18 CEST 2007 - od@suse.de

- converting old key "kernel" to new key "image" when converting
  autoyast configuration to export map (#285790)
- re-added lost y2milestone() to BootELILO.ycp
- creating "image" section instead of "kernel" section now in
  CreateLinuxSection()
- 2.15.11

-------------------------------------------------------------------
Wed Jul 11 00:25:18 CEST 2007 - od@suse.de

- Merge from SLES10-SP1 branch:
- let "SLES 9 style" autoyast xml files configure bootloader
  timeout (#214468, #183051)
- added help texts and widget descriptions to grub and elilo
  (#221737)
- Fixed type of passed arguments in function Import() (in
  modules/Bootloader.ycp & modules/BootELILO.ycp) (#236163)
- bootloader.rnc fixed for autoyast schema check
- set __auto key to false when user clones sections (#241158)
- added log message when FixSections() silently discards a section
  (#241158)
- fixed some whitespace
- fixed myToInteger(): return 0 if string cannot be converted to
  integer
- bootloader.rnc fixed for autoyast schema check (#211014)
- always log the target map when Propose() is called (not only when
  we debug)
- convert custom boot device names to the names indicated by the
  mountby setting; this is one part of a change to use persistent
  device names for the bootloader boot device, the rest requires
  simultaneously changing perl-Bootloader because of an
  incompatible interface change
  (#248162)
- #214468:
  - fixed autoyast schema
  - fixed import of autoyast data: do not remove the "default" option
- GRUB only: integrated the new boot_*, generic_mbr and activate
  keys (found in the "globals" map) from the new
  widget/perl-Bootloader interface into the internal workings of
  the grub code
  - for grub, this obsoletes the global variables loader_device,
    selected_location (aka loader_location), repl_mbr and activate
  - fixes loosing the information of multiple selected bootloader
    installation devices (#245680)
  - fixes faulty detection of user-changes to the "/boot" and "/"
    devices from yast2-storage (#247852)
  - decided that boot_mbr_md key is unneeded, because the decision
    to write to the MBRs of all underlying devices of a soft-RAID
    is automatic (kept commented-out sample code for boot_mbr_md)
  - decided that boot_extended is unneeded, because the decision to
    write the bootloader to the extended partition instead of to an
    un-activatable "/boot" or "/" partition is automatic (kept
    commented-out sample code for boot_extended)
  - removed wrapper code for variable translation from
    BootGRUB::Propose()
  - made private copies of functions in grub/misc.ycp and changed
    the code to use the new interface variables only (this is also
    wanted for better code separation between bootloaders, to
    reduce amount of special-case handling (to be worked on)):

      * from routines/misc.ycp:
          grub_getPartitionToActivate ()
          grub_getPartitionsToActivate ()
          grub_getMbrsToRewrite ()
          grub_getFileChangeDate ()
          grub_saveMBR ()
          grub_updateMBR ()
          grub_DetectDisks ()

      * from routines/lilolike.ycp:
          grub_ProposeDeviceMap ()
            ( ^^ really needed? no changes here, it just "belongs"
            to grub...)
          grub_ConfigureLocation()
          grub_DetectDisks ()
          grub_DisksChanged ()
          grub_LocationProposal ()

  - added helper functions:
      grub/misc.ycp:          SetBootloaderDevice()
      routines/misc.ycp:      GetBootloaderDevices()

  - added note to to-be-phased-out functions:
      routines/misc.ycp:      GetBootloaderDevice()

  - made some functions globally accessible:
      routines/popup.ycp:     askLocationResetPopup ()
      routines/misc.ycp:      myToInteger ()
      routines/lilolike.ycp:  FindMBRDisk ()

  - fixed bug with the detection of MD-RAID devices (both in
    grub_getPartitionToActivate and getPartitionToActivate): BIOS
    ID was assumed to be less than 128, but it starts at 128

  - commented out some obsolete and broken code that would activate
    the "/boot" device on installation of the bootloader to MBR;
    the code was cancelled out by program logic ("activate" flag)
    though;
    this also simplified the interface to getPartitionToActivate ()

  - added conditionals to Bootloader.ycp and BootCommon.ycp: do not
    handle obsolete variables for grub

  - commented out probably obsolete code in BootGRUB::Read() to
    determine old_style loader_device from read devices (including
    old-style "mbr_md")

  - added several FIXME:s
  - changed a fixed FIXME to FIXED

- when reading settings from the system: convert custom boot device
  names in globals to the kernel device names (#248162)
- corrected whitespace in grub/helps.ycp and ppc/helps.ycp
- fix faulty detection of user-changes to the "/boot" and "/"
  devices from yast2-storage: rewrote grub_DisksChanged() to work
  properly with boot_* variables (previous fix did not work
  correctly) (#247852)
- grub_DisksChanged() now returns a message summarizing all changes
  for selected bootloader devices; this message is now used in the
  popup that ask the user if he wants to repropose after a
  partitioning change (in askLocationResetPopup()) (#247852)
- rewrote check for disk changes to work with multiple selected
  bootloader locations in grub_DetectDisks() and
  grub_LocationProposal() (#247852)
- the summary message for GRUB now includes a short string ("/",
  "/boot", MBR) that gives the reason why each device has been
  selected for bootloader stage 1 installation
- changed comment for GetBootloaderDevices()
- GRUB only: accept old-style autoyast keys "repl_mbr" "activate" and
  "location" when importing an autoyast profile; "loader_device" is
  ignored (which may be fixable if we can make sure a target map is
  available) (#245680)
- grub:
  - if autoyast profile does not specify a bootloader location,
    propose one (#263305)
  - if autoyast profile does not specify a key for the default keys
    set by a yast-bootloader proposal, add these missing
    keys/values
- enabled translation of the kernel image name from the symlink to
  the real kernel file for the "failsafe" section; perl-Bootloader
  can handle this now
- convert device names in the grub device map to and from the
  "mount_by" device names as well (#248162)
- Changed location of EFI Bootloader Label widget in YaST2 gui (#242985)
- make installation of bootloader to the extended partition work
  with new design (#246161, #259050)
- enabled extended device handling in GetBootloaderDevices as well
- make persistent device names work with boot= directive for i386
  lilo (#248162)
- log conversion of old-style global keys from autoyast profile to
  new-style keys
- during update, update value of "default" directive for lilo and grub
  (#266534)
- do not show popup for changed MBR position when it did not
  change: use correct function for MBR detection (#267276)
- fixed autoyast logging change
- Fix for removal of wrong efiboot entries (#269130)
- fix for update-mode: fix updating of kernel-image and initrd
  filenames to the resolved symlinks (image-version and
  initrd-version) (#268731, helps not to trigger #267582 and
  #244033)
- #270202:
  - grub: fix erroneously added section "Hard Disk" on systems
    without a floppy drive: use new style variables for detecting
    that we install stage1 to a floppy disk
  - for bootloaders that still use the old style variables, check
    for undefined loader_device before comparing to floppy device
- 2.15.10

-------------------------------------------------------------------
Sat Jul  7 00:25:57 CEST 2007 - od@suse.de

- Remove limal-devel from BuildRequires again
- 2.15.9

-------------------------------------------------------------------
Wed Jul  4 09:25:00 CEST 2007 - aj@suse.de

- Add limal-perl to Requires as well.

-------------------------------------------------------------------
Wed Jul  4 08:33:40 CEST 2007 - aj@suse.de

- Fix BuildRequires so that package builds again.

-------------------------------------------------------------------
Tue Jul  3 17:27:50 CEST 2007 - od@suse.de

- re-added limal-devel to BuildRequires

-------------------------------------------------------------------
Tue Jul  3 16:34:02 CEST 2007 - od@suse.de

- moved Bootloader_API.pm from limal-bootloader to yast2-bootloader

-------------------------------------------------------------------
Thu Jun 21 17:36:59 CEST 2007 - adrian@suse.de

- fix changelog entry order

-------------------------------------------------------------------
Fri May 25 13:30:04 CEST 2007 - jsrain@suse.cz

- removed outdated translations from .desktop-files (#271209)

-------------------------------------------------------------------
Wed Apr 11 19:14:30 CEST 2007 - aosthof@suse.de

- Fixed erroneous EFI Bootloader Label (#242985) in BootELILO.ycp
- Fixed removal of obsolete entries in EFI Boot Menu in
  BootELILO.ycp (#237873)
- 2.15.8

-------------------------------------------------------------------
Thu Mar  1 10:04:44 CET 2007 - aosthof@suse.de

- Reverted to make Xen kernel default boot kernel if Xen pattern
  or Xen RPMs are installed. (Fate #301384)
- 2.15.7

-------------------------------------------------------------------
Tue Feb 27 16:33:32 CET 2007 - od@suse.de

- include yast2-storage in BuildRequires
- 2.15.6

-------------------------------------------------------------------
Mon Feb 26 18:44:18 CET 2007 - od@suse.de

- safeguard against mount-by device that does not exist (yet): fall  
  back to kernel name (#239473, #223608)
- fix entry for memtest86, it is named memtest86+ meanwhile
- collecting device information for perl-Bootloader now works with
  persistent device names; this caused a bug in the grub
  configuration where the gfxmenu entry was discarded because the
  device name could not be translated, as well as unbootable system
  (#244566, #247775)
- 2.15.5

-------------------------------------------------------------------
Tue Jan 23 12:58:51 CET 2007 - aosthof@suse.de

- Forgot to delete "src/clients/bootfloppy.ycp" and
  "src/config/bootfloppy.desktop" from SVN (#218437)

-------------------------------------------------------------------
Tue Jan 23 10:56:42 CET 2007 - aosthof@suse.de

- Removed bootfloppy module due to malfunction (#218437)
- 2.15.4

-------------------------------------------------------------------
Wed Jan 17 13:09:10 CET 2007 - jplack@suse.de

- revise efi boot manager entry handling (#233537)

-------------------------------------------------------------------
Tue Jan 16 23:46:27 CET 2007 - jplack@suse.de

- fix various zipl configuration problems (#235486)

-------------------------------------------------------------------
Mon Jan 15 15:03:49 CET 2007 - jplack@suse.de

- more stream lining in help messages

-------------------------------------------------------------------
Mon Jan 15 14:44:26 CET 2007 - jplack@suse.de

- handle efi boot manager entries properly (#233537)

-------------------------------------------------------------------
Mon Jan 15 13:33:00 CET 2007 - jplack@suse.de

- add label text snippets for grub so that they can get translated

-------------------------------------------------------------------
Thu Jan 11 14:10:31 CET 2007 - jplack@suse.de

- make xen section the first entry which will get the default
  though (FATE#301384)

-------------------------------------------------------------------
Wed Jan 10 18:06:26 CET 2007 - jplack@suse.de

- mostly complete fix for #228833, wrong elilo configurator

-------------------------------------------------------------------
Fri Jan  5 19:01:07 CET 2007 - jplack@suse.de

- fixed message handling, proposal, dialog handling for zipl, etc.
  (#228841, Fate#300732)

-------------------------------------------------------------------
Fri Dec 22 16:45:54 CET 2006 - jplack@suse.de

- do map "kernel" tag to "image" tag for now, so that proposal gets
  interpreted right.

-------------------------------------------------------------------
Fri Dec 22 09:57:53 CET 2006 - aosthof@suse.de

- Fixed "Propose New Configuration" in Bootloader Settings in YaST
  - Part 1 (#230230)
- Fixed "Propose New Configuration" in Bootloader Settings in YaST
  - Part 2 (#230230)
- 2.15.2

-------------------------------------------------------------------
Thu Dec 14 13:56:26 CET 2006 - jplack@suse.de

- code review and cleanup: eliminate dead code, eliminate simple
  functions used once, keep local functions local (part2)

-------------------------------------------------------------------
Mon Dec 11 18:38:35 CET 2006 - jplack@suse.de

- code review and cleanup: eliminate dead code, eliminate simple
  functions used once, keep local functions local (part1)

-------------------------------------------------------------------
Mon Dec 11 17:05:58 CET 2006 - jplack@suse.de

- replace Kernel::GetFinalKernel function which is broken by design
  by Kernel::ComputePackage.

-------------------------------------------------------------------
Mon Dec 11 16:27:16 CET 2006 - jplack@suse.de

- move CheckAdditionalKernels from misc to Grub and fix that crappy
  stuff

-------------------------------------------------------------------
Fri Dec  8 19:14:25 CET 2006 - od@suse.de

- related to help_messages and descriptions:
  - added comments to generic_Description() and the descriptions
    variable
  - corrected one warning and one debug message
  - renamed arch_widget_name to loader_widget_name, matching new
    functionality
- 2.15.1

-------------------------------------------------------------------
Fri Dec  8 15:40:38 CET 2006 - jplack@suse.de

- basic implementation for generic bootloader widgets for ELILO
  (Fate#300732)

-------------------------------------------------------------------
Fri Dec  8 12:03:16 CET 2006 - jplack@suse.de

- more zipl changes for Fate#300732
- merge elilo/misc into basic module

-------------------------------------------------------------------
Fri Dec  8 11:25:20 CET 2006 - jplack@suse.de

- basic implementation for generic bootloader widgets for ZIPL
  (Fate#300732)

-------------------------------------------------------------------
Fri Dec  1 16:58:24 CET 2006 - od@suse.de

- use kernel and initrd softlinks in Failsafe entry again, thus
  preventing the removal of the Failsafe entry when the kernel is
  updated (#224481)
- 2.14.15

-------------------------------------------------------------------
Fri Dec  1 11:32:49 CET 2006 - jplack@suse.de

- signal change of boot loader location so that the boot loader can
  be rewritten if needed (#225023)
- 2.14.14

-------------------------------------------------------------------
Fri Nov 24 19:35:33 CET 2006 - aosthof@suse.de

- fixed usage of function remove()
- added FIXME
- fixed typo in comment
- actually use sorted DMTargetMap by adding bios_ids (#223473)
- 2.14.13

-------------------------------------------------------------------
Fri Nov 24 17:03:10 CET 2006 - od@suse.de

- fixed typo in a comment
- added a FIXME in BootCommon
- added kernel and image file link resolve code to
  BootPOWERLILO.ycp (adapted from BootCommon.ycp)
- Fix broken bootloader configuration on ppc: initialize library
  at the appropriate point again (#210535)
- 2.14.12

-------------------------------------------------------------------
Fri Nov 24 14:47:00 CET 2006 - aosthof@suse.de

- Sorted DMTargetMap in lilolike.ycp to match the BIOS order
  (#223473)
- Fixed typos in lilolike.ycp
- 2.14.11

-------------------------------------------------------------------
Wed Nov 22 17:08:09 CET 2006 - ug@suse.de

- schema file fixes (#215263)

-------------------------------------------------------------------
Wed Nov 22 09:33:25 CET 2006 - aosthof@suse.de

- Fixed typo in lilolike.ycp (#223145)
- 2.14.10

-------------------------------------------------------------------
Tue Nov 21 20:59:51 CET 2006 - aosthof@suse.de

- Fixed target map for dmraids (aka FakeRAIDs) in lilolike.ycp
  (#222471)
- 2.14.9

-------------------------------------------------------------------
Tue Nov 21 14:56:00 CET 2006 - od@suse.de

- have a current target map available in the log when we debug
- added y2milestone()s around remapping
- fix forgetting to rewrite some kernel/image entries (ycp really
  should have a for loop, so resetting variables is not forgotten)
  (#214935)
- 2.14.8

-------------------------------------------------------------------
Tue Nov 21 14:29:08 CET 2006 - jplack@suse.de

- UpdateInitrdLine function is old, broken, rotten and completely
  useless now

-------------------------------------------------------------------
Tue Nov 21 11:45:46 CET 2006 - jplack@suse.de

- suppress newline from readlink command, breaks config files
- 2.14.7

-------------------------------------------------------------------
Tue Nov 21 10:16:22 CET 2006 - jplack@suse.de

- "activate" and "generic_mbr" do now get set if newly proposed

-------------------------------------------------------------------
Mon Nov 20 22:57:32 CET 2006 - od@suse.de

- #214935:
  - added more comments
  - only resolve symlinks for linux, xen and failsafe sections,
    type image and xen
  - do not resolve symlinks for files that are not on the default
    boot partition (because they have a grub device name prefix)
  - added more logging
  - actually use the resolved symlinks for kernel and initrd
- moved some comments to the right position in the code
- 2.14.6

-------------------------------------------------------------------
Mon Nov 20 16:10:03 CET 2006 - jplack@suse.de

- quick fix for problems with Xen pattern selection (#208380):
  never use cached_proposal for now

-------------------------------------------------------------------
Mon Nov 20 15:52:07 CET 2006 - od@suse.de

- reverted initrd and kernel names to links for everything but
  Mode::normal() (#214935)
- resolve symlinks for kernel and initrd during inst_finish, so
  that the "real names" are put into the bootloader configuration
  -- this is the plan B solution, plan A (which shows correct
  filenames instead of link names in the proposal) does not
  currently work (#214935)
- 2.14.4

-------------------------------------------------------------------
Mon Nov 20 15:31:58 CET 2006 - jplack@suse.de

- fix format for DefaultKernelParams

-------------------------------------------------------------------
Mon Nov 20 15:29:50 CET 2006 - jplack@suse.de

- fix boot loader location mapping: check boot_root before
  boot_boot (#219409)

-------------------------------------------------------------------
Mon Nov 20 13:12:45 CET 2006 - jplack@suse.de

- fix full adoption to new grub name sceme ((#214935, FATE#300732)

-------------------------------------------------------------------
Fri Nov 17 13:17:50 CET 2006 - od@suse.de

- added comments
- fix finding the correct names for kernel image and initrd (not
  yet fixed for powerlilo) (#214935)
- first part of fix for resetting user changes when going to expert
  settings
- 2.14.3

-------------------------------------------------------------------
Thu Nov 16 13:32:48 CET 2006 - jplack@suse.de

- section type of 'xen' is now handled (FATE#300732)

-------------------------------------------------------------------
Wed Nov 15 16:21:37 CET 2006 - jplack@suse.de

- fixed Summary generation for Grub (#220285), did still consider
  old-style variable loader-device

-------------------------------------------------------------------
Wed Nov 15 11:19:04 CET 2006 - jplack@suse.de

- widget for type selectdevice did not get initialized (#221180)

-------------------------------------------------------------------
Mon Nov 13 16:40:04 CET 2006 - od@suse.de

- add more variables for the new perl-Bootloader interface to the
  autoyast DTD for yast2-bootloader: currently, the user needs to
  specify them if he wants to specify any global variable (which
  probably is the right interface for him)
- reverted BootGRUB to use FixGlobals(), this functionality is not
  a bug
- added comments to FixGlobals() and the call from BootGRUB to it
- move setting of boot_* and activate keys in globals for new
  perl-Bootloader interface from BootCommon::i386LocationProposal()
  in lilolike to the end of BootGRUB::Propose(), so that the need
  to set defaults for the other values in globals is detected and
  these are proposed as well (#219409)
- 2.14.1

-------------------------------------------------------------------
Mon Nov 13 13:19:01 CET 2006 - jplack@suse.de

- remove in ycp has bogus semantics (#220365)

-------------------------------------------------------------------
Mon Nov 13 12:58:18 CET 2006 - jplack@suse.de

- generic MBR not written/activate flag not set due to incomplete
  impl. of FATE#300732

-------------------------------------------------------------------
Mon Nov 13 12:36:50 CET 2006 - ug@suse.de

- schema file for autyast fixed

-------------------------------------------------------------------
Mon Nov 13 11:15:20 CET 2006 - jplack@suse.de

- fix missing proposal of global values during installation
  (#219409), function FixGlobals was inappropriate

-------------------------------------------------------------------
Thu Nov  9 21:54:15 CET 2006 - od@suse.de

- added a few comments to the new code
- fix trashing globals in grub et al.: use remove() to remove
  values from a map (#219409)
- 2.13.86

-------------------------------------------------------------------
Wed Nov  8 20:49:52 CET 2006 - od@suse.de

- moved change_widget_default_value() to BootCommon.ycp
- use change_widget_default_value() to work around "select" widget
  default value bug
- logging variables filled by grub proposal
- using correct variable (globals) for new perl-Bootloader
  interface (#213256)
- 2.13.85

-------------------------------------------------------------------
Wed Nov  8 18:16:57 CET 2006 - od@suse.de

- changed some comments
- move global_options, section_options and exports (new
  perl-Bootloader interface) to BootCommon.ycp
- pass proposal for grub to new perl-Bootloader interface (#213256)
- 2.13.84

-------------------------------------------------------------------
Tue Nov  7 18:25:55 CET 2006 - od@suse.de

- removed unused variable
- changed and added some documentation in comments
- fixed global options filtering for global options widget
  (#213256)
- 2.13.83

-------------------------------------------------------------------
Tue Oct 31 17:08:26 CET 2006 - od@suse.de

- autoyast Relax-NG Compact schema file added (#215263)
- 2.13.82

-------------------------------------------------------------------
Tue Oct 31 02:51:33 CET 2006 - od@suse.de

- fixed exporting the device map to autoyast (#211908)

-------------------------------------------------------------------
Tue Oct 17 00:35:45 CEST 2006 - od@suse.de

- packaged missing grub/help.ycp and generic/help.ycp
- added comments to UpdateGfxMenuContents()
- 2.13.80

-------------------------------------------------------------------
Fri Oct 13 11:45:28 CEST 2006 - sf@suse.de

- Bug #173486: do not display ssh message when installed with ssh 
  and vnc

-------------------------------------------------------------------
Thu Oct 12 09:35:16 CEST 2006 - jplack@suse.de

- implementation of generic password widget (FATE#300732)

-------------------------------------------------------------------
Mon Oct  9 19:09:25 CEST 2006 - jplack@suse.de

- implement generic widget functionality for Grub (FATE#300732)
- 2.13.79

-------------------------------------------------------------------
Tue Sep 26 17:23:23 CEST 2006 - jplack@suse.de

- part of new interface for FATE#300732
- 2.13.78

-------------------------------------------------------------------
Tue Sep 26 14:47:58 CEST 2006 - jplack@suse.de

- implementation for FATE#120026: button to initialize bootloader

-------------------------------------------------------------------
Thu Sep 21 10:19:54 CEST 2006 - od@suse.de

- jplack@suse.de: basic implementation for 'selectdevice' entry
  type which will act as a hook for more sophisticated UI handling
  for device-by-id selection and such.
- 2.13.77

-------------------------------------------------------------------
Fri Sep 15 19:00:21 CEST 2006 - od@suse.de

- added caching of bootloader proposal patch by lslezak@suse.de,
  with some changed variable names and added comments (feature
  #300709)
- 2.13.76

-------------------------------------------------------------------
Wed Sep 13 20:19:07 CEST 2006 - od@suse.de

- reverted last change (in SVN) to bootfloppy.ycp, so the final
  correction to include this change of aosthof again:
  A few corrections had to be done related to wrong pathes (Bug
  #180240)
- using parted for activation of boot partition again (instead of
  /sbin/activate from the lilo package) -- extended partition
  handling was fixed (#167602)
- 2.13.75

-------------------------------------------------------------------
Mon Sep 11 13:45:44 CEST 2006 - mvidner@suse.cz

- Fixed autodocs.

-------------------------------------------------------------------
Mon Sep  4 17:20:15 CEST 2006 - jplack@suse.de

- support new options no_os_chooser and optional (#202069, #202072)

-------------------------------------------------------------------
Tue Aug 22 15:21:30 CEST 2006 - od@suse.de

- jplack: use new device_map format (#198244)
- 2.13.74

-------------------------------------------------------------------
Wed Jun 21 14:28:21 CEST 2006 - uli@suse.de

- zipl: add "TERM=linux console=..." to proposal if booted with 
  TERM=linux (bug #186970)

-------------------------------------------------------------------
Mon Jun 19 15:18:29 CEST 2006 - aosthof@suse.de

- Fixed erroneous pathes in function createFloppyImage() in 
  bootfloppy.ycp (#180240) 

-------------------------------------------------------------------
Fri Jun  9 19:14:30 CEST 2006 - od@suse.de

- when a change somewhere in the proposal causes a new section to
  be created (e.g. for a xen kernel), if the section does not yet
  exist and has not explicitly been deleted, add it to our proposal
  (#170469)
- added lots of commentary to FixSections()
- revert patch that added "powersaved=off" to append line in
  failsafe section - more testing needed (#153345)
- 2.13.73

-------------------------------------------------------------------
Thu Jun  8 17:23:54 CEST 2006 - od@suse.de

- ppc: always initialize board type when making a proposal in an
  autoyast installation (#178831)
- 2.13.72

-------------------------------------------------------------------
Wed Jun  7 18:30:11 CEST 2006 - od@suse.de

- add "powersaved=off" to append line in failsafe section for i386,
  x86_64 and ia64 (#153345)
- filter virtual mountpoints such as swap etc. (#182375)
- use full path to MD device (was broken since ever according to
  documentation)
- 2.13.71

-------------------------------------------------------------------
Fri Jun  2 17:42:57 CEST 2006 - jplack@suse.de

- fixed raid 1 detection in lib_iface.ycp (#178802)

-------------------------------------------------------------------
Wed May 31 16:11:36 CEST 2006 - od@suse.de

- check for RAID1 md arrays as all others will break on reboot
  (#178802)
- 2.13.69

-------------------------------------------------------------------
Wed May 31 13:49:59 CEST 2006 - od@suse.de

- replace occurences of a-z and A-Z with character lists to prevent
  problems in some locales (#177560)
- 2.13.68

-------------------------------------------------------------------
Mon May 29 13:06:10 CEST 2006 - od@suse.de

- iseries: fix proposal for NWSSTG boot device (#167390)
- 2.13.67

-------------------------------------------------------------------
Mon May 22 18:30:52 CEST 2006 - jplack@suse.de

- add initial support for xenpae (#177051)
- 2.13.66

-------------------------------------------------------------------
Fri May 19 16:05:32 CEST 2006 - od@suse.de

- added FIXME note to Bootloader.ycp
- send partitioning info always when Initializer called (#161755)
- 2.13.65

-------------------------------------------------------------------
Fri May 19 12:25:09 CEST 2006 - od@suse.de

- fixed installation of installation kernel (ISERIES64) into slot A
  on iSeries (#165497)
- 2.13.64

-------------------------------------------------------------------
Wed May 17 22:42:52 CEST 2006 - od@suse.de

- fix backwards mapping of "mount by" device names when bl
  configuration is read (#176201)
- revert last change in MountByDev2Dev() and use y2milestone()
  again
- 2.13.63

-------------------------------------------------------------------
Wed May 17 16:52:30 CEST 2006 - od@suse.de

- added bootloader device conversion for mount by ID, UUID etc. to
  BootPOWERLILO (#174349)
- added debug messages to Dev2MountByDev()
- changed 2x y2milestone() -> y2debug() in MountByDev2Dev()
- 2.13.62

-------------------------------------------------------------------
Fri May 12 16:02:34 CEST 2006 - od@suse.de

- during installation/update on ppc iseries, unconditionally
  install the ISERIES64 file from the installation media as rescue
  kernel into slot A (#165497)
- fixed some whitespace
- 2.13.61

-------------------------------------------------------------------
Fri May 12 13:24:19 CEST 2006 - od@suse.de

- adapted to ppc/BootPOWERLILO.ycp: fixed mangled section titles
  after update (#170579)
- 2.13.60

-------------------------------------------------------------------
Wed May 10 19:07:38 CEST 2006 - od@suse.de

- added comments to update code
- fixed mangled section titles after update (#170579)
- 2.13.59

-------------------------------------------------------------------
Wed May 10 15:49:39 CEST 2006 - od@suse.de

- fix broken consistency check for legacy iSeries with DASD only
  (#166378)
- make it possible to manually add a value to selection list
  (needed for work arounds #166378 et. al.)
- fix error typo in lib_iface.ycp
- 2.13.58

-------------------------------------------------------------------
Thu May  4 15:02:21 CEST 2006 - locilka@suse.cz

- merged texts from proofread 
- 2.13.57

-------------------------------------------------------------------
Thu May  4 11:02:00 CEST 2006 - jsrain@suse.cz

- change the message before reboot if performing an SSH
  installation (#160301)

-------------------------------------------------------------------
Tue May  2 18:53:10 CEST 2006 - od@suse.de

- on ppc, never create a "failsafe" section (#170565)
- 2.13.56

-------------------------------------------------------------------
Tue May  2 18:01:17 CEST 2006 - od@suse.de

- in UI, show explanatory message instead of missing UUID (before
  partition is formatted)
- added code readability comment
- 2.13.55

-------------------------------------------------------------------
Fri Apr 28 14:32:22 CEST 2006 - od@suse.de

- fixed elilo section name fix from #170129:
  - getLoaderType() cannot be called from GfxMenu.ycp, so changed
    internal Interface of GfxMenu::translateSectionTitle() to
    accept "loader" parameter instead of "allow_blanks" parameter
  - updated other functions to use/pass through the "loader"
    parameter now:
      GfxMenu::UpdateGfxMenuContents()
      GfxMenu::getTranslationsToDiacritics()
      BootCommon::translateSectionTitle()
      BootCommon::UpdateGfxMenuContents()
- changed some y2milestone() messages: do not mention "lilo" when
  it can be any bootloader type other than "grub"
- added me as co-author to BootCommon.ycp
- 2.13.54

-------------------------------------------------------------------
Thu Apr 27 16:05:59 CEST 2006 - od@suse.de

- examine_mbr.pl needs perl-Compress-Zlib
- 2.13.53

-------------------------------------------------------------------
Thu Apr 27 15:56:18 CEST 2006 - od@suse.de

- on ia64, do not use the short product name in the "second
  level" bootloader elilo -- use "linux" again instead (also
  sidesteps bug #170129)
- added a comment for a future feature that may introduce two "menu
  levels" for grub as well
- 2.13.52

-------------------------------------------------------------------
Mon Apr 24 16:10:54 CEST 2006 - sf@suse.de

- fixed regexp (Bug #168594) 

-------------------------------------------------------------------
Fri Apr 21 19:23:12 CEST 2006 - od@suse.de

- (#148931, #164950), fixes features #300383, #300160, #300358:
  - for root partitions in bootloader config: automatically use mount
    by id, path, uuid and label as set up in yast2-storage
  - also display these as "hints" in the UI
- fixed some comments
- added a y2milestone in getPartitionList()
- fixed some whitespace
- 2.13.50

-------------------------------------------------------------------
Thu Apr 20 13:49:50 CEST 2006 - od@suse.de

- using /sbin/activate again (#167602)
- do not accept fsid 257 (on pmac) anymore, Apple_Bootstrap is now
  reported as fsid 258 (#167934)
- 2.13.49

-------------------------------------------------------------------
Wed Apr 12 18:30:49 CEST 2006 - od@suse.de

- accept fsid 257 (Apple_Bootstrap) as pmac boot partition
  (#165518)
- 2.13.48

-------------------------------------------------------------------
Wed Apr 12 17:37:31 CEST 2006 - od@suse.de

- print-product.ycp:
  - return short name for bootloaders other than grub (#163702)
  - do not attach version to product name (#165466)
- use short product name instead of "linux" as section name for
  bootloaders other than grub (#163702)
- 2.13.47

-------------------------------------------------------------------
Wed Apr 12 14:01:17 CEST 2006 - od@suse.de

- long name uses LABEL from content file everywhere now, so do not
  attach version anymore (#163702)
- fixed typo in message
- 2.13.46

-------------------------------------------------------------------
Tue Apr 11 22:17:59 CEST 2006 - od@suse.de

- on pmac: propose only partitions smaller than 20 cylinders
  (#158543)
- 2.13.45

-------------------------------------------------------------------
Tue Apr 11 20:59:57 CEST 2006 - od@suse.de

- propose bootloader location on pmac systems (#158543)
- changed comment
- 2.13.44

-------------------------------------------------------------------
Tue Apr 11 17:20:56 CEST 2006 - od@suse.de

- clone activate flag and loader_device for AutoYaST (#151501)
- 2.13.43

-------------------------------------------------------------------
Tue Apr 11 01:10:20 CEST 2006 - jplack@suse.de

- write config even if no create_efi_entry has been requested
  (#163260)

-------------------------------------------------------------------
Mon Apr 10 20:35:50 CEST 2006 - od@suse.de

- fixed invalid error on bootloader initialization (#164925)
- 2.13.41

-------------------------------------------------------------------
Mon Apr 10 20:20:08 CEST 2006 - od@suse.de

- fix BootPOWERLILO to return proposal again (introduced with dead
  code elimination a few days ago)
- changed some comments for code around "activate"
- 2.13.40

-------------------------------------------------------------------
Fri Apr  7 12:28:21 CEST 2006 - od@suse.de

- update_gfxmenu: added -f to rm to avoid error message on English
  installs (#163693)
- commented out dead code
- jplack/od: stop work flow for an illegal boot= selection
- 2.13.39

-------------------------------------------------------------------
Wed Apr  5 01:49:23 CEST 2006 - od@suse.de

- changed more prep_boot_partition from "/dev/null" to "" (#163387)
- 2.13.38

-------------------------------------------------------------------
Wed Apr  5 01:21:17 CEST 2006 - od@suse.de

- use empty string when no prep boot or FAT partition is found
  (#163387)
- 2.13.37

-------------------------------------------------------------------
Tue Apr  4 17:00:12 CEST 2006 - jplack@suse.de

- update list of possible selections, each time a generic widget is
  "called" (#161755)

-------------------------------------------------------------------
Mon Apr  3 20:51:38 CEST 2006 - od@suse.de

- do not add kernel option "selinux=0" on any architecture (#155856)
- fixed compilation errors in lib_iface.ycp
- 2.13.36

-------------------------------------------------------------------
Mon Apr  3 20:27:48 CEST 2006 - jplack@suse.de

- ppc: update default name if denoted section has been updated
- ppc: update global clone entry, too, if device names changed
- fix for #161755, send partition/disk info where neccessary
- reorder code so that new function SetDiskInfo is formed and can
  be used in various places to fix #161755 
- add proposed code change for virtual 'boot' mountpoints (#162242)

-------------------------------------------------------------------
Sat Apr  1 23:25:58 CEST 2006 - od@suse.de

- added TESTME comment: test parted partition activation with BSD
  slices
- remove more old-style backticks
- add needed comments
- added parted to Requires (#161316)
- changed a y2internal -> y2milestone
- fixed harmless typos
- 2.13.35

-------------------------------------------------------------------
Wed Mar 29 18:52:24 CEST 2006 - od@suse.de

- using parted for activation of boot partition now (instead of
  /sbin/activate from the lilo package) (#161316)
- fixed a typo
- fixed some whitespace
- added update-alternatives to BuildRequires
- 2.13.34

-------------------------------------------------------------------
Mon Mar 27 15:36:27 CEST 2006 - uli@suse.de

- changed s390* reboot message (bug #160045)

-------------------------------------------------------------------
Sun Mar 26 06:14:08 CEST 2006 - od@suse.de

- removed yast2-devel-packages from BuildRequires
- add replacements for yast2-devel-packages to BuildRequires
- 2.13.33

-------------------------------------------------------------------
Tue Mar 21 17:31:03 CET 2006 - jplack@suse.de

- fix console= handling on update, and some more update fixes (#155397)
- 2.13.32

-------------------------------------------------------------------
Tue Mar 21 15:16:32 CET 2006 - od@suse.de

- cleanup: move UpdateSections function into Update()'s body
- fixed #157939: iseries can boot even if no prep boot partition
  exists and/or is configured
- 2.13.31

-------------------------------------------------------------------
Mon Mar 20 23:49:04 CET 2006 - od@suse.de

- package clients/print-product.ycp
- 2.13.30

-------------------------------------------------------------------
Mon Mar 20 18:46:11 CET 2006 - od@suse.de

- fixes for #155397:
  - major cleanup of Update() code to be able to fix #155397
  - added "return ret" to CreateImageSection()
  - fixed parameters in call to UpdateSections()
  - fixed list element removal: remove() -> filter()
  - also removed translation of section title (GfxMenu) for ppc
    (perl-Bootloader will take care of this)
- print-product.ycp: remove " -- " from arguments to
  CommandLine::Print()
- 2.13.29

-------------------------------------------------------------------
Mon Mar 20 17:20:39 CET 2006 - od@suse.de

- doing the right thing for InitializeLibrary
- fix indentation/code style
- print-product.ycp was wrong in modules, moved to clients
- 2.13.28

-------------------------------------------------------------------
Fri Mar 17 23:37:22 CET 2006 - od@suse.de

- made text widget in error log message popup higher (#159264)
- fix indentation
- 2.13.27

-------------------------------------------------------------------
Fri Mar 17 18:25:03 CET 2006 - od@suse.de

- removed bootloader-theme from Requires: (#158588)
- 2.13.26

-------------------------------------------------------------------
Fri Mar 17 16:06:36 CET 2006 - od@suse.de

- moved CreateLinuxSection() to BootPOWERLILO.ycp and adapted for
  ppc (#144553):
   - kernel -> image 
   - removed code that is not used on ppc
   - added comments
- moved CreateLinuxSection up and using it for installation as well
- 2.13.25

-------------------------------------------------------------------
Wed Mar 15 16:34:50 CET 2006 - od@suse.de

- added debug output for (#156993)
- changed my_sections -> updated_sections
- 2.13.24

-------------------------------------------------------------------
Mon Mar 13 16:48:18 CET 2006 - od@suse.de

- jplack:
  - remove dead/unused code
  - add some FIXME comments
  - more cleanups
- 2.13.23

-------------------------------------------------------------------
Mon Mar 13 16:04:51 CET 2006 - od@suse.de

- changed some whitespace
- corrected fallback kernel to "/boot/vmlinux"
- copied UpdateSections() from lilolike.ycp to BootPOWERLILO.ycp
  and adapted to new interfaces (#144553)
- made read_default_section_name global in BootCommon.ycp (#144553)
- syntax cleanups
- proofread
- 2.13.21

-------------------------------------------------------------------
Wed Mar  8 00:41:02 CET 2006 - od@suse.de

- added proposal for prep and iseries (pmac still missing)
- created new function change_widget_default_value() and moved code
  from Propose() into this function
- proposal for prep and iseries set the default values for their
  widgets using change_widget_default_value()
- added FIXME: for improving the summary function
- fixed comment in chrp.ycp explaining the use of
  prep_same_disk_as_root
- 2.13.20

-------------------------------------------------------------------
Tue Mar  7 22:17:31 CET 2006 - od@suse.de

- #145597:
  - use old working proposal code from BootPPC in BootPOWERLILO
  - add comments where needed to understand the code
  - change lookup, lookup_value and modifySection and use []: instead
  - use search instead of find(string, string)
  - fixed header of BootPOWERLILO
  - fixed LocationProposal to use old BootPPC code
  - fixed some whitespace
  - call old currentBoardInit() from new Propose()
  - set proposed boot partition as default in widget
- add "global void" to jplack's bootloaderError()
- fix y2error format string
- fixed an obsolete FlushCache() -> CommitSettings()
- give an error popoup with log like in SLES9 (#145106)
- use only one log file for all bootloaders (#145106)
- cleanups, mostly indentation to make code readable
- fixed: activate on i386 did not work when p_dev["nr"] == "" (mean 
  whole disk) was one of loader_device or boot_partition
- unify confusing interface names: FlushCache -> CommitSettings
- give an error popoup with log like in SLES9 (#145106)
- fix one update problem on POWER
- use correct path to mkzimage for iSeries bootfile
- 2.13.19

-------------------------------------------------------------------
Fri Mar  3 20:27:17 CET 2006 - jplack@suse.de

- give an error popoup with log like in SLES9 (#145106)
- use only one log file for all bootloaders (#145106)
- fix one update problem on POWER

-------------------------------------------------------------------
Fri Mar  3 18:55:09 CET 2006 - jplack@suse.de

- fixed: activate on i386 did not work when p_dev["nr"] == "" (mean
  whole disk) was one of loader_device or boot_partition

-------------------------------------------------------------------
Wed Mar  1 09:06:08 CET 2006 - olh@suse.de

- use correct path to mkzimage for iSeries bootfile

-------------------------------------------------------------------
Tue Feb 28 12:35:40 CET 2006 - od@suse.de

- olh also fixed a typo in Bootloader.ycp
- 2.13.18

-------------------------------------------------------------------
Wed Feb 22 21:08:10 CET 2006 - olh@suse.de

- do a mount --bind /dev /mnt/dev in bootloader_finish.ycp (#144773)

-------------------------------------------------------------------
Thu Feb 16 19:31:10 CET 2006 - od@suse.de

- translateSectionTitle():
  - handle results properly when regexpsub() is called with a non-matching
    regex
  - fixed comment for ReplaceRegexMatch()
  - fixed execess -> excess in y2milestone()
  - added another y2milestone() for cutting off words
- 2.13.17

-------------------------------------------------------------------
Thu Feb 16 17:18:17 CET 2006 - od@suse.de

- wrote ReplaceRegexMatch() to globally replace matching regexes
- fix filtering of lilo bootloader section name with
  ReplaceRegexMatch()
- 2.13.16

-------------------------------------------------------------------
Thu Feb 16 15:50:30 CET 2006 - od@suse.de

- fixed typo in filtering of forbidden chars for lilo section titles
- added logging for lilo section title adaptation
- 2.13.15

-------------------------------------------------------------------
Wed Feb 15 15:28:00 CET 2006 - od@suse.de

- olh:
  - setting svn:keyword property to 'Author Date Id Revision'
  - typo s/instalaltion/installation/
- od:
  - restrict LILO section names to 11 chars -- use same algorithm
    as in perl-Bootloader, LILO.pm, sub FixSectionName()
- 2.13.14

-------------------------------------------------------------------
Tue Feb 14 13:34:23 CET 2006 - olh@suse.de

- fix typo in board_type_names

-------------------------------------------------------------------
Tue Feb 14 13:30:19 CET 2006 - olh@suse.de

- remove nubus support

-------------------------------------------------------------------
Wed Feb  1 16:31:31 CET 2006 - od@suse.de

- added to package: src/modules/print-product.ycp
- 2.13.13

-------------------------------------------------------------------
Fri Jan 27 09:28:04 CET 2006 - locilka@suse.cz

- merged texts from proofread

-------------------------------------------------------------------
Wed Jan 25 16:10:02 CET 2006 - od@suse.de

- added print-product.ycp, used by update-bootloader from
  perl-Bootloader 
- 2.13.12

-------------------------------------------------------------------
Fri Jan 20 14:24:33 CET 2006 - od@suse.de

- moved BootPOWERLILO initialization code out of constructor again
  -- this unconditionally initialized lib_iface for ppc
- 2.13.11

-------------------------------------------------------------------
Wed Jan 18 21:00:49 CET 2006 - od@suse.de

- remove __exports__ from globals in extract_exports_from_globals()
- delete obsolete function GoodPrepOrFatPartition()
- consider globals empty even if lines_cache_id is present
- fix merging of __exports__ in BootPOWERLILO constructor
- 2.13.10

-------------------------------------------------------------------
Tue Jan 17 19:10:45 CET 2006 - od@suse.de

- actually find and propose root and boot devices

-------------------------------------------------------------------
Tue Jan 17 15:45:18 CET 2006 - od@suse.de

- added comments in bootloader_proposal
- added GoodPrepOrFatPartition() in BootPOWERLILO
- a lot of FIXMEs added
- initial proposal for PPC

-------------------------------------------------------------------
Mon Jan 16 20:23:26 CET 2006 - jplack@suse.de

- moved widget descriptions (labels) to yast2-bootloader
- handle unified type descriptions: now <type>:<desc>:<default>:...
- add arch-specific Summary function

-------------------------------------------------------------------
Thu Dec 22 11:50:08 CET 2005 - uli@suse.de

- declare Write method implemented in BootZIPL.ycp

-------------------------------------------------------------------
Wed Dec 21 10:31:30 CET 2005 - visnov@suse.cz

- merged proofread texts 

-------------------------------------------------------------------
Mon Dec 19 17:58:20 CET 2005 - jplack@suse.de

- always read the config from perl-Bootloader (#140127)
- activate generic help system
- give help messages that make sense
- avoid this i386 LILO bootloader config on ppc (#140127)
- 2.13.6

-------------------------------------------------------------------
Fri Dec 16 15:28:39 CET 2005 - jsrain@suse.cz

- moved bootloader background picture to separate package
- moved /boot/message handling to separate module
- 2.13.5

-------------------------------------------------------------------
Thu Dec 15 15:00:16 CET 2005 - uli@suse.de

- s390: dumped obsolete dump sections and dead code
- 2.13.4

-------------------------------------------------------------------
Tue Dec 13 19:25:12 CET 2005 - mvidner@suse.cz

- Fixed a type mismatch, hopefully fixing the installation (#138328).
- 2.13.3

-------------------------------------------------------------------
Thu Dec  8 18:25:07 CET 2005 - od@suse.de

- changes by jplack@suse.de:
  - use generic dialogs in PowerPC boot loader code
  - new files to build widgets from type information
  - changes for support of all options on POWER - generic stuff
- 2.13.2

-------------------------------------------------------------------
Mon Oct 31 09:44:19 CET 2005 - jsrain@suse.cz

- fixed losing GRUB sections in some cases (#130236)
- 2.13.1

-------------------------------------------------------------------
Wed Oct 26 13:29:26 CEST 2005 - jsrain@suse.cz

- do not create section for XEN if ungrading other bootloader than
  GRUB (#130474)
- fixed clonning a section, it changed also the original one
  (#129511)

-------------------------------------------------------------------
Fri Oct 21 12:36:16 CEST 2005 - jsrain@suse.cz

- do not set dom0_mem option for XEN (#121947)
- fixed selecting the swap partition for suspend to disk in other
  situations than installation (#128702)

-------------------------------------------------------------------
Tue Oct  4 12:43:30 CEST 2005 - jsrain@suse.cz

- fixed password setting help (#119591)

-------------------------------------------------------------------
Mon Oct  3 12:54:10 CEST 2005 - jsrain@suse.cz

- change selected radio button for loader location if loader
  location specified in combo box (#114193)

-------------------------------------------------------------------
Fri Sep 30 11:06:11 CEST 2005 - jsrain@suse.cz

- fixed reproposing configuration in installed system (#119428)
- fixed disappearing initrd lines from configuratiln file (#104048)

-------------------------------------------------------------------
Thu Sep 29 17:00:04 CEST 2005 - jsrain@suse.cz

- fixed importing the global bootloader settings from AutoYaST
  profiles (#118595)

-------------------------------------------------------------------
Tue Sep 27 10:14:08 CEST 2005 - jsrain@suse.cz

- export/import the loader location variable for AutoYaST (#116947)

-------------------------------------------------------------------
Mon Sep 26 15:49:16 CEST 2005 - jsrain@suse.cz

- added bootloader background picture for Alpha1
- do not install bootloader to MBR by default
- 2.13.0

-------------------------------------------------------------------
Fri Sep  9 17:11:10 CEST 2005 - jsrain@suse.cz

- activate the /boot partition if installing to ThinkPad (#116129)
- 2.12.32

-------------------------------------------------------------------
Fri Sep  9 15:16:39 CEST 2005 - jsrain@suse.cz

- propose GRUB's device map if the one which was read from the
  system is empty (#115936)
- 2.12.31

-------------------------------------------------------------------
Thu Sep  8 14:24:25 CEST 2005 - jsrain@suse.cz

- fixed reading GRUB location from configuration file (#115581)
- 2.12.30

-------------------------------------------------------------------
Wed Sep  7 15:30:04 CEST 2005 - jsrain@suse.cz

- load EDD module during proposal (and not during inst_finish, as
  it doesn't work if other than default kernel is used) (#115592)
- 2.12.29

-------------------------------------------------------------------
Wed Sep  7 13:05:32 CEST 2005 - jsrain@suse.cz

- install bootloader to MBR by default (except ThinkPads)
- load EDD module before running fix_chs script (#103031)
- import device map correctly during autoinstallation (#115327)
- 2.12.28

-------------------------------------------------------------------
Tue Sep  6 14:00:52 CEST 2005 - jsrain@suse.cz

- changed the count of boot floppies (#114959)
- run fix_chs on each partition which is marked active (#103031)
- update MBR on ThinkPads correctly (#114429)
- 2.12.27

-------------------------------------------------------------------
Tue Sep  6 10:55:16 CEST 2005 - jsrain@suse.cz

- changed the bootloader background (#115331)
- 2.12.26

-------------------------------------------------------------------
Fri Sep  2 12:00:28 CEST 2005 - jsrain@suse.cz

- added RC1 bootloader background
- 2.12.25

-------------------------------------------------------------------
Wed Aug 31 08:38:41 CEST 2005 - jsrain@suse.cz

- added ELILO support (for IA64)
- added basic ZIPL support (for S/390)
- 2.12.24

-------------------------------------------------------------------
Mon Aug 29 11:49:37 CEST 2005 - jsrain@suse.cz

- updated failsafe kernel parameters for i386/x86_64 (#113600)
- avoid reinitializing limal-bootloader before writing settings
  during update and in installed system (#113683)
- added support for booting on PPC
- 2.12.23

-------------------------------------------------------------------
Thu Aug 25 13:33:37 CEST 2005 - jsrain@suse.cz

- fixed setting the resume kernel parameter during update (#112794)
- do not add 'barrier=off' to failsafe kernel parameters (#112891)
- do not propose to install bootloader on XFS partition (#112810)
- 2.12.22

-------------------------------------------------------------------
Tue Aug 23 13:59:20 CEST 2005 - jsrain@suse.cz

- keep bootloader location during update (#105988)
- moved FixCHS to master-boot-code (#103031)

-------------------------------------------------------------------
Mon Aug 22 10:44:24 CEST 2005 - jsrain@suse.cz

- fixed creating new boot loader sections (#105668)
- 2.12.21

-------------------------------------------------------------------
Fri Aug 19 10:59:54 CEST 2005 - jsrain@suse.cz

- enhanced checking whether merged section is still valid (#74252)
- fix information about disk geometry in MBR if needed (#103031)
- 2.12.20

-------------------------------------------------------------------
Thu Aug 18 15:29:01 CEST 2005 - jsrain@suse.cz

- fixed new created XEN sections (#105171)
- do not install backup of stage1 if /boot is on XFS (#105483)
- 2.12.19

-------------------------------------------------------------------
Wed Aug 17 15:34:30 CEST 2005 - jsrain@suse.cz

- fixed detection whether bootloader can be installed if /boot is
  on MD (#104908)
- fixed comments for ycpdoc
- fixed proposing configuration if /boot is on MD (#104908)
- set correct initrd image for XEN (#105171)
- fixed errors in log while proposing loader type (#105152)
- don't remove initrd from merged loader sections (#104048)

-------------------------------------------------------------------
Mon Aug 15 16:10:00 CEST 2005 - jsrain@suse.cz

- merged texts from proofread
- 2.12.18

-------------------------------------------------------------------
Mon Aug 15 12:43:52 CEST 2005 - jsrain@suse.cz

- fixed section updates durng system update (#103868)
- 2.12.17

-------------------------------------------------------------------
Fri Aug 12 09:28:42 CEST 2005 - jsrain@suse.cz

- fixed several errors in code, added missign shortcuts

-------------------------------------------------------------------
Thu Aug 11 15:24:52 CEST 2005 - jsrain@suse.cz

- set correct parameters to failsafe kernel (#103865)
- fixed removing obsolete sections during update (#104039)

-------------------------------------------------------------------
Wed Aug 10 09:07:24 CEST 2005 - jsrain@suse.cz

- fixed changing the order of disks (#102964)

-------------------------------------------------------------------
Tue Aug  9 15:36:57 CEST 2005 - jsrain@suse.cz

- don't put 'splash=silent' twice to kernel command line (#102706)
- install bootloader to boot sector by default only if /boot
  partition is on the first disk (#100728)
- fixed modification of bootloader sections during installation
  (#102626)
- do not offer to edit sections if user selected not to install
  any bootloader (#102613)
- updated help text for bootloader location (#102626)
- fixed syntax of created lilo.conf (vga= cannot be in append)
  (#102942)
- displaying meaningful information for chainloader sections
  (#103008)
- 2.12.16

-------------------------------------------------------------------
Mon Aug  8 10:37:49 CEST 2005 - jsrain@suse.cz

- fixed importing settings during autoinstallation, avoiding crash
  (#102535)

-------------------------------------------------------------------
Thu Aug  4 15:40:52 CEST 2005 - jsrain@suse.cz

- fixed crash during autoinstallation
- do not offer GRUB and LILO on all architectures (#100219)
- 2.12.15

-------------------------------------------------------------------
Wed Aug  3 13:50:36 CEST 2005 - jsrain@suse.cz

- do not display additional kernel parameters in summary if no boot
  loader is selected to be installed (#100409)
- propose not to install bootloader if the available one is not
  supported (#100406)
- fixed widgets allignment

-------------------------------------------------------------------
Mon Aug  1 16:21:36 CEST 2005 - jsrain@suse.cz

- fixed capitalization in module summary
- added master-boot-code to RPM dependencies on i386/x86_64, as it
  is needed for the default installation
- 2.12.14

-------------------------------------------------------------------
Mon Aug  1 12:29:41 CEST 2005 - jsrain@suse.cz

- do not propose installing bootloader to MBR by default
- 2.12.13

-------------------------------------------------------------------
Thu Jul 28 16:15:45 CEST 2005 - jsrain@suse.cz

- merged texts from proofread
- 2.12.12

-------------------------------------------------------------------
Wed Jul 27 14:28:02 CEST 2005 - jsrain@suse.cz

- added option to enable/disable boot timeout
- fixed boot password setting
- location widget not shown if no loader is to be installed (#97888)
- 2.12.11

-------------------------------------------------------------------
Tue Jul 26 10:16:14 CEST 2005 - jsrain@suse.cz

- fixed GRUB menus merging
- 2.12.10

-------------------------------------------------------------------
Fri Jul 22 15:24:24 CEST 2005 - jsrain@suse.cz

- set correct root device to kernel command line (#97574)
- fixed installation on ThinkPad laptops (select the partition
  correctly) (#86762)
- 2.12.9

-------------------------------------------------------------------
Fri Jul 22 12:18:23 CEST 2005 - jsrain@suse.cz

- added last missing help texts
- several minor fixes
- updated to run correctly in Mode::config
- added autoinstallation support
- 2.12.8

-------------------------------------------------------------------
Thu Jul 21 10:08:27 CEST 2005 - jsrain@suse.cz

- added missing file to package
- added missing helps
- fixed retranslating boot menu during installation
- 2.12.7

-------------------------------------------------------------------
Mon Jul 18 13:26:43 CEST 2005 - jsrain@suse.cz

- fixed proposing and handling device map
- 2.12.6

-------------------------------------------------------------------
Mon Jul 18 08:42:16 CEST 2005 - jsrain@suse.cz

- fixed makefiles in order to pack all needed files
- added some help texts
- 2.12.5

-------------------------------------------------------------------
Fri Jul 15 15:48:47 CEST 2005 - jsrain@suse.cz

- adapted to new partitioner using storage-lib (arvin)
- fixed makefiles and nfb to build against limal-bootloader
- 2.12.4

-------------------------------------------------------------------
Tue Jul 12 13:03:23 CEST 2005 - jsrain@suse.cz

- more code cleanup

-------------------------------------------------------------------
Mon Jul 11 09:14:33 CEST 2005 - jsrain@suse.cz

- merged texts from proofread

-------------------------------------------------------------------
Fri Jul  1 16:52:05 CEST 2005 - jsrain@suse.cz

- created new UI
- accessing perl-Bootloader library through LiMaL instead of SCR

-------------------------------------------------------------------
Tue Jun 14 16:45:20 CEST 2005 - jsrain@suse.cz

- don't change MBR on IBM ThinkPad laptops in order to keep their
  rescue functionality working (#86762)
- 2.12.3

-------------------------------------------------------------------
Tue Jun  7 10:40:08 CEST 2005 - jsrain@suse.cz

- display info of additional kernel parameters from installation
  kernel command line (#83837)

-------------------------------------------------------------------
Mon May 23 17:20:27 CEST 2005 - jsrain@suse.cz

- fixed detection fo PReP partition on CHRP (PPC) (#80204)
- block proposal if bootloader noc configured correctly on PPC
  (#82893)

-------------------------------------------------------------------
Wed May  4 08:02:37 CEST 2005 - jsrain@suse.cz

- more "default" variable renames
- 2.12.2

-------------------------------------------------------------------
Tue May  3 12:35:05 CEST 2005 - jsrain@suse.cz

- select PReP boot partition on CHRP (PPC) if root on LVM (#80204)

-------------------------------------------------------------------
Wed Apr 27 08:27:43 CEST 2005 - jsrain@suse.cz

- allow to remap devices in GRUB section (#77119)
- don not report void error in installation proposal
- added bootloader-related part of inst_finish to extra client
- 2.12.1

-------------------------------------------------------------------
Fri Apr 22 13:17:27 CEST 2005 - mvidner@suse.cz

- Do not use "default" as an identifier.

-------------------------------------------------------------------
Mon Apr 18 16:00:36 CEST 2005 - jsrain@suse.cz

- updated for new interface of ProductFeatures.ycp
- 2.12.0

-------------------------------------------------------------------
Wed Mar 30 14:53:02 CEST 2005 - jsrain@suse.cz

- inform user in proposal if it is not possible to install
  bootloader due to partitioning (#71949)

-------------------------------------------------------------------
Thu Mar 24 13:36:48 CET 2005 - jsrain@suse.cz

- fixed bootfloppy icon description (#71084)

-------------------------------------------------------------------
Tue Mar 15 13:15:55 CET 2005 - jsrain@suse.cz

- fixed modification of bootloader configuration if installation
  fails during update (#72814)

-------------------------------------------------------------------
Mon Mar 14 09:48:35 CET 2005 - jsrain@suse.cz

- fixed manual configuration files editation (#72389)
- recreate grub.conf during update (#72361)

-------------------------------------------------------------------
Mon Mar  7 13:32:23 CET 2005 - jsrain@suse.cz

- added ZIPL installation via perl-Bootloader
- fixed the order of icons in bootfloppy creator

-------------------------------------------------------------------
Fri Mar  4 10:43:29 CET 2005 - jsrain@suse.cz

- propose XEN section if XEN and XEN kernels are installed/selected

-------------------------------------------------------------------
Thu Mar  3 18:20:39 CET 2005 - jsrain@suse.cz

- reverted to older version update_gfxmenu due to recent problems
  (#67288)

-------------------------------------------------------------------
Wed Mar  2 10:15:35 CET 2005 - jsrain@suse.cz

- merged texts from proofread

-------------------------------------------------------------------
Wed Mar  2 09:55:37 CET 2005 - jsrain@suse.cz

- fixed neverending loop in update_gfxmenu

-------------------------------------------------------------------
Tue Mar  1 10:34:51 CET 2005 - jsrain@suse.cz

- provide info about grub.conf to repair module if embedding
  GRUB stage1.5
- display proper list of bootloaders (#66933)
- limit the size of the /boot/message archive (#66878)

-------------------------------------------------------------------
Mon Feb 28 16:07:36 CET 2005 - jsrain@suse.cz

- fixed aborting during inst_finish (was crashing YaST)

-------------------------------------------------------------------
Fri Feb 25 14:43:58 CET 2005 - jsrain@suse.cz

- fixed identifying bootloader sections while reading (#66612)

-------------------------------------------------------------------
Fri Feb 25 09:05:14 CET 2005 - jsrain@suse.cz

- added missed translation mark (#8402)
- fixed testsuites
- enabled the bootfloppy icon also on AMD64
- disabled rescue floppy creation on other archs than i386
- 2.11.15

-------------------------------------------------------------------
Mon Feb 21 10:58:13 CET 2005 - jsrain@suse.cz

- use the new scripts for creating boot floppy (images are no
  longer on installation media)
- 2.11.14

-------------------------------------------------------------------
Thu Feb 17 12:14:22 CET 2005 - jsrain@suse.cz

- prevent from inserting language to the offer of boot menu twice
  (#50930)

-------------------------------------------------------------------
Wed Feb 16 13:54:34 CET 2005 - jsrain@suse.cz

- added support for embedding GRUB's stage 1.5
- 2.11.13

-------------------------------------------------------------------
Mon Feb 14 17:32:02 CET 2005 - jsrain@suse.cz

- by default don't merge whole GRUB menus, but only the default
  entry (#50688)
- fixed errors of the bootloader library if using LVM
- 2.11.12

-------------------------------------------------------------------
Thu Feb 10 14:51:08 CET 2005 - jsrain@suse.cz

- fixed errors when merging GRUB menus (#50643)

-------------------------------------------------------------------
Wed Feb  9 14:53:27 CET 2005 - jsrain@suse.cz

- stopped using multiple variables from ProductFeatures for
  creating kernel command line (#50369)
- 2.11.11

-------------------------------------------------------------------
Tue Feb  8 12:58:56 CET 2005 - jsrain@suse.cz

- fixed warning when removed memtest package after modifying
  memtest section in bootloader menu (#50498)

-------------------------------------------------------------------
Mon Feb  7 14:31:48 CET 2005 - jsrain@suse.cz

- merged texts from proofread
- 2.11.10

-------------------------------------------------------------------
Fri Feb  4 11:07:51 CET 2005 - jsrain@suse.cz

- getting additional kernel parameters as one string (#50369)

-------------------------------------------------------------------
Wed Feb  2 18:22:09 CET 2005 - jsrain@suse.cz

- fixed support for localized boot menu, allowed multiple languages
  to be used at once

-------------------------------------------------------------------
Tue Feb  1 21:39:12 CET 2005 - nashif@suse.de

- Disabled @YAST2-CHECKS-PROGRAM@ to fix build
- 2.11.9

-------------------------------------------------------------------
Mon Jan 31 17:32:32 CET 2005 - jsrain@suse.cz

- removed code obsolete after using the bootloader library
  (including the LILO agent)
- adapted to new filenames in GFX menu
- fixed handling of YaSTi's data in comments in configuration files
- by default merging all found GRUB menus
- clean-up of obsolete code
- 2.11.8

-------------------------------------------------------------------
Fri Jan 28 13:46:53 CET 2005 - jsrain@suse.cz

- export GRUB device map information to AutoYaST profile (#49730)

-------------------------------------------------------------------
Tue Jan 25 13:08:49 CET 2005 - jsrain@suse.cz

- adaptations to install properly on MD arrays
- 2.11.7

-------------------------------------------------------------------
Mon Jan 24 16:08:30 CET 2005 - jsrain@suse.cz

- added agent to interface for the bootloader library
- using the now bootloader library for GRUB and LILO configuration
- 2.11.6

-------------------------------------------------------------------
Tue Jan 11 16:43:52 CET 2005 - jsrain@suse.cz

- do not append 'maxcpus=0' to failsafe kernel command line on
  AMD64 (#49059)

-------------------------------------------------------------------
Thu Jan  6 14:14:23 CET 2005 - jsrain@suse.cz

- propose all present kernels for GRUB

-------------------------------------------------------------------
Wed Jan  5 17:10:56 CET 2005 - jsrain@suse.cz

- adapted to interface change of Kernel.ycp
- 2.11.5

-------------------------------------------------------------------
Wed Dec 15 13:13:58 CET 2004 - jsrain@suse.cz

- using new interface of Progress.ycp
- 2.11.4

-------------------------------------------------------------------
Mon Dec 13 18:15:29 CET 2004 - jsrain@suse.cz

- fixed setting GRUB password (#48999)

-------------------------------------------------------------------
Fri Nov 19 16:52:11 CET 2004 - jsrain@suse.cz

- removed the generic MBR code from the package (moved to
  master-boot-code package) (#46406)
- if user selects MBR of other than booting disk as location for
  GRUB, offer changing the order of the disks (#48051)
- 2.11.3

-------------------------------------------------------------------
Tue Nov  9 10:40:18 CET 2004 - jsrain@suse.cz

- fixed automatical boot partition activating during installation
  (#20329)

-------------------------------------------------------------------
Tue Nov  9 08:16:53 CET 2004 - jsrain@suse.cz

- enhanced memtest handling during installation (#46796)

-------------------------------------------------------------------
Mon Nov  8 13:23:42 CET 2004 - jsrain@suse.cz

- better fix of kernel image name update (#46750)

-------------------------------------------------------------------
Thu Nov  4 14:00:10 CET 2004 - jsrain@suse.cz

- removed select () and lookup () builtins usage
- fixed types for CWM
- 2.11.2

-------------------------------------------------------------------
Wed Oct 27 09:49:59 CEST 2004 - jsrain@suse.cz

- adapted to new Mode/Stage interface
- 2.11.1

-------------------------------------------------------------------
Tue Oct 19 13:59:33 CEST 2004 - jsrain@suse.cz

- use unified messages from Label.ycp
- changed boot floppy creator according to new layout of boot
  floppy disks (#43634)
- 2.11.0

-------------------------------------------------------------------
Wed Oct 13 12:44:42 CEST 2004 - jsrain@suse.cz

- add "thash_entries=2097152" to kernel command line on Altix
  Scalable Node (#44174)

-------------------------------------------------------------------
Mon Oct 11 16:09:03 CEST 2004 - jsrain@suse.cz

- adapted to new Arch:: interface

-------------------------------------------------------------------
Wed Oct  6 10:04:38 CEST 2004 - jsrain@suse.cz

- fixed summary if GRUB section name contains HTML tag (#46792)

-------------------------------------------------------------------
Tue Oct  5 12:55:53 CEST 2004 - jsrain@suse.cz

- replace blank spaces in LILO section name with underscores,
  shorten it if it is longer than 15 chars (#46778)
- 2.10.17

-------------------------------------------------------------------
Mon Oct  4 18:59:27 CEST 2004 - jsrain@suse.cz

- if serial parameter is present in menu.lst, don't add gfxboot
  during update (#46680)
- fixed update if root device name contained 'suse' or 'shipped'
  (#46750)
- 2.10.16

-------------------------------------------------------------------
Wed Sep 29 09:14:29 CEST 2004 - jsrain@suse.cz

- do not show the disks order if there is only one disk (#46346)
- 2.10.15

-------------------------------------------------------------------
Thu Sep 23 13:04:08 CEST 2004 - jsrain@suse.cz

- avoid initalizing GRUB structures earlier than needed data is
  known (#45119)
- fixed redrawing the main dialog if loader type changed (#45877)
- 2.10.14

-------------------------------------------------------------------
Mon Sep 20 16:30:38 CEST 2004 - jsrain@suse.cz

- fixes update if SATA devices are used (#44286)
- 2.10.13

-------------------------------------------------------------------
Mon Sep 13 10:59:50 CEST 2004 - jsrain@suse.cz

- allowed to add wildcard entry to GRUB and LILO boot menu (#44742)
- removed dead code (related to items in GRUB section reordering,
  now it is fully handled by Table/Popup
- initialize package manager callbacks before getting boot floppy
  image (in order to ask for media) (#45049)
- prevent from displaying the target device in the summary
  multiple times (#45119)
- 2.10.12

-------------------------------------------------------------------
Tue Sep  7 10:09:14 CEST 2004 - jsrain@suse.cz

- update the default boot section mark properly if a section was
  removed (eg. because of missing kernel) (#44752)

-------------------------------------------------------------------
Mon Sep  6 13:56:56 CEST 2004 - jsrain@suse.cz

- do not use obsolete include commandline/commandline.ycp

-------------------------------------------------------------------
Mon Sep  6 09:44:33 CEST 2004 - jsrain@suse.cz

- avoid calling constructor of Product:: in testsuite (in order to
  build properly)
- save splash type from installation kernel command line to created
  bootloader configuration files (#44683)
- 2.10.11

-------------------------------------------------------------------
Fri Sep  3 13:16:28 CEST 2004 - jsrain@suse.cz

- update devices in bootloader configuration files (SATA devices
  changed from /dev/hd* to /dev/sd*) (#44286)
- provide general Bootloader::Update function that processes all
  needed tasks
- added SetModified to _auto client
- 2.10.10

-------------------------------------------------------------------
Thu Sep  2 13:03:07 CEST 2004 - jsrain@suse.cz

- check dependencies of bootloader-related packages when selecting
  them for installation (#44615)

-------------------------------------------------------------------
Wed Sep  1 08:59:59 CEST 2004 - jsrain@suse.cz

- fixed proposing /etc/grub.conf if /boot is on /dev/md*

-------------------------------------------------------------------
Tue Aug 31 16:46:46 CEST 2004 - jsrain@suse.cz

- fixed building on other archs than i386
- 2.10.9

-------------------------------------------------------------------
Tue Aug 31 14:43:04 CEST 2004 - jsrain@suse.cz

- branched yast2-bootfloppy package (so that the bootfloppy
  functionality is not present in personal as floppy images are
  not present on the media (#44163)
- 2.10.8

-------------------------------------------------------------------
Mon Aug 30 05:19:51 CEST 2004 - nashif@suse.de

- Added GetModified function to _auto client

-------------------------------------------------------------------
Thu Aug 19 12:40:11 CEST 2004 - jsrain@suse.cz

- translate the "Vendor Diagnostic" section in bootloader menu
- removed some unneeded impmorts
- 2.10.7

-------------------------------------------------------------------
Tue Aug 17 11:27:21 CEST 2004 - jsrain@suse.cz

- fixed signatures of handler functions of Table/Popup options
- call efibootmgr with '-v' instead of '-q' (in order to have more
  verbose output in log) (#43625)

-------------------------------------------------------------------
Mon Aug 16 11:16:44 CEST 2004 - jsrain@suse.cz

- fixed printing of summary if location set to all MBRs of disks
  holding the /boot partition on /dev/md*
- fixed activating partitions and writing generic code to MBR if
  installing on /dev/md*
- work correctly with kernel image names also on other archs than
  i386 when creating the previous kernel section
- 2.10.5

-------------------------------------------------------------------
Fri Aug 13 14:55:49 CEST 2004 - jsrain@suse.cz

- log the output of devmap_mknod.sh and /sbin/vgscan (#43758)

-------------------------------------------------------------------
Wed Aug 11 12:50:06 CEST 2004 - jsrain@suse.cz

- prevent from adding trailing blank space to section name on PPC
  (#43599)

-------------------------------------------------------------------
Tue Aug 10 09:15:42 CEST 2004 - jsrain@suse.cz

- merged texts from proofread

-------------------------------------------------------------------
Mon Aug  9 10:25:27 CEST 2004 - jsrain@suse.cz

- fixed crippling of sections of other distros in case of multiboot
  (#43491)
- add 'd' to GRUB installation command only if 1st and 2nd stage
  are on different disks (#43198)
- 2.10.4

-------------------------------------------------------------------
Fri Aug  6 13:19:45 CEST 2004 - jsrain@suse.cz

- minor fixes that made autoinstallation work

-------------------------------------------------------------------
Wed Aug  4 10:10:40 CEST 2004 - jsrain@suse.cz

- more type information for CWM structures
- fixed testsuite
- 2.10.3

-------------------------------------------------------------------
Mon Jul 26 12:58:55 CEST 2004 - jsrain@suse.cz

- fixed routine of merging detected modules for initrd with those
  present in the AI profile during autoinstallation (#43103)

-------------------------------------------------------------------
Mon Jul 19 12:50:24 CEST 2004 - jsrain@suse.cz

- use PackageSystem.ycp modules instead of Require.ycp
- import "Product.ycp" when it is really needed (in order to build)
- 2.10.2

-------------------------------------------------------------------
Fri Jul 16 15:53:09 CEST 2004 - jsrain@suse.cz

- fixed displaying and changing order of disks for GRUB (#42454)
- displaying GRUB's disks order in the summary

-------------------------------------------------------------------
Mon Jul 12 14:27:25 CEST 2004 - jsrain@suse.cz

- writing product name and version as section label to bootloader
  menu (GRUB both text and graphical, lilo graphical) (#31250)
- fixed error messages of the script for /boot/message recreating
- added general function to recreate /boot/message file on
  relevant architectures
- 2.10.1

-------------------------------------------------------------------
Tue Jun 29 13:45:04 CEST 2004 - jsrain@suse.cz

- added possibility to install GRUB on MD device (the way that if
  any of the disks building MD is removed system still boots)
- update zipl.conf before packages update on S390 (#40629)
- added "barrier=off" to failsafe kernel command line on i386, IA64
  and AMD64 (#42526)

-------------------------------------------------------------------
Fri Jun 25 15:36:31 CEST 2004 - jsrain@suse.cz

- added functionality to add section with previous kernel (#36624)
- fixed confusing labels for the boot floppies (#37094)
- fixed confusing code in Bootloader::Write (#40445)

-------------------------------------------------------------------
Thu Jun 24 13:29:08 CEST 2004 - jsrain@suse.cz

- fixed autoinstallation with empty bootloader-related part of the
  AI profile on PPC and IA64 (#41805)

-------------------------------------------------------------------
Thu Jun 17 15:00:57 CEST 2004 - jsrain@suse.cz

- 2.10.0

-------------------------------------------------------------------
Wed Jun 16 14:11:03 CEST 2004 - jsrain@suse.cz

- prevent the "desktop" parameter from being added to kernel
  command line for server products (#41916)
- 2.9.31

-------------------------------------------------------------------
Thu Jun 10 11:36:30 CEST 2004 - jsrain@suse.cz

- change /dev/hd* to /dev/iseries/vd* in the 'boot' option of
  lilo.conf during update of iSeries (#41545)
- fixed creating a new section on PPC and IA64 (#41550)
- 2.9.30

-------------------------------------------------------------------
Sun Jun  6 01:59:50 CEST 2004 - nashif@suse.de

- in autoinst mode, keep initrd modules list (#41681)

-------------------------------------------------------------------
Thu May 27 16:35:45 CEST 2004 - jsrain@suse.cz

- don't display device name if user selected to activate boot
  loader partition ot replace MBR with generic code when preparing
  AutoYaST  profile, as the device names aren't known (#41258)
- allow to install LILO to MD so that if any of disks bulding MD
  array is removed, system still boots (#34122)
- 2.9.29

-------------------------------------------------------------------
Thu May 27 02:38:48 CEST 2004 - nashif@suse.de

- move conversion functions from bootloader_auto to external
  file (#41227)
- Also parse kernel parameters, moved from autoyast2 (#41227)

-------------------------------------------------------------------
Wed May 26 14:31:44 CEST 2004 - jsrain@suse.cz

- fix autoinstallation on all PPC boards (#38991)
- prefer proposed PReP boot partition to already existing (#41213)

-------------------------------------------------------------------
Tue May 25 14:27:40 CEST 2004 - jsrain@suse.cz

- set the I/O scheduler on the kernel command line (#40688)
- fixed bootloader installation on iSeries (jplack) (#41143)
- 2.9.28

-------------------------------------------------------------------
Mon May 24 12:55:15 CEST 2004 - jsrain@suse.cz

- avoid setting vga kernel parameter on PPC and S390 (#40998)
- fixed messing of /etc/lilo.conf when setting the vga parameter
  (#40998)

-------------------------------------------------------------------
Wed May 19 15:06:52 CEST 2004 - jsrain@suse.cz

- fixed filter for possible PReP boot partitions on iSeries - allow
  /dev/iseries/vd* instead of /dev/hd* (#40825)
- 2.9.27

-------------------------------------------------------------------
Tue May 18 13:30:07 CEST 2004 - jsrain@suse.cz

- init board type during autoinstallation on PPC properly (#38991)

-------------------------------------------------------------------
Thu May 13 17:54:54 CEST 2004 - jsrain@suse.cz

- fixed installation on PPC (#34556)
- 2.9.26

-------------------------------------------------------------------
Wed May 12 08:29:20 CEST 2004 - jsrain@suse.cz

- use ELILO-specific entry for the EFI entry label in the
  autoinstallation profile (#36061)
- fix handling of multiple occurences of a kernel parameter in the
  command line (used eg. for console) (#38177)
- fix lilo.conf update on PPC (#39379)

-------------------------------------------------------------------
Tue May  4 09:02:47 CEST 2004 - jsrain@suse.cz

- merged texts from proofread

-------------------------------------------------------------------
Tue May  4 07:58:45 CEST 2004 - jsrain@suse.cz

- add 'selinux=0' kernel parameter for all archs (#39811)
- add 'TERM=dumb' kernel parameter for S390 (#39386)
- 2.9.25

-------------------------------------------------------------------
Tue Apr 27 09:28:42 CEST 2004 - jsrain@suse.cz

- fixed script for updating /boot layout on IPF (#21644)
- fixed the /boot layout update procedure (#21644)
- do not change the EFI nvram on update (#21644)
- fixed testsuite
- 2.9.24

-------------------------------------------------------------------
Thu Apr  8 14:28:19 CEST 2004 - jsrain@suse.cz

- use 'desktop' kernel parameter on desktop products only
- fixed blank spaces in section name after conversion from GRUB to
  LILO (#38017)
- fixed installing rescue kernel to slot A on iSeries (PPC) during
  installation (#35566)

-------------------------------------------------------------------
Wed Apr  7 18:28:02 CEST 2004 - sh@suse.de

- Fixed excessive whitespace after Module:: - bug #38327 

-------------------------------------------------------------------
Wed Apr  7 00:00:47 CEST 2004 - schwab@suse.de

- Add nohalt to failsafe kernel command line on ia64.

-------------------------------------------------------------------
Tue Apr  6 09:01:01 CEST 2004 - jsrain@suse.de

- updating graphical boot menu to contain proper languages (and 
  be small enough to fit in memory) also when running update from
  YaST control center (#38339)
- added 'noresume' parameter to failsafe kernel command line
  (#38400)
- 2.9.22

-------------------------------------------------------------------
Mon Apr  5 15:23:21 CEST 2004 - jsrain@suse.de

- fixed installation if root is on LVM (initializing device mapper
  and LVM properly) (#37290)
- 2.9.21

-------------------------------------------------------------------
Fri Apr  2 15:59:41 CEST 2004 - jsrain@suse.de

- changed license to GPL
- 2.9.20

-------------------------------------------------------------------
Fri Apr  2 09:39:47 CEST 2004 - jsrain@suse.de

- fixed reading and writing of the 'map' option of sections in the
  GRUB's menu.lst (#37971)
- again fixed PPC post-install script (#37262)
- 2.9.19

-------------------------------------------------------------------
Tue Mar 30 17:44:53 CEST 2004 - schwab@suse.de

- Use dev2majminIfNonStandard instead of dev2majmin in BootELILO.
- 2.9.18

-------------------------------------------------------------------
Mon Mar 29 18:16:56 CEST 2004 - jsrain@suse.de

- do not propose to install any bootloader if installing user-mode
  Linux (#37382)

-------------------------------------------------------------------
Mon Mar 29 10:30:31 CEST 2004 - jsrain@suse.de

- fixed errors in log if root on LVM (#37290)
- adapted to changes in CWM
- include desktop file for boot floppy disk creator on i386 only
  (#37209)
- write "lilo" as bootloader type to sysconfig on PPC (#37263)
- do not report incorrect error of PPC bootloader post-install
  script (#37262)
- label the bootloader section on PPC 'linux' (lowercase 'l')
  (#37264)
- do not ask about aborting if just entered and left (#37099)
- write correct kernel to slot A on iSeries (PPC) when configuring
  installed system (#35566)
- 2.9.17

-------------------------------------------------------------------
Fri Mar 26 10:03:50 CET 2004 - jsrain@suse.de

- check for nil output of runnign bootloader installer (#36927)
- avoid displaying reading progress while updating configuraiton
- 2.9.16

-------------------------------------------------------------------
Thu Mar 25 11:43:52 CET 2004 - jsrain@suse.de

- fixed behavior if installing bootloader to boot sector of
  MD device (#34122)
- do not update graphical boot menu if it is not installed (#36893)
- 2.9.15

-------------------------------------------------------------------
Wed Mar 24 15:33:24 CET 2004 - jsrain@suse.cz

- fixed installation when root is on LVM device
- prepared for EVMS (handle it the same way as LVM)

-------------------------------------------------------------------
Tue Mar 23 12:54:11 CET 2004 - jsrain@suse.cz

- warn user before installing on XFS partition (boot sector doesn't
  have enough free space for containing boot loader) (#36708)

-------------------------------------------------------------------
Mon Mar 22 08:47:51 CET 2004 - jsrain@suse.cz

- logging output of PPC postinstall script (#35833)
- fixed handling of NoPCMCIA kernel parameter (#35674)
- check if language is supported by gfxmenu before setting it as
  default (#36487)
- 2.9.14

-------------------------------------------------------------------
Fri Mar 19 14:55:58 CET 2004 - mvidner@suse.cz

- added AGENT_LIBADD so that agents work from standalone Perl

-------------------------------------------------------------------
Thu Mar 18 10:44:48 CET 2004 - jsrain@suse.cz

- mark settings as changed after bootloader switch (#36269)
- avoid putting /dev/evms to GRUB's device map and allowing it as
  device to install bootloader to
- create only one entry in the language selection in graphical
  boot menu if English selected

-------------------------------------------------------------------
Wed Mar 17 14:27:15 CET 2004 - jsrain@suse.cz

- allowed to select PPC board type when preparing autoinstallation
  (#36109)
- not reading settings from disk in Mode::config if not explicitly
  asked
- correctly assigning default radio button when asking how to
  switch bootloader
- zipl (S390 loader) switched to Table/Popup interface with just
  one entry (loader type) because of autoinstallation

-------------------------------------------------------------------
Tue Mar 16 08:17:09 CET 2004 - jsrain@suse.cz

- allow selecting all boot loaders in autoinstallation
  configuration (#36109)
- correctly display in summary that no EFI entry will be created
  on IA64 (#35346)
- export global settings of the bootloader properly (#32384,
  #36012)
- support for having both /boot/initrd and (hdx,y)/initrd in
  autoinstallation profile (#32384)
- fixed storing of the gfxmenu option

-------------------------------------------------------------------
Mon Mar 15 12:58:34 CET 2004 - jsrain@suse.cz

- correctly check for swap partitions (filter out the partitions
  that are marked for getting deleted) (#35953)
- avoid writing LILO to /dev/md? (use one of devices building the
  array instead) (#33565)
- prevent kernel options from being added multiple times (#32362)
- 2.9.13

-------------------------------------------------------------------
Fri Mar 12 10:14:26 CET 2004 - jsrain@suse.de

- setting the default language of graphical boot loader, adding
  localized texts
- added support for boot loader entries with diacritics in
  graphical bootloader menu
- creating /boot/zipl directory on S390 (#35662)
- 2.9.12

-------------------------------------------------------------------
Wed Mar 10 10:28:41 CET 2004 - jsrain@suse.de

- adapted boot disks creator to new floppy image names (#33675)

-------------------------------------------------------------------
Wed Mar 10 02:06:47 CET 2004 - sh@suse.de

- V 2.9.11
- Migration to new wizard 

-------------------------------------------------------------------
Tue Mar  9 12:44:48 CET 2004 - jsrain@suse.de

- fixed creating floppy from image with size smaller than the disk
  size (#33675)

-------------------------------------------------------------------
Mon Mar  8 08:45:50 CET 2004 - jsrain@suse.de

- fixed post install script on PPC (#35436)
- fixed testsuite
- ask user before aborting
- setting icon
- 2.9.10

-------------------------------------------------------------------
Thu Mar  4 10:30:52 CET 2004 - jsrain@suse.de

- storing vga value determined during installation, using it when
  proposing new configuration in installed system (#33368)
- preserving user's choce not to create EFI entry while running
  through installation proposal (#35346)

-------------------------------------------------------------------
Wed Mar  3 09:27:42 CET 2004 - jsrain@suse.de

- appending text '(MBR)' to bootloader location description if it
  is MBR of a hard disk (#35255)
- fixed exporting settings for autoinstallation (#35232)
- log exit code of command used to install bootloaer in case of
  failure
- fixed incorrectly reported error when installing LILO (#33905)
- made md-only installation of GRUB possible (#34122)

-------------------------------------------------------------------
Tue Mar  2 11:05:50 CET 2004 - jsrain@suse.de

- finished making data types more strictly
- fixed default section name in lilo.conf on PPC (#35229)

-------------------------------------------------------------------
Mon Mar  1 12:48:34 CET 2004 - jsrain@suse.de

- merged texts from proofread
- more strictly data types (still WIP)
- 2.9.8

-------------------------------------------------------------------
Tue Feb 24 08:31:10 CET 2004 - jsrain@suse.de

- removing ide-scsi emulation parameters from kernel command line
  (#34694)
- use PReP boot partition on the same disk as root partition on
  chrp (PPC) (#34891)
- updated ELILO installation, change partitioning layout during
  ELILO update in order to match Intel's EFI specification (#21644)

-------------------------------------------------------------------
Mon Feb 23 12:39:36 CET 2004 - jsrain@suse.de

- fixed used kernel image name on S390 (now using the one from
  Kernel.ycp) (#34735)
- fixed kernel command line on S390 (#34734)
- 2.9.7

-------------------------------------------------------------------
Thu Feb 19 11:27:28 CET 2004 - jsrain@suse.de

- removed yast2-country from neededforbuild
- writing hardware configuration to sysconfig on S390 instead of
  /etc/chandev

-------------------------------------------------------------------
Tue Feb 17 08:50:18 CET 2004 - jsrain@suse.de

- enabled and fixed command line interface
- properly updating proposed sections of LILO after disk
  repartitioning

-------------------------------------------------------------------
Mon Feb 16 15:12:38 CET 2004 - jsrain@suse.de

- fixed behavior during autoinstalation preparation
- fixed selectin PReP boot partition for installation on PPC (#34570)
- fixed return value of Import function
- fixed text of MBR radio button in AI configuration mode
- keeping corrupted sections in lilo.conf on PPC (#34588)
- 2.9.6

-------------------------------------------------------------------
Tue Feb 10 19:56:37 CET 2004 - arvin@suse.de

- fixed testsuite

-------------------------------------------------------------------
Sat Feb 07 20:47:15 CET 2004 - arvin@suse.de

- removed config files (*.y2cc)
- 2.9.4

-------------------------------------------------------------------
Fri Jan 30 08:15:37 CET 2004 - jsrain@suse.de

- dropped SILO support (SILO was dropped as SPARC is dead)
- reenabled (and fixed) testsuite
- 2.9.3

-------------------------------------------------------------------
Fri Jan 16 15:43:46 CET 2004 - jsrain@suse.de

- merged NI changes from branch
- 2.9.2

-------------------------------------------------------------------
Mon Jan  5 11:32:29 CET 2004 - jsrain@suse.de

- adding resume= kernel parameter for GRUB and LILO (#33640)
- writing kernel append parameters to global section of elilo.conf
  (IA64) (#31736)

-------------------------------------------------------------------
Wed Dec 10 14:55:12 CET 2003 - jsrain@suse.de

- translating also section label in the "default" entry in
  elilo.conf (IA64)

-------------------------------------------------------------------
Tue Dec  9 15:36:47 CET 2003 - jsrain@suse.de

- added command line interface support

-------------------------------------------------------------------
Thu Nov 27 17:20:19 CET 2003 - jsrain@suse.de

- fixes for the new interpreter
- 2.9.1

-------------------------------------------------------------------
Mon Nov 24 18:24:47 CET 2003 - jsrain@suse.de

- fixed changing of GRUB location (#33297)
- updated support of ELILO, several fixes

-------------------------------------------------------------------
Tue Nov 18 13:45:02 CET 2003 - jsrain@suse.de

- switched from kdoc to doxygen

-------------------------------------------------------------------
Thu Oct 30 17:49:22 CET 2003 - jsrain@suse.de

- fixed handling of disks reorder dialog for GRUB configuration
- fixed modifying configuration data according to changed GRUB's
  device map (#32667)

-------------------------------------------------------------------
Wed Oct 29 10:07:20 CET 2003 - jsrain@suse.de

- fixed ensuring that required packages are installed when
  switching bootloader
- fixed sorting of lines in table
- 2.9.0

-------------------------------------------------------------------
Thu Oct 23 18:16:32 CEST 2003 - schwab@suse.de

- Fix quoting in efibootmgr command line.

-------------------------------------------------------------------
Thu Oct 23 12:50:39 CEST 2003 - jsrain@suse.de

- fixed routines used to modify parameters of specified kernel

-------------------------------------------------------------------
Fri Oct 17 11:13:36 CEST 2003 - jsrain@suse.de

- not proceeding with creating boot floppy if image not found
  (#32428)

-------------------------------------------------------------------
Wed Oct 15 16:27:26 CEST 2003 - jsrain@suse.de

- fixed option type for relocatable in elilo.conf (IA64) (#32210)
- fixed option type of "activate" option on PPC
- fixed handling of doublieclick on sections list table
- updated support of IA64 bootloader

-------------------------------------------------------------------
Tue Oct 14 18:08:02 CEST 2003 - jsrain@suse.de

- updated support of S390 bootloader

-------------------------------------------------------------------
Mon Oct 13 10:45:18 CEST 2003 - jsrain@suse.de

- updated support of PPC bootloader

-------------------------------------------------------------------
Mon Oct  6 16:53:52 CEST 2003 - jsrain@suse.de

- added separate fillup templates for different architectures

-------------------------------------------------------------------
Fri Oct  3 14:59:17 CEST 2003 - jsrain@suse.de

- changed internals so that bootloader module now uses CWM

-------------------------------------------------------------------
Mon Sep 22 13:54:59 CEST 2003 - jsrain@suse.de

- fixed assigning of default section when changed default secion's
  label in LILO (#30122)
- 2.8.22

-------------------------------------------------------------------
Fri Sep 19 16:47:07 CEST 2003 - jsrain@suse.de

- fixed testsuite (again)
- 2.8.21

-------------------------------------------------------------------
Thu Sep 18 23:08:24 CEST 2003 - nashif@suse.de

- Fixed testsuite
- 2.8.20

-------------------------------------------------------------------
Thu Sep 18 10:29:15 CEST 2003 - jsrain@suse.de

- again adding maxcpus=0 to failsafe bootloader entry on AMD64
  (#30519)
- fixed possibily missing "splash=silent" in default kernel's
  command line (#31256)
- 2.8.19

-------------------------------------------------------------------
Tue Sep 16 16:51:28 CEST 2003 - jsrain@suse.de

- fixed merging of other GRUB menus (#30757)
- fixed translating of menubutton entry during installation (#31054)
- 2.8.18

-------------------------------------------------------------------
Mon Sep 15 17:44:56 CEST 2003 - jsrain@suse.de

- fixed popup reporting error when creating initrd (#30714)
- fixed detection if root kernel parameter is specified via major
  and minor number (#30842)
- adding only one "splash=silent" to kernel command line (#30860)
- adding "splash=silent desktop" to kernel command line during
  update (#28780)
- propose "floppy" entry to bootloader menu only if floppy drive
  is present (#30772)
- don't install bootloader packages in repair mode (#30272)
- 2.8.17

-------------------------------------------------------------------
Sun Sep 14 21:02:56 CEST 2003 - adrian@suse.de

- make it working in kcontrol

-------------------------------------------------------------------
Fri Sep 12 08:17:22 CEST 2003 - jsrain@suse.de

- not adding maxcpus=0 to failsafe kernel parameters on AMD64
  (#30519)
- fixed updating of kernel image name in bootloader configuration
  files (#30627)
- fixed original bootloader configuration reading during update
  (#30625)

-------------------------------------------------------------------
Thu Sep 11 12:46:41 CEST 2003 - jsrain@suse.de

- removed forgotten debug code (#30396)

-------------------------------------------------------------------
Wed Sep 10 08:13:04 CEST 2003 - jsrain@suse.de

- fixed update of metadata for sysconfig variable LOADER_TYPE
  (#30352)

-------------------------------------------------------------------
Mon Sep  8 09:18:48 CEST 2003 - jsrain@suse.de

- fixed bootloader menu entry - windows -> Windows (like other
  entries) (#29600)
- use device file name when specifying root device for LVM and MD
  instead of using major and minor number (#28028)
- prefix 0x should be added to major/minor number identifying root
  device only for LILO (#29776)
- 2.8.15

-------------------------------------------------------------------
Fri Sep  5 15:10:35 CEST 2003 - jsrain@suse.de

- merged texts from proofread
- fixed configuration proposal when root or boot partition is on md
  (#30122)
- 2.8.14

-------------------------------------------------------------------
Thu Sep  4 12:37:04 CEST 2003 - jsrain@suse.de

- if variable with list of initrd modules in sysconfig doesn't
  exist, set default value to empty (#30020)

-------------------------------------------------------------------
Wed Sep  3 13:34:51 CEST 2003 - jsrain@suse.de

- don't write 'single' to slot A kernel command line on IBM iSeries
  (arch. PPC) (#27984) (olh@suse.de)

-------------------------------------------------------------------
Mon Sep  1 10:04:55 CEST 2003 - jsrain@suse.de

- fixed bootloader installation with numeric (major-minor) root
  device specification (#29776)
- not proposing booting from floppy if /boot is beyond 1024 cylinder
  as it doesn't solve anything (#29524)
- 2.8.13

-------------------------------------------------------------------
Thu Aug 28 14:20:10 CEST 2003 - jsrain@suse.de

- fixed displayed section type in sections summary dialog for
  "other" sections (#29472)
- don't ask for abort confirmation during installation if settings
  were changed in previous run of component from proposal (#29496)
- 2.8.12

-------------------------------------------------------------------
Mon Aug 25 10:00:10 CEST 2003 - jsrain@suse.de

- fixed inconsistence of floppy size (1440kB -> 1.44 MB) (#29142)
- reporting segmentation fault when running bootloader binary
  (#29199)
- added correct help for configuration writing dialog
- improved help text for rescue floppy (#29143)
- 2.8.11

-------------------------------------------------------------------
Mon Aug 18 09:20:32 CEST 2003 - jsrain@suse.de

- fixed creating of boot floppy (#28994)
- updated comments in susconfig fillup (#28845)
- moved dir for backup MBR to /var/lib/YaST2, in /boot leaving just
  last MBR (this way it can be inserted to GRUB menu) (#28802)
- backup-ing areas really affected when saving bootloader
  configuration (MBR of first disk and sector bootloader is
  installed to) (#28803)
- 2.8.10

-------------------------------------------------------------------
Wed Aug 13 14:07:32 CEST 2003 - jsrain@suse.de

- fixed bootloader update
- better comments around YaST2 metadata in generated cfg. files
- 2.8.9

-------------------------------------------------------------------
Tue Aug 12 13:29:35 CEST 2003 - jsrain@suse.de

- added support for not installing any bootloader
- recreate reset menubutton after bootloader switch
- updated update functionality (replace vmlinuz.shipped images with
  vmlinuz, dtto for initrd)

-------------------------------------------------------------------
Mon Aug 11 09:33:26 CEST 2003 - jsrain@suse.de

- not using .shipped image any more (kernel package doesn't contain
  it)
- merged texts from proofread
- added more verbose logging of proposing configuration
- 2.8.8

-------------------------------------------------------------------
Thu Aug  7 15:46:44 CEST 2003 - jsrain@suse.de

- fixed lost sections when changhing bootloader location (#28552)
- not offering to replace partition booting from HDD with partition
  for booting from floppy when changed GRUB location to other disk
  partition if entry for booting from HDD doesn't exist
- fixed proposing of LILO configuration (put multiple times into
  quotes, some options weren't displayed correctly in summary table)
- fixed lost sections in many other cases
- removed popup informing about changed disk partitioning although
  it was unchanged during installation proposal
- 2.8.7

-------------------------------------------------------------------
Mon Aug  4 15:56:18 CEST 2003 - jsrain@suse.de

- added .desktop files
- 2.8.6

-------------------------------------------------------------------
Thu Jul 31 09:29:28 CEST 2003 - jsrain@suse.de

- don't offer extra /boot and / partition as bootloader location
  if they are the same

-------------------------------------------------------------------
Tue Jul 29 08:28:53 CEST 2003 - jsrain@suse.de

- added possibility to clone selected bootloader section (#26458)
- fixed creation of lilo.conf - quotes were missing
- entries to bootloader are to be translated (#26800)

-------------------------------------------------------------------
Wed Jul 23 09:04:04 CEST 2003 - jsrain@suse.de

- Using major/minor number for unusual devices instead of device
  node name in root kernel parameter (#28028)

-------------------------------------------------------------------
Mon Jul 21 17:00:59 CEST 2003 - jsrain@suse.de

- double click on tables now triggers Edit (#25156)
- fixed testuite and building
- 2.8.5

-------------------------------------------------------------------
Tue Jul  8 16:35:47 CEST 2003 - jsrain@suse.de

- fixed question popup if canceling configuration (#27479)
- installing additional copy of bootloader bootsector to bootsector
  of /boot partition for LILO and GRUB (#27389)
- not activating any partition by default if some already active
  (#26278)
- 2.8.4

-------------------------------------------------------------------
Wed Jun 25 10:11:41 CEST 2003 - jsrain@suse.de

- fixed several minor bugs
- 2.8.3

-------------------------------------------------------------------
Mon Jun 23 14:09:14 CEST 2003 - jsrain@suse.de

- fixed common_popups, common_messages -> YCP modules
- fixed missing imports
- 2.8.2

-------------------------------------------------------------------
Thu Jun 12 13:03:52 CEST 2003 - jsrain@suse.de

- fixed file list
- fixed user interface
- 2.8.1

-------------------------------------------------------------------
Wed May 28 15:00:47 CEST 2003 - jsrain@suse.de

- updated PPC bootloader support

-------------------------------------------------------------------
Fri May 16 09:09:46 CEST 2003 - jsrain@suse.de

- fixed collision with driver update (#26717)

-------------------------------------------------------------------
Thu May 15 14:27:25 CEST 2003 - jsrain@suse.de

- updated ELILO (IA64 bootloader) support

-------------------------------------------------------------------
Mon May  5 16:38:39 CEST 2003 - jsrain@suse.de

- updated and optimized some internal structures and related
  functions

-------------------------------------------------------------------
Thu Apr 24 11:19:57 CEST 2003 - jsrain@suse.de

- updated doaboot script (ro@suse.de)

-------------------------------------------------------------------
Wed Apr 23 13:12:31 CEST 2003 - jsrain@suse.de

- updated widget handling functions interface
- updated documentation

-------------------------------------------------------------------
Tue Apr 22 09:57:55 CEST 2003 - jsrain@suse.de

- added possibility to download boot floppy image via FTP/HTTP
  (#26175)
- added possibility to restore last MBR saved during isntallation
  or bootloader configuration (#16338)

-------------------------------------------------------------------
Fri Apr 18 13:18:24 CEST 2003 - jsrain@suse.de

- no more retaking current kernel parameters to bootloader
  configuration file when configuring installed system (#26304)
- fixed devices for MBR/boot partition/root/partition when
  installing on md (#26287)
- not activating any partition during update (#26323)
- better checkign of bootloader-on-floppy installation (#26323)
- in case of inconsistence between sysconfig and bootlaoder cfg.
  file bootloader cfg.file is prefered (#26323)
- fixed possible tmp filename security problem of installation
  on AXP (#26357)
- displaying partition that will be activated and MBR device that
  will be replaced with generic code (partial fix of #26278)
- added possibility to save MBR before bootloader installation and
  insert saved MBR image to GRUB menu (#16338)
- 2.8.0

-------------------------------------------------------------------
Tue Apr  8 09:12:41 CEST 2003 - jsrain@suse.de

- added possibility to save all settings and reinstall bootloader
  although nothing was changed (#24346)

-------------------------------------------------------------------
Fri Apr  4 16:27:36 CEST 2003 - jsrain@suse.de

- code cleanup and optimalization
- added bootloader parameters support, made routines more universal
- documentation update

-------------------------------------------------------------------
Thu Apr  3 17:50:50 CEST 2003 - jsrain@suse.de

- allowed bootfloppy to format floppy disk and select device
- allowed bootfloppy to use custom image (22376)
- other minor bootfloppy updates and code cleanup

-------------------------------------------------------------------
Mon Mar 24 12:07:34 CET 2003 - jsrain@suse.de

- removed reading of initrd modules from install_inf (#24709)

-------------------------------------------------------------------
Fri Mar 21 14:44:31 CET 2003 - jsrain@suse.de

- updated documentation
- updated testsuite
- several minor updates and optimalizations

-------------------------------------------------------------------
Tue Mar 18 13:09:02 CET 2003 - jsrain@suse.de

- fixed undeclared variable title (#25560)
- 2.7.19

-------------------------------------------------------------------
Mon Mar 17 14:24:01 CET 2003 - jsrain@suse.de

- fixed displaying of logs on bootloader errors (#25470)
- 2.7.18

-------------------------------------------------------------------
Mon Mar 17 09:41:07 CET 2003 - jsrain@suse.de

- fixed updating GRUB configuration if entry with other system was
  present and set as default (#25418)
- 2.7.17

-------------------------------------------------------------------
Fri Mar 14 13:26:39 CET 2003 - jsrain@suse.de

- fixed behaviour when iditing empty section, when creating new
  section, add most common keys (#25305)
- fixed initrd modules cloning (#25351)
- 2.7.16

-------------------------------------------------------------------
Tue Mar 11 12:55:43 CET 2003 - jsrain@suse.de

- using activate instead of sfdisk to activate bootloader
  partition, because sfdisk has unwanted side effects (#24740)
- 2.7.15

-------------------------------------------------------------------
Mon Mar 10 11:05:07 CET 2003 - jsrain@suse.de

- fixed filtering of modules added to initrd (#24709)
- fixed partition activation if bootloader in logical disk (#24740)
- 2.7.14

-------------------------------------------------------------------
Fri Mar  7 10:16:51 CET 2003 - jsrain@suse.de

- fixed update from version without sysconfig variables specifying
  used bootloader (#24783)
- fixed reading configuration, not using agent's cache (#24821)
- 2.7.13

-------------------------------------------------------------------
Wed Mar  5 13:48:29 CET 2003 - jsrain@suse.de

- fixed multiple occurences of map option in one GRUB section
  (#24627)
- not adding automatically the apic kernel option (#24668)
- fixed error message in log during saving (#24705)

-------------------------------------------------------------------
Mon Mar  3 12:51:51 CET 2003 - jsrain@suse.de

- added possibility to force complete bootloader save (not save
  only if settings have changed - no UI change, only for other
  modules that need it)
- merged texts from final proofreading
- 2.7.12

-------------------------------------------------------------------
Fri Feb 28 11:04:26 CET 2003 - jsrain@suse.de

- updated the detection of changes of settings (#24422)
- 2.7.11

-------------------------------------------------------------------
Thu Feb 27 12:33:24 CET 2003 - jsrain@suse.de

- fixed ordering of bootloader options (#24420)

-------------------------------------------------------------------
Mon Feb 24 09:20:59 CET 2003 - jsrain@suse.de

- updated confirmation popup after bootloader is isntalled to
  floppy (#23903)
- fixed forgotten saving of cfg. files in some cases (#24073)
- in repair mode reading bootloader type from sysconfig, no probing
  (#24062)
- 2.7.10

-------------------------------------------------------------------
Fri Feb 21 13:11:08 CET 2003 - jsrain@suse.de

- fixed adding of memtest to bootloader menu (#23924)
- fixed help text and behaviour of password option popup (#23954)
- added support for easy updating initrd contents during system
  update (#23976)
- fixed setting focus in popups (#24050)

-------------------------------------------------------------------
Thu Feb 20 09:50:57 CET 2003 - jsrain@suse.de

- changed executing /sbin/mk_initrd -> /sbin/mkinitrd
- reorganized kernel parameters when using GRUB (#23829)
- fixed capitalization of YCC labels (#23848)
- 2.7.9

-------------------------------------------------------------------
Wed Feb 19 14:17:58 CET 2003 - jsrain@suse.de

- changed color of text-mode LILO menu - now is blue
- removed unwanted reseting of "disk" LILO option when reproposing
  configuraition - some systems could be unbootable with LILO
  without possibility to prevent it at installation time
- updated ydoc comments
- fixed conversion between GRUB and LILO (#23826)

-------------------------------------------------------------------
Mon Feb 17 15:57:17 CET 2003 - jsrain@suse.de

- added popup when bootloader saved to floppy (#23571)
- added extra stage in progress bar for reading disks partitioning
  (#23712)
- 2.7.8

-------------------------------------------------------------------
Fri Feb 14 09:33:09 CET 2003 - jsrain@suse.de

- added splash-screen's size parameter when calling mk_initrd
  (#23579)

-------------------------------------------------------------------
Thu Feb 13 10:41:08 CET 2003 - jsrain@suse.de

- fixed floppy entry in bootloader menu behaviour - if installing
  to floppy, hard disk is used instead (#23572)

-------------------------------------------------------------------
Mon Feb 10 16:06:25 CET 2003 - jsrain@suse.de

- fixed proposing with merging GRUB menus, resulted in doubled
  items (#23346)
- merged proofread texts from second and third round
- 2.7.7

-------------------------------------------------------------------
Wed Feb  5 13:36:05 CET 2003 - jsrain@suse.de

- fixed bootloader changing during installation (#20759)
- fixed list of locations to hold bootloader bootsector (#17320)

-------------------------------------------------------------------
Tue Feb  4 13:50:29 CET 2003 - jsrain@suse.de

- updates of autoinstallation

-------------------------------------------------------------------
Mon Feb  3 16:59:29 CET 2003 - jsrain@suse.de

- fixed NCurses usability - focus setting
- 2.7.6

-------------------------------------------------------------------
Fri Jan 31 11:59:29 CET 2003 - jsrain@suse.de

- not adding lvm groups and md disks to device map (#23217)

-------------------------------------------------------------------
Thu Jan 30 09:15:45 CET 2003 - jsrain@suse.cz

- fixed setting of vga= kernel parameter (#23188)

-------------------------------------------------------------------
Wed Jan 29 13:23:45 CET 2003 - jsrain@suse.de

- patched proofread texts

-------------------------------------------------------------------
Tue Jan 28 13:43:45 CET 2003 - jsrain@suse.de

- fixed compilation of MBR only on selected platforms
- 2.7.5

-------------------------------------------------------------------
Mon Jan 27 17:48:21 CET 2003 - jsrain@suse.de

- added new testsuites
- added missing translators comments
- added missing functions comments
- made Replace code in MBR function running
- 2.7.4

-------------------------------------------------------------------
Fri Jan 24 13:04:19 CET 2003 - jsrain@suse.de

- fixed too often blinking floppy
- fixed Changed column modifying

-------------------------------------------------------------------
Thu Jan 23 13:44:33 CET 2003 - jsrain@suse.de

- fixed fillup-template usage
- changed symbols in export map to strings because of
  autoinstallation
- 2.7.3

-------------------------------------------------------------------
Wed Jan 22 14:30:26 CET 2003 - jsrain@suse.de

- fixed meaningless log messages (#23025)

-------------------------------------------------------------------
Fri Jan 17 15:00:17 CET 2003 - jsrain@suse.de

- fixed detection of disks configuration changes that may decide to
  use other bootloader (#22918)
- updated S390 installation
- 2.7.2

-------------------------------------------------------------------
Fri Jan 10 17:25:38 CET 2003 - jsrain@suse.de

- fixed failsafe kernel parameters on i386 (#22539)

-------------------------------------------------------------------
Fri Dec 20 16:37:56 CET 2002 - jsrain@suse.de

- added documentation files

-------------------------------------------------------------------
Thu Dec 19 16:27:40 CET 2002 - jsrain@suse.de

- fixed path to elilo.conf (IA64 only affected) (#22502)

-------------------------------------------------------------------
Tue Dec 17 14:53:24 CET 2002 - jsrain@suse.de

- now using fillup-template for sysconfig/bootloader

-------------------------------------------------------------------
Fri Dec 13 08:48:41 CET 2002 - jsrain@suse.de

- fixed ordering of modules in initrd
- added function for changing write process settings

-------------------------------------------------------------------
Wed Dec 11 11:14:58 CET 2002 - jsrain@suse.de

- if something goes wrong during bootloader installation saving, it
  is now possible to fix configuration (#21076)
- possible to change section type an easy way (#19451)
- dialogs updates
- other updates and fixes
- adding sysconfig metadata
- 2.7.1

-------------------------------------------------------------------
Wed Dec  4 17:46:46 CET 2002 - jsrain@suse.cz

- Removed global variables from Liloagent, now able to be used at
  once for more bootloaders
- Added GRUB option types to LiloAgent
- Removed test mode and possible security problem from bootfloppy
  (#20962)
- Fixed several problems of LiloAgent
- Fixed ask for floppy popup (#10485)
- If no initrd created, GRUB's menu.lst doesn't contain it now
  (#21469)
- 2.7.0

-------------------------------------------------------------------
Tue Nov 19 15:19:59 CET 2002 - schwab@suse.de

- Use product name for EFI boot manager entry (#21879).
- Report error when boot loader installation fails.

-------------------------------------------------------------------
Wed Nov 13 09:08:12 CET 2002 - jsrain@suse.cz

- again fixed installing a kernel to *NWSSTG when root is on RAID
  on PPC (#21368)
- creating syntactically correct menu.lst file for GRUB, contents
  may be still incorrect on some servers (#20637)
- 2.6.66

-------------------------------------------------------------------
Tue Nov  5 09:41:05 CET 2002 - jsrain@suse.cz

- Bugfix - LTC1394 - FTP installation to root on LVM didn't install
  a kernel on PPC (#20933)
- 2.6.65

-------------------------------------------------------------------
Wed Oct 30 21:44:47 CET 2002 - kukuk@suse.de

- fix log path in dosilo script
- update_silo_conf: modify version number in /boot/message
- BootSILO.ycp: Don't show popup on success when installing silo

-------------------------------------------------------------------
Wed Oct 30 21:39:20 CET 2002 - kukuk@suse.de

- fix log path in dosilo script
- update_silo_conf: modify version number in /boot/message
- BootSILO.ycp: Don't show popup on success when installing silo

-------------------------------------------------------------------
Tue Oct 29 10:13:28 CET 2002 - jsrain@suse.cz

- fixed target dialog for x86-64 (#21258)
- fixed selecting a prep boot partition on the root drive on PPC
  (#21315)
- fixed installing a kernel to *NWSSTG when root is on RAID on PPC
  (#21368)
- 2.6.64

-------------------------------------------------------------------
Fri Oct 25 14:38:02 CEST 2002 - arvin@suse.de

- log output of mk_initrd also on S390 (bug #21273)
- 2.6.63

-------------------------------------------------------------------
Mon Oct 14 16:50:46 CEST 2002 - jsrain@suse.cz

- fixed activating of boot partition if not instaling bootloader
  (#20874)
- 2.6.62

-------------------------------------------------------------------
Fri Oct 11 11:10:43 CEST 2002 - jsrain@suse.cz

- fixed security problem with permissions of /boot/grub/menu.lst
  (#20803)
- activating /boot partition if grub installed to mbr (part of
  #20637)
- 2.6.61

-------------------------------------------------------------------
Thu Oct 10 17:32:15 CEST 2002 - jsrain@suse.cz

- if bootloader which should be used is not selected for
  installation, backup one is installed on i386 and x86-64
  (grub instead of lilo and lilo instead of grub) (#20759)

-------------------------------------------------------------------
Wed Oct  9 09:22:09 CEST 2002 - jsrain@suse.cz

- now not enabling 2 gettys on same serial line on p690 (#19788)

-------------------------------------------------------------------
Tue Oct  8 14:16:06 CEST 2002 - jsrain@suse.cz

- fixed type in initrd modules ignore list for PPC (#20684)
- 2.6.59

-------------------------------------------------------------------
Mon Oct  7 08:23:36 CEST 2002 - jsrain@suse.cz

- fixed activating boot method on PPC (#20407)
- fixed helptexts on PPC (#20605)
- fixed translating of PPC-specific strings
- 2.6.58

-------------------------------------------------------------------
Fri Oct  4 10:38:02 CEST 2002 - jsrain@suse.cz

- added more comments to bootloader in sysconfig/bootloader (#20385)
- fixed restoring original configuration - could caused unbootable
  system (#20391)
- 2.6.57

-------------------------------------------------------------------
Wed Oct  2 14:01:36 CEST 2002 - jsrain@suse.cz

- fixed update of lilo, resulted in corrupted lilo.conf (#20320)
- fixed errors reporting during bootloader update (#20321)
- fixed activating of initrd at update (#19643)

-------------------------------------------------------------------
Tue Oct  1 15:34:28 CEST 2002 - jsrain@suse.cz

- fixed nasty trap in bootloader installation (now not reseting
  configuration without question) (#20073)

-------------------------------------------------------------------
Fri Sep 27 16:45:01 CEST 2002 - jsrain@suse.cz

- applied patches for PPC (#20178 and #20205 - initrd modules list)

-------------------------------------------------------------------
Fri Sep 27 08:45:51 CEST 2002 - lslezak@suse.cz

- fixed configuration reset at installation proposal
  if partitioning was changed (#20073)
- fixed failsafe options on x86-64 (removed disableapic,
  added iommu=noforce) (#19903)

-------------------------------------------------------------------
Tue Sep 24 11:23:39 CEST 2002 - lslezak@suse.cz

- check if label already exists (in section edit),
  allow labels longer than 15 chars for grub (#19874)
- removed 'nosmp' from failsafe options on x86-64 (#19903)
- don't add rewritten other section to menu (#19990)
- version 2.6.56

-------------------------------------------------------------------
Tue Sep 17 17:13:23 CEST 2002 - lslezak@suse.de

- fixed obsoleted help text in y2cc (#19466)
- version 2.6.55

-------------------------------------------------------------------
Fri Sep 13 13:52:12 CEST 2002 - mvidner@suse.cz

- bootfloppy: enable asking the user for the CD (#19628).
- 2.6.54

-------------------------------------------------------------------
Fri Sep 13 13:25:06 CEST 2002 - fehr@suse.de

- make supression of certain modules (cdrom and usb) work
- version 2.6.53

-------------------------------------------------------------------
Thu Sep 12 19:58:13 CEST 2002 - lslezak@suse.cz

- do not regenerate device.map file at update (part of #19555)
- version 2.6.52

-------------------------------------------------------------------
Thu Sep 12 18:17:11 CEST 2002 - fehr@suse.de

- fix to use lilo on update if there is no /etc/sysconfig/bootloader
  (#19558)

-------------------------------------------------------------------
Thu Sep 12 16:12:56 CEST 2002 - lslezak@suse.cz

- add current kernel parameters to lilo.conf at update (#19415)
- added missing function DisplayLogFile to BootSILO.ycp, BootELILO.ycp
- version 2.6.51

-------------------------------------------------------------------
Thu Sep 12 16:02:49 CEST 2002 - kkaempf@suse.de

- run mkinitrd on PPC if needed (#18276)
- 2.6.50

-------------------------------------------------------------------
Thu Sep 12 11:23:17 CEST 2002 - kkaempf@suse.de

- exclude usb modules from initrd (#19432)
- 2.6.49

-------------------------------------------------------------------
Wed Sep 11 14:02:12 CEST 2002 - lslezak@suse.cz

- don't change configuration if partitioning was changed
  and bootloader location is floppy (at installation proposal) (#19388)
- allow installation on extended partition (at installation) (#19184)
- version 2.6.48

-------------------------------------------------------------------
Tue Sep 10 18:30:26 CEST 2002 - kkaempf@suse.de

- ppc bugfix #18849
- 2.6.47

-------------------------------------------------------------------
Tue Sep 10 17:32:18 CEST 2002 - lslezak@suse.cz

- use lilo instead grub at update
- version 2.6.46

-------------------------------------------------------------------
Tue Sep 10 12:15:10 CEST 2002 - fehr@suse.de

- fix root device detection of mk_lilo_conf
- change default mbr detection in Boot.ycp (#19117)
- prevent blanks in label in BootLILO.ycp (#19181)
- version 2.6.45

-------------------------------------------------------------------
Mon Sep  9 17:59:48 CEST 2002 - lslezak@suse.cz

- allow installation on extended partion (#19184)
- version 2.6.44

-------------------------------------------------------------------
Mon Sep  9 13:40:09 CEST 2002 - mvidner@suse.cz

- Replace whitespace (and nonprintable characters)
  in lilo section labels by an underscore (#19181).
- Properly use / or /boot/ in /boot/grub/menu.lst during upgrade (#19125).
- 2.6.43

-------------------------------------------------------------------
Sun Sep  8 19:47:38 CEST 2002 - mvidner@suse.cz

- Fixed the testsuite.
- 2.6.42

-------------------------------------------------------------------
Sun Sep  8 13:30:47 CEST 2002 - kkaempf@suse.de

- drop "make check" for the moment.

-------------------------------------------------------------------
Fri Sep  6 21:34:54 CEST 2002 - kkaempf@suse.de

- workaround for hwinfo bug (#19071)
- 2.6.41

-------------------------------------------------------------------
Fri Sep  6 17:16:13 CEST 2002 - jsrain@suse.cz

- fixed provides/obsoletes
- 2.6.40

-------------------------------------------------------------------
Fri Sep  6 12:45:21 CEST 2002 - jsrain@suse.cz

- fixed deletion of cfg. file entries wjen using GRUB (Bug #18962)
- fixed rendering GRUB menu on installed system (Bug #18973)
- fixed handling of errors during bootlaoder installation
  (Bug #19020)
- 2.6.39

-------------------------------------------------------------------
Thu Sep  5 21:14:47 CEST 2002 - kkaempf@suse.de

- properly check for update when determing boot type
- 2.6.38

-------------------------------------------------------------------
Thu Sep  5 11:49:23 CEST 2002 - jsrain@suse.cz

- not calling Storage::UseLilo () in Boot module constructor
- 2.6.37

-------------------------------------------------------------------
Thu Sep  5 10:36:55 CEST 2002 - schwab@suse.de

- Move elilo.conf to /boot/efi/SuSE.

-------------------------------------------------------------------
Wed Sep  4 12:35:39 CEST 2002 - jsrain@suse.cz

- fixed bootfloppy function (Bug #17430)
- fixed checking for need to set active partition (Bug #18835)
- fixed reseting bootloader type after partitioning change
- fixed label of sections dialog (Bug #18877)
- 2.6.36

-------------------------------------------------------------------
Tue Sep  3 20:37:36 CEST 2002 - kukuk@suse.de

- installation/src/silo/agents/update_silo_conf: New
  file, modifies silo.conf and boot/message if an update is done.
- installation/src/silo/BootSILO.ycp: Implement calling "dosilo"
  script.
- prom.cc: Add reg string if prom name exists at least once.

-------------------------------------------------------------------
Tue Sep  3 17:05:39 CEST 2002 - jsrain@suse.cz

- fixed usage of Pkg::SourceProvideFile function

-------------------------------------------------------------------
Tue Sep  3 10:28:02 CEST 2002 - jsrain@suse.cz

- if partitioning changes, resets bootloader location to MBR, only
  meaningful partitions possible as bootloader bootsector locations
  (Bug #18744)
- 2.6.35

-------------------------------------------------------------------
Mon Sep  2 17:33:54 CEST 2002 - jsrain@suse.cz

- added reset function (for calling after partitioning changes
  during installation) (Bug #18744)

-------------------------------------------------------------------
Mon Sep  2 10:55:24 CEST 2002 - jsrain@suse.cz

- updating prep boot partition during installation on PPC
  (Bug #18689)
- 2.6.34

-------------------------------------------------------------------
Fri Aug 30 15:54:15 CEST 2002 - jsrain@suse.cz

- fixed bootfloppy creation (not yet tested) (Bug #17430)
- building fixed
- removed shadowed symbols (Bug #18622)
- 2.6.33

-------------------------------------------------------------------
Wed Aug 28 12:13:05 CEST 2002 - kkaempf@suse.de

- fix checking for splashscreen
- 2.6.31

-------------------------------------------------------------------
Wed Aug 28 11:57:22 CEST 2002 - jsrain@suse.cz

- fixed building on SPARC
- removed unneeded files from GRUB installation
- fixed boot floppies location
- fixed logging
- 2.6.32

-------------------------------------------------------------------
Tue Aug 27 16:19:25 CEST 2002 - jsrain@suse.cz

- if no boot message exists not including in menu.lst (Bug #18381)
- fixed ordering of list of kernel images / other partitions
- 2.6.30

-------------------------------------------------------------------
Mon Aug 26 23:39:13 EDT 2002 - nashif@suse.de

- do not reset location value in autoinst mode
- if location is not empty, configure boot device in autoinst
  mode (Avoid calling ConfigureLocation)
- 2.6.29

-------------------------------------------------------------------
Mon Aug 26 17:12:14 CEST 2002 - jsrain@suse.cz

- removed icons from control center on S390 (Bugs #18371 and #18367)
- fixed curses UI buttons (Bug #18333)
- fixed handling of nonwritable floppy (Bug #18312)
- fixed PPC installation (Bug #18140)
- 2.6.28

-------------------------------------------------------------------
Fri Aug 23 18:34:27 CEST 2002 - jsrain@suse.cz

- fixed lists of devices (Bug #18269)
- fixed installation on compaq disk array (Bug #18134)
- 2.6.27

-------------------------------------------------------------------
Tue Aug 20 17:05:05 CEST 2002 - arvin@suse.de

- correctly handle hvc console on ppc
- 2.6.26

-------------------------------------------------------------------
Tue Aug 20 14:48:13 CEST 2002 - jsrain@suse.cz

- fixed original configuration restore when using GRUB
- fixed partition list reading
- 2.6.25

-------------------------------------------------------------------
Mon Aug 19 14:10:01 CEST 2002 - jsrain@suse.cz

- modified failsafe kernel image name for update of lilo
- fixed GRUB save after configuration
- not deleting old device map during installation
- /sbin/elilo now not running after configuration change
- 2.6.24

-------------------------------------------------------------------
Fri Aug 16 14:13:01 CEST 2002 - jsrain@suse.cz

- added universal functions for accessing kernel parameters
  independent on bootloader
- modified failsafe kernel image name
- fixed kdoc comments
- merged proofread texts
- now building initrd on S390
- 2.6.23

-------------------------------------------------------------------
Tue Aug 13 06:49:05 CEST 2002 - jsrain@suse.cz

- fixed handling different BIOS Ids (Bug #17594)
- added disableapic to failsafe kernel command
- 2.6.22

-------------------------------------------------------------------
Fri Aug  9 16:10:37 CEST 2002 - jsrain@suse.de

- fixed installation on S390 (Bug #17244)
- 2.6.21

-------------------------------------------------------------------
Fri Aug  9 09:24:57 CEST 2002 - jsrain@suse.de

- now setting framebuffer vga mode (Bug #17537)
- 2.6.20

-------------------------------------------------------------------
Thu Aug  8 09:59:38 CEST 2002 - jsrain@suse.de

- fixed device name translation for GRUB during installation for
  other systems
- 2.6.19

-------------------------------------------------------------------
Wed Aug  7 15:04:52 CEST 2002 - jsrain@suse.de

- Fix adaptation for multiple 'other' partitions for booting
  for GRUB (#17458)
- 2.6.18

-------------------------------------------------------------------
Wed Aug  7 12:39:25 CEST 2002 - kkaempf@suse.de

- Allow for multiple 'other' partitions for booting (#17458)

-------------------------------------------------------------------
Wed Aug  7 08:45:44 CEST 2002 - jsrain@suse.de

- added support for changing kernel command line for other modules
  when using GRUB easily
- 2.6.17

-------------------------------------------------------------------
Tue Aug  6 16:43:24 CEST 2002 - jsrain@suse.de

- fixed abort button behaviour
- 2.6.16

-------------------------------------------------------------------
Tue Aug  6 15:07:04 CEST 2002 - jsrain@suse.de

- fixed ordering of GRUB commands in menu.lst
- added expert configuration of /etc/grub.conf
- 2.6.15

-------------------------------------------------------------------
Mon Aug  5 18:00:24 CEST 2002 - jsrain@suse.cz

- fixed lilo update problem (Bug #15819)
- fixed bootloader loaction dialog contents (Bug #17320)

-------------------------------------------------------------------
Mon Aug 05 13:11:26 CEST 2002 - arvin@suse.de

- changes for new /etc/install.inf agent

-------------------------------------------------------------------
Mon Aug  5 12:55:29 CEST 2002 - fehr@suse.de

- make BootS390.ycp work again (was broken after 8.0 changes)
- 2.6.13

-------------------------------------------------------------------
Thu Aug  1 15:15:24 CEST 2002 - jsrain@suse.cz

- minor updates and fixes
- 2.6.12

-------------------------------------------------------------------
Tue Jul 30 16:15:24 CEST 2002 - jsrain@suse.cz

- added comments for translators

-------------------------------------------------------------------
Tue Jul 30 15:27:45 CEST 2002 - arvin@suse.de

- fixed configuration of grub

-------------------------------------------------------------------
Mon Jul 29 11:26:24 CEST 2002 - jsrain@suse.cz

- added basic expert dialogs for GRUB
- several fixes
- 2.6.10

-------------------------------------------------------------------
Fri Jul 26 15:44:32 CEST 2002 - jsrain@suse.cz

- fixed configuration of installed system for GRUB
- added password support for GRUB
- added boot from floppy support for GRUB
- 2.6.9

-------------------------------------------------------------------
Fri Jul 26 09:34:02 CEST 2002 - jsrain@suse.cz

- added bootloader graphical screen support for GRUB
- added other OS during installation support for GRUB
- 2.6.8

-------------------------------------------------------------------
Thu Jul 25 15:54:25 CEST 2002 - schwab@suse.de

- Fix doelilo script.

-------------------------------------------------------------------
Thu Jul 25 13:28:41 CEST 2002 - jsrain@suse.cz

- added support for GRUB configuration on running system
- added support for installing GRUB during installation process
- fixed for lilo startup (#17142)
- 2.6.7

-------------------------------------------------------------------
Mon Jul 22 12:20:57 CEST 2002 - kkaempf@suse.de

- prepare for GRUB support

-------------------------------------------------------------------
Wed Jul 17 11:28:44 CEST 2002 - arvin@suse.de

- fixed file list for i386 (use %ix86 macro)

-------------------------------------------------------------------
Fri Jul 12 12:33:34 CEST 2002 - arvin@suse.de

- use proper namespace for Args and CallFunction (#16776)

-------------------------------------------------------------------
Mon Jul  8 16:01:04 CEST 2002 - mvidner@suse.cz

- fixed Provides/Obsoletes (yast2-agent-liloconf)

-------------------------------------------------------------------
Thu Jul 04 20:50:02 CEST 2002 - arvin@suse.de

- moved non binary files to /usr/share/YaST2

-------------------------------------------------------------------
Wed Jul  3 10:38:58 CEST 2002 - lslezak@suse.cz

- fixed installation/src/ppc/agents/Makefile.am (ppc build bug)
- version 2.6.2

-------------------------------------------------------------------
Tue Jul  2 15:31:29 CEST 2002 - lslezak@suse.cz

- merged with yast2-agent-lilo, yast2-agent-prom,
  yast2-config-bootfloppy and yast2 lilo installation part
- renamed to yast2-bootloader
- version 2.6.1

-------------------------------------------------------------------
Tue Jun 25 16:57:19 CEST 2002 - lslezak@suse.cz

- addded editor for expert user
- changed ABC::`abc -> ABC::abc
- version 2.6.0

-------------------------------------------------------------------
Thu Apr 11 11:01:31 CEST 2002 - lslezak@suse.cz

- SuSE-8_0-Branch merged to the head

-------------------------------------------------------------------
Thu Mar 21 15:04:50 CET 2002 - mvidner@suse.cz

- Obsoletes yast2-config-bootloader. (#15135)
- 2.5.13

-------------------------------------------------------------------
Fri Mar 15 12:01:57 CET 2002 - dmeszar@suse.cz

- fixed #14935 (can't close with WM)

-------------------------------------------------------------------
Mon Mar  4 12:12:49 CET 2002 - dmeszar@suse.cz

- fixed bug #14100 (main dialog not hiden when exiting)
- screenshot mode implemented

-------------------------------------------------------------------
Mon Feb 18 19:29:06 CET 2002 - dmeszar@suse.cz

- fixed bug #13505 (incomplete label "Uninstall boot loader from"->
  device name is missing)
- fixed bug #13524 (broken writing of special lilo options
  (like change-rules, disk, map-drive...)

-------------------------------------------------------------------
Mon Feb 11 15:19:24 CET 2002 - dmeszar@suse.cz

- fixed restoring original settings from installation

-------------------------------------------------------------------
Tue Feb  5 13:24:57 CET 2002 - dmeszar@suse.cz

- implemented section order changing

-------------------------------------------------------------------
Mon Jan 28 17:04:55 CET 2002 - dmeszar@suse.cz

- don't read 'user_settings'

-------------------------------------------------------------------
Wed Jan 23 17:44:13 CET 2002 - dmeszar@suse.cz

- fixed rpm dependencied

-------------------------------------------------------------------
Fri Jan 11 19:38:30 CET 2002 - dmeszar@suse.cz

- fixed original lilo.conf restoring

-------------------------------------------------------------------
Sat Dec 22 18:45:31 CET 2001 - dmeszar@suse.cz

- autoinstallation adaptation
- installed linux's scanner
- 3rd param for 'select', fixed specfile

-------------------------------------------------------------------
Fri Nov  9 13:21:52 CET 2001 - dmeszar@suse.cz

- major ui changes- new startup dialog, sequence changed
- addaptation for installation

-------------------------------------------------------------------
Thu Sep 20 19:08:32 CEST 2001 - dmeszar@suse.cz

- module icon changed to 'boot.png' ;)

-------------------------------------------------------------------
Tue Sep 18 15:36:00 CEST 2001 - dmeszar@suse.cz

- module icon changed to 'lilo.png' (#10656)

-------------------------------------------------------------------
Mon Sep 17 14:01:01 CEST 2001 - dmeszar@suse.cz

- bug #10661 fixed (lilo configuration written without change !!)
- bug #10667 fixed (No section is marked as default, if there is the
    keyword 'default' missing in the lilo.conf.)

-------------------------------------------------------------------
Thu Sep 13 16:51:28 CEST 2001 - kendy@suse.cz

- Write the lilo.conf first and then run lilo (not in the reverse
  order...)
- Some unused code removed, lilo_write.ycp is not distributed.

-------------------------------------------------------------------
Mon Sep 10 14:47:28 CEST 2001 - dmeszar@suse.cz

- use Arch:: instead of user_settings

-------------------------------------------------------------------
Tue Sep  4 15:02:23 CEST 2001 - dmeszar@suse.cz

- fix #10062
- fixed the qt-IntField update bug (after creation of
  dialog the intfield doesn't show its actual value
  but shows 0 under qt)

-------------------------------------------------------------------
Fri Aug 31 13:49:03 CEST 2001 - dmeszar@suse.cz

- use 'Add other section' radio button instead of 'add windows/os2 section'
  for sparcs
- removed debug logging

-------------------------------------------------------------------
Mon Aug 27 12:54:32 CEST 2001 - dmeszar@suse.cz

- removed 'uninstall silo', 'install to boot/root' for sparcs
- sparc: if kernel image's path is /'kernel', add '/boot' as prefix
  when checking the kernel existence and description

-------------------------------------------------------------------
Mon Aug 20 16:58:35 CEST 2001 - dmeszar@suse.cz

- fixed section label displaying in summary table ("section label" - > section label)

-------------------------------------------------------------------
Mon Aug 13 17:14:39 CEST 2001 - dmeszar@suse.cz

- fixed description for other sections in summary table

-------------------------------------------------------------------
Wed Aug  8 15:09:04 CEST 2001 - dmeszar@suse.cz

- correct handling od '\' '"' chars when reading ui input fields
- fixed 'other' section removing
- section quota set to 16

-------------------------------------------------------------------
Tue Jul 31 19:07:59 CEST 2001 - dmeszar@suse.cz

- uninstall ability implemnted
- section removing fixed
- don't show 'image' option in options list of image/other section
- help text for options stripped to minimal acceptable extent
- options dialog layout changes
- option editing dialog added

-------------------------------------------------------------------
Mon Jul 30 16:49:14 CEST 2001 - dmeszar@suse.cz

- save confirm dialog added

-------------------------------------------------------------------
Thu Jul 26 18:59:25 CEST 2001 - dmeszar@suse.cz

- proof-read texts, platform dependent code added

-------------------------------------------------------------------
Thu Mar 22 09:27:24 CET 2001 - dmeszar@suse.cz

- initial version<|MERGE_RESOLUTION|>--- conflicted
+++ resolved
@@ -1,14 +1,8 @@
 -------------------------------------------------------------------
-<<<<<<< HEAD
 Tue Nov 21 13:14:50 UTC 2017 - gsouza@suse.com
 
 - use correct function to detect devices (bsc#1059757)
 - improve dialog to add devices in bootloader order (bsc#1060172)
-- 4.0.5
-=======
-Tue Nov  7 14:25:52 UTC 2017 - gsouza@suse.com
-
-- bsc#1059757: filter out multipath wires from devices
 - 4.0.5
 
 -------------------------------------------------------------------
@@ -28,7 +22,6 @@
 - AutoYaST: Do not export stage1 settings anymore (boot_boot,
   boot_custom,...) (bnc#1063975)
 - 4.0.3
->>>>>>> 85f182ea
 
 -------------------------------------------------------------------
 Fri Sep 15 11:54:25 UTC 2017 - jreidinger@suse.com
