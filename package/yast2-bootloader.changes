-------------------------------------------------------------------
<<<<<<< HEAD
Thu Jul 10 18:17:54 UTC 2014 - jreidinger@suse.com

- fix writing sysconfig for grub1 (bnc#885634)
- 3.1.65
=======
Fri Jul 11 07:11:41 UTC 2014 - mchang@suse.com

- fix secure boot widget did not function from installed system
  because bootloader not get re-installed (bnc#882124)
- 3.1.65 
>>>>>>> ee857c31

-------------------------------------------------------------------
Wed Jul  9 09:49:21 UTC 2014 - jreidinger@suse.com

- add check for combination of MBR, GPT, btrfs and missing
  bios_grub partitition (bnc#886143)
- 3.1.64

-------------------------------------------------------------------
Tue Jul  8 11:08:06 UTC 2014 - jreidinger@suse.com

- warn user if no location chosen for stage 1 (bnc#885208)
- 3.1.63

-------------------------------------------------------------------
Mon Jul  7 13:33:19 UTC 2014 - jreidinger@suse.com

- use only simple device map on s390 (bnc#884798, bnc#885984)
- 3.1.62

-------------------------------------------------------------------
Thu Jul  3 07:33:51 UTC 2014 - jreidinger@suse.com

- add perl-Bootloader-YAML to needed packages (BNC#885496)
- 3.1.61

-------------------------------------------------------------------
Fri Jun 27 13:31:01 UTC 2014 - jreidinger@suse.com

- do not allow to install to partition with xfs otherwise fs can be
  broken due to missing reserved space in xfs(bnc#884255)
- 3.1.60

-------------------------------------------------------------------
Fri Jun 27 12:27:05 UTC 2014 - jreidinger@suse.com

- properly install needed packages in autoinstallation
- 3.1.59

-------------------------------------------------------------------
Thu Jun 26 10:50:28 UTC 2014 - jreidinger@suse.com

- add help and translation for grub2 distributor description and
  other small localization improvements (bnc#884344)
- fix crash during propose of EFI during upgrade (bnc#884397)
- 3.1.58

-------------------------------------------------------------------
Tue Jun 24 15:10:21 UTC 2014 - jreidinger@suse.com

- respect product default configuration for os-prober enablement
  (bnc#884007)
- 3.1.57

-------------------------------------------------------------------
Wed Jun 18 14:25:19 CEST 2014 - schubi@suse.de

- Initialize variable correctly for supported bootloaders
  (bnc#883040)
- 3.1.56

-------------------------------------------------------------------
Mon Jun 16 09:22:43 UTC 2014 - jreidinger@suse.com

- Allow in autoyast only supported bootloaders (bnc#882210)
- 3.1.55

-------------------------------------------------------------------
Fri Jun 13 12:03:40 UTC 2014 - jreidinger@suse.com

- fix crash with invalid partition to activate (bnc#882592)
- 3.1.54

-------------------------------------------------------------------
Fri Jun 13 11:46:09 UTC 2014 - jsrain@suse.cz

- don't prevent installation because of BIOS IDs not detected if
  disks order reviewed by user (bnc#880439)
- 3.1.53

-------------------------------------------------------------------
Wed Jun 11 14:24:22 UTC 2014 - jreidinger@suse.com

- do not crash in autoyast (bnc#882210)
- 3.1.52

-------------------------------------------------------------------
Mon Jun  9 08:32:44 UTC 2014 - jreidinger@suse.com

- Fix reinstallation of secure boot stage 1 (bnc#875235)
- 3.1.51

-------------------------------------------------------------------
Thu Jun  5 11:00:35 UTC 2014 - jsrain@suse.cz

- adjusted wording if disk order could not be detected (bnc#880439)
- 3.1.50

-------------------------------------------------------------------
Wed Jun  4 09:10:42 UTC 2014 - jreidinger@suse.com

- remove translation of section as it is generated in GRUB2 and
  never work reliably fro GRUB1 (bnc#875819)
- 3.1.49

-------------------------------------------------------------------
Mon Jun  3 18:13:05 UTC 2014 - dvaleev@suse.com

- Setting boot flag on GPT PReP resets prep flag which leads to
   grub2-install unable to install a bootloader (bnc#880094)
- 3.1.48

-------------------------------------------------------------------
Mon Jun  2 09:07:14 UTC 2014 - jreidinger@suse.com

-  fix typo causing crash when writing pmbr flag (bnc#880893)
- 3.1.47

-------------------------------------------------------------------
Thu May 29 13:47:40 UTC 2014 - jreidinger@suse.com

- Fix crash in upgrade from SLE11
- 3.1.46

-------------------------------------------------------------------
Wed May 28 14:19:36 UTC 2014 - jreidinger@suse.com

- Remove check for iscsi boot partition (bnc#880328)
- 3.1.45

-------------------------------------------------------------------
Wed May 28 13:23:19 UTC 2014 - jreidinger@suse.com

- fix crash in summary page of installation for grub2 (bnc#880324)
- 3.1.44

-------------------------------------------------------------------
Tue May 27 11:43:45 UTC 2014 - jreidinger@suse.com

- fix crash in summary page of installation
- 3.1.43

-------------------------------------------------------------------
Tue May 27 11:06:47 UTC 2014 - mchang@suse.com

- reinstall bootloader if the settings requires it
- 3.1.42

-------------------------------------------------------------------
Tue May 27 07:48:09 UTC 2014 - jreidinger@suse.com

- Fix detection if bootloader installation failed (bnc#879883)
- 3.1.41

-------------------------------------------------------------------
Mon May 26 15:31:16 UTC 2014 - jreidinger@suse.com

- add support to set Protective MBR and use reasonable proposal
  (bnc#872054)
- 3.1.40

-------------------------------------------------------------------
Fri May 23 14:32:07 UTC 2014 - jreidinger@suse.com

- Installation Summary: do not allow change location for grub2
  on ppc and s390 (bnc#879107)
- 3.1.39

-------------------------------------------------------------------
Thu May 22 13:06:25 UTC 2014 - jreidinger@suse.com

- Report if grub2-install failed so user see quickly, that he
  cannot boot(bnc#878664)
- 3.1.38

-------------------------------------------------------------------
Fri May 16 17:10:26 CEST 2014 - snwint@suse.de

- get rid of grub in loader type selection
- 3.1.37

-------------------------------------------------------------------
Fri May 16 13:44:48 UTC 2014 - jreidinger@suse.com

- fix progress report to not show 100% and waiting to write
  bootloader (bnc#878007)
- 3.1.36

-------------------------------------------------------------------
Wed May 14 09:22:15 UTC 2014 - jreidinger@suse.com

- add new API call to work nice with grub2 kernel parameter
  configuration (bnc#869608)
- 3.1.35

-------------------------------------------------------------------
Mon May 12 12:35:51 UTC 2014 - jreidinger@suse.com

- extended sysconfig options only for grub1 to prevent confusion
  (bnc#870890)
- 3.1.34

-------------------------------------------------------------------
Tue May  6 11:20:06 UTC 2014 - jreidinger@suse.com

- reinit perl-bootloader library in update mode to force write
  configuration (bnc#876359,876355)
- 3.1.33

-------------------------------------------------------------------
Fri May  2 08:31:32 UTC 2014 - jreidinger@suse.com

- fix activating partitions with number bigger then 4 on GPT disks
  with legacy x86 boot (bnc#875757)
- 3.1.32

-------------------------------------------------------------------
Wed Apr 30 16:23:57 UTC 2014 - jreidinger@suse.com

- handle diskless nfs setup for ppc (bnc#874466)
- 3.1.31

-------------------------------------------------------------------
Tue Apr 29 19:47:03 UTC 2014 - jreidinger@suse.com

- fix reading of previous bootloader (bnc#874646)
- 3.1.30

-------------------------------------------------------------------
Tue Apr 22 08:44:57 UTC 2014 - jreidinger@suse.com

- Use correct check for partition setup for grub2 on s390
  (bnc#873951)
- 3.1.29

-------------------------------------------------------------------
Thu Apr 17 14:46:17 UTC 2014 - jreidinger@suse.com

- do not complain for missing bios order on s390(bnc#874106)
- 3.1.28

-------------------------------------------------------------------
Thu Apr 17 11:18:31 UTC 2014 - jreidinger@suse.com

- improve logging if setting kernel paramater failed to help with
  bnc#873996
- remove graphic adapter configuration on s390 (bnc#874010)
- 3.1.27

-------------------------------------------------------------------
Wed Apr 16 19:49:56 UTC 2014 - jreidinger@suse.com

- allow switching to grub2 also on ppc
- Do not raise exception for grub2efi on non-pc architectures
  (bnc#873861)
- 3.1.26

-------------------------------------------------------------------
Wed Apr 16 12:11:53 UTC 2014 - jreidinger@suse.com

- fix crash on s390 due to missing loader widget(bnc#873911)
- 3.1.25

-------------------------------------------------------------------
Tue Apr 15 10:52:27 UTC 2014 - jreidinger@suse.com

- fix proposing when proposal do not change (bnc#873620)
- 3.1.24

-------------------------------------------------------------------
Tue Apr 15 10:38:17 UTC 2014 - jreidinger@suse.com

- cleaning up deprecated code to improve stability and maintenance
  of code
- 3.1.23

-------------------------------------------------------------------
Tue Apr 15 08:33:29 UTC 2014 - mchang@suse.com

- remove error if boot directory on xfs file system (bnc#864370)
- 3.1.22

-------------------------------------------------------------------
Thu Apr 10 11:18:51 UTC 2014 - jreidinger@suse.com

- drop not-supported bootloaders except grub1
- 3.1.21

-------------------------------------------------------------------
Tue Apr  8 11:27:42 UTC 2014 - jreidinger@suse.com

- modify proposal to work also during upgrade and propose upgrade
  to grub2 (bnc#872081)
- 3.1.20

-------------------------------------------------------------------
Mon Apr  7 14:57:38 UTC 2014 - jreidinger@suse.com

- return back installation details for tweaking device map
  (bnc#872300)
- 3.1.19

-------------------------------------------------------------------
Fri Apr  4 13:05:55 CEST 2014 - snwint@suse.de

- install mokutil along with shim (bnc #808852)
- fix regular expessions (ported from bnc #743805)
- 3.1.18

-------------------------------------------------------------------
Wed Apr  2 11:26:23 UTC 2014 - jreidinger@suse.com

- fix crash on s390 (bnc#871597)
- 3.1.17

-------------------------------------------------------------------
Wed Apr  2 06:57:01 UTC 2014 - jreidinger@suse.com

- fix autoyast location proposal (bnc#869083)
- 3.1.16

-------------------------------------------------------------------
Wed Apr  2 08:36:41 CEST 2014 - snwint@suse.de

- don't question device mapping passed to us explicitly by autoyast
  (bnc #717978, bnc #870494)

-------------------------------------------------------------------
Fri Mar 28 10:17:07 UTC 2014 - jreidinger@suse.com

- improve support grub2 on non-pc architectures 
  (bnc#866912,bnc#868909)
- 3.1.15

-------------------------------------------------------------------
Fri Mar 28 04:03:54 UTC 2014 - mchang@suse.com

- fix wrong console regexp match (bnc#870514)
- 3.1.14

-------------------------------------------------------------------
Fri Mar 21 10:10:45 CET 2014 - snwint@suse.de

- fix minor typo (bnc #869324)

-------------------------------------------------------------------
Wed Mar 12 09:15:33 UTC 2014 - mchang@suse.com

- fix grub2-*-efi package not installed (bnc#867380) 
- 3.1.13

-------------------------------------------------------------------
Mon Mar 10 12:07:17 UTC 2014 - jreidinger@suse.com

- do not crash if there is no swap partition (bnc#867435)
- 3.1.12

-------------------------------------------------------------------
Mon Mar 10 08:30:40 UTC 2014 - mchang@suse.com

- fix some serial console issues (bnc#862388) (bnc#866710)
- 3.1.11

-------------------------------------------------------------------
Wed Mar  5 10:02:23 CET 2014 - snwint@suse.de

- always allow grub2 (bnc #866863)
- 3.1.10

-------------------------------------------------------------------
Tue Mar  4 16:27:11 CET 2014 - snwint@suse.de

- switch to grub2 on s390x
- support both grub2 & zipl
- drop grub & elilo support from x86
- 3.1.9

-------------------------------------------------------------------
Tue Mar  4 12:03:05 UTC 2014 - jreidinger@suse.com

- fix typo in proposal screen(bnc#866607)
- 3.1.8

-------------------------------------------------------------------
Mon Mar  3 10:06:19 UTC 2014 - jreidinger@suse.com

- fix permissions on file which contain encrypted password to be
  readable only by root(BNC#864544)(CVE#2013-4577)
- 3.1.7

-------------------------------------------------------------------
Thu Feb 27 08:32:24 UTC 2014 - jreidinger@suse.com

- Add support for password in GRUB2 (FATE#315404)
- restructure details dialog in GRUB2 to have better UX
- fix crash of GRUB2 module
- 3.1.6

-------------------------------------------------------------------
Wed Feb 12 10:18:39 UTC 2014 - jreidinger@suse.com

- rephrase bootloader proposal on summary screen (BNC#853058)
- 3.1.5

-------------------------------------------------------------------
Mon Feb 10 10:56:36 CET 2014 - snwint@suse.de

- don't ask to run yast.ssh in second stage as there's no second stage
  anymore (bnc 861537)

-------------------------------------------------------------------
Tue Jan 28 09:56:33 UTC 2014 - jreidinger@suse.com

- Fix examining MBR
- 3.1.4

-------------------------------------------------------------------
Tue Jan 14 10:37:06 UTC 2014 - jreidinger@suse.com

- handle problematic conversion of perl undef in perl-json
  (bnc#858461)
- fix "undefined method `split' for true:TrueClass" with grub2-efi
  (bnc#855568) ( thanks lpechacek )
- always use local parted. It allows to have target system without parted.
- 3.1.3

-------------------------------------------------------------------
Tue Nov  5 13:55:05 CET 2013 - locilka@suse.com

- Using 'Kernel' Yast library for handling modules loaded on boot
  (bnc#838185)
- 3.1.2

-------------------------------------------------------------------
Tue Nov  5 11:05:12 CET 2013 - snwint@suse.de

- use pbl-yaml script to communicate with perl-Bootloader
- 3.1.1

-------------------------------------------------------------------
Wed Sep 18 12:27:52 UTC 2013 - lslezak@suse.cz

- do not use *.spec.in template, use *.spec file with RPM macros
  instead
- 3.1.0

-------------------------------------------------------------------
Fri Aug 23 13:37:42 CEST 2013 - snwint@suse.de

- desktop files now also for s390
- 3.0.3

-------------------------------------------------------------------
Tue Aug  6 19:50:43 UTC 2013 - lslezak@suse.cz

- removed obsolete BuildRequires: yast2 and yast2-core
- 3.0.2

-------------------------------------------------------------------
Thu Aug  1 14:52:09 UTC 2013 - lslezak@suse.cz

- move the development documentation to devel-doc subpackage
- removed obsolete BuildRequires, not needed anymore:
  docbook-xsl-stylesheets doxygen gcc-c++ libxslt perl-Bootloader
  perl-gettext perl-XML-Writer sgml-skel swig update-alternatives
  libtool yast2-installation yast2-packager yast2-perl-bindings
  yast2-pkg-bindings yast2-storage yast2-testsuite
- 3.0.1

-------------------------------------------------------------------
Wed Jul 31 08:27:20 UTC 2013 - yast-devel@opensuse.org

- converted from YCP to Ruby by YCP Killer
  (https://github.com/yast/ycp-killer)
- version 3.0.0

-------------------------------------------------------------------
Fri Jun 14 11:55:44 CEST 2013 - snwint@suse.de

- remove limal reference
- 2.24.1

-------------------------------------------------------------------
Wed Mar  6 17:21:06 CET 2013 - snwint@suse.de

- set secureboot default to firmware status
- 2.23.12

-------------------------------------------------------------------
Mon Feb 25 16:33:16 CET 2013 - snwint@suse.de

- support uefi secureboot
- Propose grub2 theme path
- 2.23.11

-------------------------------------------------------------------
Mon Feb  4 15:05:47 CET 2013 - snwint@suse.de

- write gpt bootcode on gpt disks (fate #313880)
- fix initrd selection due to initrd-*-kdump in our new kernel packages
- take boot code from syslinux instead of master-boot-code package
- 2.23.10

-------------------------------------------------------------------
Mon Feb  4 13:42:36 CET 2013 - snwint@suse.de

- fix automake file
- 2.23.9

-------------------------------------------------------------------
Fri Jan 11 17:17:18 CET 2013 - snwint@suse.de

- jsuchome: /sbin/SuSEconfig call removed
- mchang: some bug fixing and improve grub2's summary
- 2.23.8

-------------------------------------------------------------------
Thu Aug 30 12:13:29 CEST 2012 - mchang@suse.com

- remove vga=ask
- add option to disable os-prober

-------------------------------------------------------------------
Fri Jul 13 15:40:46 CEST 2012 - mchang@suse.com

- support failsafe kernel parameters
- use product name in distributor
- rearrange widgets in dialog
- fix redundant kernel append
- 2.23.7

-------------------------------------------------------------------
Mon Jul  9 13:08:29 CEST 2012 - ug@suse.de

- fixed rnc schema file (bnc#752450)
- 2.23.6

-------------------------------------------------------------------
Wed Jul  4 09:44:00 CEST 2012 - mchang@suse.de

- set leagcy grub as default for xen pv guest
- use 'auto' for default gfxmode
- replace background with theme
- support editing GRUB_DISTRIBUTOR
- make vgamode widget wider
- 2.23.5

-------------------------------------------------------------------
Mon Jun  4 15:51:19 CEST 2012 - mchang@suse.com

- support console related global options gfxterm, serial, gfxbackground
  and gfxmode
- 2.23.4

-------------------------------------------------------------------
Tue Apr 24 15:06:19 CEST 2012 - snwint@suse.de

- don't do kexec on hyper-v (bnc#732693)
- 2.23.3

-------------------------------------------------------------------
Mon Apr 23 12:40:24 CEST 2012 - mchang@suse.com

- add "Boot Loader Options" dialog for grub2-efi that provides widgets for
  manipulating global options. These options include timeout, vgamode,
  append and default.
- add widgets for enabling serial console and specify it's arguments on
  "Boot Loader Options" dialog.
- add "Boot Loader Options" dialog for grub2 that provides widgets for
  manipulating global options. These options include activate, generic_mbr,
  timeout, vgamode, append and default.
- 2.23.2

-------------------------------------------------------------------
Mon Apr 23 11:35:06 CEST 2012 - snwint@suse.de

- adapted ssh command for 2nd stage ssh installation (bnc#745340)

-------------------------------------------------------------------
Thu Mar 22 10:56:28 UTC 2012 - mchang@suse.com

- add kernel parameters (detected necessary and user specfied one during
  installation) to grub2's config file (bnc#752939)
- 2.23.1

-------------------------------------------------------------------
Thu Mar 22 10:56:28 UTC 2012 - mchang@suse.com

- add new grub2-efi module to support booting on UEFI firmware.

-------------------------------------------------------------------
Wed Mar 14 15:43:44 CET 2012 - aschnell@suse.de

- adapted ssh command for 2nd stage ssh installation (bnc#745340)

-------------------------------------------------------------------
Mon Mar  5 14:42:10 CET 2012 - mchang@suse.com

- add basic grub2 support that only handles installs
- 2.23.0

-------------------------------------------------------------------
Fri Jan 13 11:31:51 CET 2012 - jsuchome@suse.cz

- added GfxMenu::Update to the client, so calling does not require
  package dependency (bnc#730391)
- 2.22.0

-------------------------------------------------------------------
Fri Nov 25 12:17:41 UTC 2011 - coolo@suse.com

- add libtool as buildrequire to avoid implicit dependency

-------------------------------------------------------------------
Fri Oct 21 15:34:43 CEST 2011 - snwint@suse.de

- yast2-storage uses fake uuids for btrfs handling; adjust our
  code (bnc #707450)
- 2.21.2

-------------------------------------------------------------------
Tue Oct 18 13:44:46 CEST 2011 - snwint@suse.de

- fix bootloader package handling (bnc #716404)
- 2.21.1

-------------------------------------------------------------------
Tue Oct  4 10:06:56 UTC 2011 - cfarrell@suse.com

- license update: GPL-2.0+
  SPDX format

-------------------------------------------------------------------
Mon Sep 26 12:54:57 CEST 2011 - visnov@suse.cz

- set dialog title
- 2.21.0 

-------------------------------------------------------------------
Wed Sep 21 12:37:32 CEST 2011 - snwint@suse.de

- revert kernel-*-base change
- 2.20.5

-------------------------------------------------------------------
Wed Sep 21 11:55:12 CEST 2011 - snwint@suse.de

- enable resume for s390x (bnc #692606)
- kernel images are in kernel-*-base package
- 2.20.4

-------------------------------------------------------------------
Mon Sep 19 17:14:01 CEST 2011 - snwint@suse.de

- s390x: add hvc_iucv=8 to boot options (bnc #718089)
- 2.20.3

-------------------------------------------------------------------
Fri Sep 16 15:27:09 CEST 2011 - snwint@suse.de

- fix typo
- 2.20.2

-------------------------------------------------------------------
Fri Aug  5 12:30:54 CEST 2011 - tgoettlicher@suse.de

- fixed .desktop file (bnc #681249)

-------------------------------------------------------------------
Mon Mar 21 14:26:51 CET 2011 - jreidinger@suse.de

- fix detection of other linux partitions (BNC#675224)

-------------------------------------------------------------------
Tue Feb 22 11:30:20 UTC 2011 - jreidinger@novell.com

- during probe of partitions don't try to mount encrypted one
  (bnc#673906)
- 2.20.1

-------------------------------------------------------------------
Mon Jan 10 12:56:07 UTC 2011 - jreidinger@novell.com

- add missing file to tarball

-------------------------------------------------------------------
Thu Dec 30 08:52:36 UTC 2010 - jreidinger@novell.com

- allow to not specify vga mode for boot (bnc#643984)
- improve help text for menu section (bnc#621290)
- explicitelly  mention variables to compare to avoid problems with nil
  value (consider nil as false)
- number of partition can be integer so always convert it to string
- more explanation for warning messages with hint how to solve it
- 2.19.16

-------------------------------------------------------------------
Wed Jun  2 17:06:53 CEST 2010 - juhliarik@suse.cz

- added update of fix for (bnc#604401)
- 2.19.15 

-------------------------------------------------------------------
Wed May 19 09:57:34 CEST 2010 - juhliarik@suse.cz

- added xen boot section as default during installation on 
  PV guest (bnc#604401)
- 2.19.14

-------------------------------------------------------------------
Thu May  6 13:15:18 CEST 2010 - juhliarik@suse.cz

- added patch for (bug#448883)
- 2.19.13

-------------------------------------------------------------------
Tue Apr 13 14:15:33 CEST 2010 - juhliarik@suse.cz

- added fix for troubles with using uuid names (bnc#594482)
- 2.19.12

-------------------------------------------------------------------
Thu Apr  8 15:55:40 CEST 2010 - juhliarik@suse.cz

- added patch for enable/disable SELinux (fate#309275)
- 2.19.11

-------------------------------------------------------------------
Wed Mar 31 12:09:27 CEST 2010 - juhliarik@suse.cz

- added fix for sending empty "boot_custom" (bnc#589433)
- 2.19.10

-------------------------------------------------------------------
Tue Mar 23 11:00:00 CET 2010 - juhliarik@suse.cz

- added fix for checking custom boot partition (bnc#588770)
- 2.19.9 

-------------------------------------------------------------------
Tue Mar 16 17:35:52 CET 2010 - juhliarik@suse.cz

- added fix for adding XEN section on IA64 (bnc#588609) 

-------------------------------------------------------------------
Tue Mar  9 16:17:10 CET 2010 - juhliarik@suse.cz

- added fix for using device map in autoyast profile (bnc#585824)
- 2.19.8 

-------------------------------------------------------------------
Fri Feb 26 10:20:10 CET 2010 - juhliarik@suse.cz

- added fix for creating sysconfig directory file (bnc#583088)
- 2.19.7

-------------------------------------------------------------------
Mon Feb 22 12:10:48 CET 2010 - juhliarik@suse.cz

- added fix for detection of UEFI (bnc#581213)
- 2.19.6 

-------------------------------------------------------------------
Thu Feb 11 16:16:12 CET 2010 - juhliarik@suse.cz

- added fix for calling mkinitrd if vga is "normal" (bnc#292013)
- 2.19.5 

-------------------------------------------------------------------
Thu Feb 11 13:36:28 CET 2010 - juhliarik@suse.cz

- added fix for using persistent device names (bnc#533782) 

-------------------------------------------------------------------
Thu Feb 11 12:13:19 CET 2010 - juhliarik@suse.cz

- added fix for using encrypted swap partition (bnc#577127)
- 2.19.4

-------------------------------------------------------------------
Thu Feb 11 10:55:21 CET 2010 - juhliarik@suse.cz

- added fix for detection of QEMU (bnc#571850)
- 2.19.3 

-------------------------------------------------------------------
Wed Feb 10 13:49:32 CET 2010 - juhliarik@suse.cz

- added fix for adding crashkernel option to XEN kernel 
  (bnc#578545)

-------------------------------------------------------------------
Tue Feb  9 16:30:04 CET 2010 - juhliarik@suse.cz

- solved problem with wrtting to floppy (bnc#539774) 

-------------------------------------------------------------------
Tue Feb  9 16:03:31 CET 2010 - juhliarik@suse.cz

- added fix for deleting Custom Boot Partition (bnc#544809)
- 2.19.2 

-------------------------------------------------------------------
Thu Jan 28 16:08:30 CET 2010 - juhliarik@suse.cz

- added commnets for using options in /etc/sysconfig/bootloader
  (bnc#511319)
- 2.19.1

-------------------------------------------------------------------
Wed Jan 13 18:56:03 CET 2010 - kmachalkova@suse.cz

- Adjusted .desktop file(s) to wrap /sbin/yast2/ calls in xdg-su
  where root privileges are needed, removed X-KDE-SubstituteUID key 
  (bnc#540627)

-------------------------------------------------------------------
Tue Jan 12 13:07:25 CET 2010 - juhliarik@suse.cz

- added fix for data in device.map if MD RAID from Intel is used
  (bnc#568837) 
- 2.19.0

-------------------------------------------------------------------
Wed Dec  9 11:39:18 CET 2009 - juhliarik@suse.cz

- added patch for KMS (bnc#561566) 

-------------------------------------------------------------------
Mon Dec  7 14:26:19 CET 2009 - juhliarik@suse.cz

- added fix for problem with characters in name (bnc#558542) 

-------------------------------------------------------------------
Fri Dec  4 16:14:07 CET 2009 - juhliarik@suse.cz

- added fix for section name mismatch in lilo.conf for PPC
  (bnc#441051)

-------------------------------------------------------------------
Tue Oct 13 15:41:07 CEST 2009 - juhliarik@suse.cz

- deleted handling of luks_root and updating initrd for encrypted
  "/" (bnc#528474)
- 2.18.17 

-------------------------------------------------------------------
Mon Sep 21 10:40:13 CEST 2009 - juhliarik@suse.cz

- added fix for missing persistent device names in mapping for
  perl-Bootloader (bnc#534905A)
- 2.18.16 

-------------------------------------------------------------------
Thu Sep 17 12:43:53 CEST 2009 - juhliarik@suse.cz

- added fix for typy in help (bnc#532904) 

-------------------------------------------------------------------
Fri Sep  4 17:50:39 CEST 2009 - juhliarik@suse.cz

- fixed type (bnc#535442) 

-------------------------------------------------------------------
Thu Sep  3 13:27:09 CEST 2009 - juhliarik@suse.cz

- added fixed in help text convert "XEN" to "Xen" (bnc#532512)

-------------------------------------------------------------------
Thu Sep  3 13:10:07 CEST 2009 - juhliarik@suse.cz

- added fix for editing boot section (bnc#535739) 
- 2.18.15

-------------------------------------------------------------------
Thu Aug  6 10:31:03 CEST 2009 - juhliarik@suse.cz

- added support for enable SELinux (fate#305557)
- 2.18.14 

-------------------------------------------------------------------
Tue Aug  4 16:52:57 CEST 2009 - juhliarik@suse.cz

- added support for redundancy md array (fate#305008)
- 2.18.13

-------------------------------------------------------------------
Fri Jul 31 11:55:40 CEST 2009 - aschnell@suse.de

- adapted to changes in yast2-storage
- 2.18.12

-------------------------------------------------------------------
Tue Jul 28 13:21:34 CEST 2009 - juhliarik@suse.cz

- added support for luks_root also to xen sections with kernel-xen 

-------------------------------------------------------------------
Tue Jul 28 10:29:13 CEST 2009 - juhliarik@suse.cz

- reorganize UI widgets in GRUB global options 

-------------------------------------------------------------------
Mon Jul 27 15:48:32 CEST 2009 - juhliarik@suse.cz

- added support for enable/disable acoustinc signals (fate#305403)
- 2.18.11 

-------------------------------------------------------------------
Fri Jul 24 14:54:16 CEST 2009 - juhliarik@suse.cz

- added support for encrypted disk (fate#305633)
- 2.18.10 

-------------------------------------------------------------------
Mon Jul 20 16:51:05 CEST 2009 - juhliarik@suse.cz

- added client bootloader_preupdate it takes care about calling 
  Storage::Update() (bnc#414490)
- added fix for using iscsi disk (bnc#393928)
- updated help text (bnc#511007)
- enabled change bootloader settings via one-click in installation
  summary (fate#303643)
- deleted warning message about using ext4
- updated proposal and using checkboxes Boot from Boot Partition
  and Boot from Extended Partition
- 2.18.9

-------------------------------------------------------------------
Mon Jun  8 10:37:27 CEST 2009 - jsrain@suse.cz

- do not add 'ide=nodma' to failsafe kernel parameter (bnc#510784)

-------------------------------------------------------------------
Mon May 25 16:23:55 CEST 2009 - jreidinger@suse.cz

- refactor Update code (update between products)

-------------------------------------------------------------------
Wed May 20 14:20:57 CEST 2009 - juhliarik@suse.cz

- fixed additional options for memory test section (bnc#396150)
- fixed problems with empty settings in autoyast profile for 
  memory test section (bnc#390659)
- fixed problem with custom (disable) gfxmenu option in autoyast
  profile (bnc#380509) 
- fixed deleting gfxmenu option if there is defined serial console
  (bnc#346576)
- added support check for ext4 (fate#305691)
- 2.18.8

-------------------------------------------------------------------
Mon May 18 17:45:52 CEST 2009 - juhliarik@suse.cz

- added fix for changing device map in y2-bootloader (bnc#497944)
- added warning message if there is not valid configuration for
  soft-raid (bnc#501043) 

-------------------------------------------------------------------
Thu May  7 10:05:02 CEST 2009 - juhliarik@suse.cz

- added fix for checking soft-raid devices in device.map
  (bnc#494630)
- added fix for changing device map in y2-bootloader (bnc#497944)
- 2.18.7

-------------------------------------------------------------------
Tue Apr 28 16:48:12 CEST 2009 - juhliarik@suse.cz

- added updated patch from IBM and reipl (bnc#471522) 

-------------------------------------------------------------------
Tue Apr 28 16:37:43 CEST 2009 - juhliarik@suse.cz

- disable checking thinkpad sequence in MBR also save content of 
  MBR (bnc#464485) 

-------------------------------------------------------------------
Wed Apr 22 15:47:26 CEST 2009 - jreidinger@suse.cz

- code clean
- add interface for new perl-Bootloader MBR tools 
- add missing short-cuts for widgets

-------------------------------------------------------------------
Thu Apr 16 14:52:23 CEST 2009 - juhliarik@suse.cz

- added fix for commandline interface (bnc#479069) 

-------------------------------------------------------------------
Wed Apr 15 11:31:40 CEST 2009 - juhliarik@suse.cz

- added back function setKernelParam (bnc#495048)
- 2.18.6 

-------------------------------------------------------------------
Tue Apr 14 13:25:52 CEST 2009 - juhliarik@suse.cz

- updated timeout for ppc and elilo both to seconds
- 2.18.5 

-------------------------------------------------------------------
Tue Apr 14 11:44:43 CEST 2009 - juhliarik@suse.cz

- added fix for troubles with analyse of MBR on soft riad 
  (bnc#483797) 

-------------------------------------------------------------------
Fri Apr 10 15:18:33 CEST 2009 - juhliarik@suse.cz

- added fix for problem with special chars in menu.lst (bnc#456362) 

-------------------------------------------------------------------
Fri Apr 10 14:15:02 CEST 2009 - juhliarik@suse.cz

- added fix for troubles with help in boot menu (bnc#384768) 

-------------------------------------------------------------------
Tue Apr  7 15:50:12 CEST 2009 - juhliarik@suse.cz

- refactoring UI is done (fate#305268)
- fixed problem with providing vga modes list in grub(bnc#362517)
- fixed troubles with short input field for devices (bnc#396387)
- fixed problem with setup of password for grub 
  (bnc#407887,#433854,#450470)
- fixed problem with keyboard shortcuts (bnc#414989)
- setup for console in grub was rewritten (bnc#431515)
- 2.18.4 

-------------------------------------------------------------------
Mon Feb 16 14:42:56 CET 2009 - juhliarik@suse.de

- added fix for problem with wrong init for storage library 
  (bnc#464090)
- updated fix for increase performance on huge machine (bnc#468922)
- added fix for checking GPT and using the 4th partition for 
  booting (bnc#474854)
- added quit booting "splash=silent quiet" (bnc#475194)
- updated change log for using convention (bnc#no,fate#no etc.)
- 2.18.3

-------------------------------------------------------------------
Mon Feb  9 15:42:12 CET 2009 - juhliarik@suse.de

- added fix for using buttons (bnc#440553)
- added fix for checking boot device on mac machines (bnc#343670)
- 2.18.2 

-------------------------------------------------------------------
Wed Feb  4 14:50:21 CET 2009 - juhliarik@suse.cz

- added fix for problem with unnecessary popup mesage for writting
  bootloader to floppy (bnc#333459)
- added fix meesage about writting bootloader to floppy includes 
  "Cancel" button (bnc#433348)
- changed text about using XFS there is used "may not" insted of 
  "will not" (bug#449823)  
- updated help text
- 2.18.1

-------------------------------------------------------------------
Wed Feb  4 12:15:21 CET 2009 - juhliarik@suse.cz

- added fix for finding the smallest partition on pmac machine
  (bnc#459860)
- updated function Dev2MountByDev() which can run long time if
  machine included huge number of disks (bnc#468922)
- added fix for problem with adding boot entry to EFI if
  installation run on different disk but with same boot partition
  (bnc#450682)
- added fix for using translated text in bootloader e.g. Image,
  Other (bug#445999)
- 2.18.0

-------------------------------------------------------------------
Tue Jan 20 14:11:38 CET 2009 - juhliarik@suse.cz

- added fix for problem with calling parted each time when
  yast2-bootloader is called (bnc#461613,#357290) 

-------------------------------------------------------------------
Thu Jan 15 15:28:38 CET 2009 - juhliarik@suse.cz

- added fix for problem with lines_cache_id == "" -it is cause of
  error output from perl-Bootloader (bnc#464098) 

-------------------------------------------------------------------
Wed Jan 14 13:59:14 CET 2009 - juhliarik@suse.cz

- added fix for changing EFI label in running system (bnc#269198)
- added fix for problem with primary language in GRUB (bnc#447053) 

-------------------------------------------------------------------
Thu Dec 11 17:43:40 CET 2008 - juhliarik@suse.cz

- added fix for problem with autoinstallation and powerlilo 
  (bnc#439674)
- added fix for (bnc#450506) root=kernelname
- added fix for problem with adding kernel to proposal (SLERT)
  (bnc#450153) 
- 2.17.46

-------------------------------------------------------------------
Mon Dec  8 15:41:43 CET 2008 - juhliarik@suse.cz

- added fix for problem with installation if boot device is NFS
  (bnc#440183) 

-------------------------------------------------------------------
Sun Dec  7 14:45:22 CET 2008 - juhliarik@suse.cz

- deleted support of detail settings for trustedgrub because it is
  not supporeted by trustedgrub package 

-------------------------------------------------------------------
Thu Dec  4 09:34:22 CET 2008 - juhliarik@suse.cz

- 2.17.45 

-------------------------------------------------------------------
Tue Dec  2 16:28:27 CET 2008 - juhliarik@suse.cz

- added fix for onetime boot if default is windows (bnc#339024) 

-------------------------------------------------------------------
Tue Dec  2 15:35:30 CET 2008 - juhliarik@suse.cz

- updated heuristic for adding other OS to menu.lst for GRUB 
  (bnc#448010) 

-------------------------------------------------------------------
Mon Dec  1 16:07:54 CET 2008 - juhliarik@suse.cz

- added fix for proposal if MBR include Vista code and "/" is on
  logical partition (bnc#450137)
- added update of handling serial console (bnc#449726)
- 2.17.44

-------------------------------------------------------------------
Mon Dec  1 14:32:09 CET 2008 - juhliarik@suse.cz

- added fix for problem with multipath (bnc#448110)
- added fix for problem with cloning boot sections (bnc#450190) 

-------------------------------------------------------------------
Thu Nov 27 18:55:11 CET 2008 - juhliarik@suse.cz

- added fix for problem with missing "console" (bnc#449726) 
- 2.17.43

-------------------------------------------------------------------
Thu Nov 27 16:46:21 CET 2008 - juhliarik@suse.cz

- deleted fix for (bnc#439674) - it fix problem with proposal of 
  globals on PPC (bnc#449747)
- 2.17.42

-------------------------------------------------------------------
Wed Nov 26 16:58:21 CET 2008 - juhliarik@suse.cz

- 2.17.41 

-------------------------------------------------------------------
Wed Nov 26 13:26:21 CET 2008 - juhliarik@suse.cz

- added fix for problem with "boot" in lilo.conf (bnc#449062) 

-------------------------------------------------------------------
Tue Nov 25 15:37:01 CET 2008 - juhliarik@suse.cz

- added fix for problem with changed default section (bnc#446555) 

-------------------------------------------------------------------
Tue Nov 25 10:51:12 CET 2008 - jsrain@suse.cz

- write correct language list in /boot/message (bnc#447053)

-------------------------------------------------------------------
Tue Nov 25 10:05:30 CET 2008 - juhliarik@suse.cz

- added fix for recreating device map (bnc#438243)
- updated proposal if boot device is on logical partition 
  (bnc#279837#c53) 

-------------------------------------------------------------------
Mon Nov 24 15:54:41 CET 2008 - juhliarik@suse.cz

- updated proposal of bootloader (bnc#279837#c53)
- added fix for recreating device map if storage change settings
  (bnc#438243)

-------------------------------------------------------------------
Fri Nov 21 12:11:27 CET 2008 - juhliarik@suse.cz

- updated fix for checking if boot entry exist in EFI (bnc#438215)
- 2.17.40 

-------------------------------------------------------------------
Wed Nov 19 13:50:35 CET 2008 - juhliarik@suse.cz

- added fix for problem with writing default kernel args to 
  /etc/sysconfig/bootloader (bnc#440125) 
-2.17.39 

-------------------------------------------------------------------
Wed Nov 12 12:26:47 CET 2008 - juhliarik@suse.cz

- deleted adding beep for booting (bnc#439328) 
- 2.17.38

-------------------------------------------------------------------
Wed Nov 12 10:55:10 CET 2008 - juhliarik@suse.cz

- added fix for problem with missing boot_* in globals (bnc#439674)

-------------------------------------------------------------------
Mon Nov 10 14:46:36 CET 2008 - juhliarik@suse.cz

- added fix for problem with disabled button for detail settings of
  trusted GRUB (bnc#442706)
- added calling function Pkg::SourceProvideFile() (bnc#409927)
- 2.17.37  

-------------------------------------------------------------------
Fri Nov  7 10:29:26 CET 2008 - juhliarik@suse.cz

- added fix for writing crashkernel to bootloader from kdump on ppc
  (bnc#441547)
- added fix for double boot entry twice by efibootmgr (bnc#438215)
- added fix for using fix_chs (bnc#367304)
- 2.17.36 

-------------------------------------------------------------------
Fri Oct 31 12:49:14 CET 2008 - juhliarik@suse.cz

- added better proposal checking elilo ,lilo
- added fix for typo (bnc#439030)
- added fix for selectinf "none" bootloader (bnc#438976)
- 2.17.35 

-------------------------------------------------------------------
Mon Oct 27 12:45:44 CET 2008 - juhliarik@suse.cz

- updated checking of boot device s not on XFS (bnc#438757)
- added fix for problem with generic boot code (bnc#438752) 
- 2.17.34

-------------------------------------------------------------------
Mon Oct 27 10:39:37 CET 2008 - jsrain@suse.cz

- updated method of ThinkPad MBR detection
- 2.17.33

-------------------------------------------------------------------
Mon Oct 27 10:21:57 CET 2008 - juhliarik@suse.cz

- added fix for using persistent device name in lilo (bnc#437764)
- 2.17.32

-------------------------------------------------------------------
Fri Oct 24 14:25:23 CEST 2008 - juhliarik@suse.cz

- added fix for problem with converting lilo to grub during update
  system
- added fix - deleting read-only option for elilo (bnc#438276) 

-------------------------------------------------------------------
Thu Oct 23 14:25:18 CEST 2008 - juhliarik@suse.cz

- added fix for broken titles in lilo (bnc#437693)  

-------------------------------------------------------------------
Tue Oct 21 18:35:31 CEST 2008 - juhliarik@suse.cz

- update for bug with deleting boot section (bnc#436890)
- 2.17.31

-------------------------------------------------------------------
Tue Oct 21 12:01:31 CEST 2008 - juhliarik@suse.cz

- added fix for problem with deleting all boot section for elilo
  (bnc#436890)
- added fox for problem with XEN boot section in domU (bnc#436899)
- 2.17.30

-------------------------------------------------------------------
Fri Oct 17 14:58:02 CEST 2008 - juhliarik@suse.cz

- added fix for adding language to GRUB (bnc#429287)
- 2.17.29

-------------------------------------------------------------------
Thu Oct 16 15:24:21 CEST 2008 - juhliarik@suse.cz

- added fix for using autoyast profil from SLES9 (bnc#344659)

-------------------------------------------------------------------
Thu Oct 16 10:05:03 CEST 2008 - juhliarik@suse.cz

- added fix for handling mounpoints (bnc#431977)

-------------------------------------------------------------------
Wed Oct 15 12:51:29 CEST 2008 - juhliarik@suse.cz

- added fix to proposal with "/" on logical partition (bnc#259050)

-------------------------------------------------------------------
Wed Oct 15 12:21:51 CEST 2008 - jsrain@suse.cz

- handle multipath devices properly when creating device map
  (bnc#433092)
- 2.17.28

-------------------------------------------------------------------
Mon Oct 13 16:40:11 CEST 2008 - juhliarik@suse.cz

- added fix for translation labes for ELILO (bnc#151486)
- added fix for typo in help text (bnc#433424)
- added fix for problem with device names in live CD installation
  (bnc#432699) 
- 2.17.27

-------------------------------------------------------------------
Fri Oct 10 14:50:31 CEST 2008 - jsrain@suse.cz

- fixed bootloader proposal in mixed standalone disk and BIOS-RAID
  environments (bnc#433092)
- issue a warning if /boot directory is on XFS on x86 boot
  architecture (bnc#429042)

-------------------------------------------------------------------
Wed Oct  8 15:32:09 CEST 2008 - juhliarik@suse.cz

- added fix for handling nil from function InitializeBootloader()

-------------------------------------------------------------------
Wed Oct  8 10:39:12 CEST 2008 - juhliarik@suse.cz

- added fix for adding crashkernel from y2-kdump (bnc#432651)
- added fix for writing proposal (bnc#433344)
- added fix for checking if boot device is on raid0 (bnc#156800)
- 2.17.26 

-------------------------------------------------------------------
Fri Oct  3 17:28:27 CEST 2008 - juhliarik@suse.cz

- added fix for installing packages (bnc#431580)
- added fix for 2 identical section in powerLILO (bnc#427730)
- added fix for mapping disk by label for powerLILO (bnc#41497)
- 2.17.25

-------------------------------------------------------------------
Tue Sep 30 13:37:44 CEST 2008 - juhliarik@suse.cz

- updated fix for converting LILO to GRUB (bnc#430579)
- 2.17.24

-------------------------------------------------------------------
Mon Sep 29 17:10:36 CEST 2008 - juhliarik@suse.cz

- added new dialog for updating from lilo to grub (bnc#430579)
- 2.17.23

-------------------------------------------------------------------
Mon Sep 29 15:45:41 CEST 2008 - jsrain@suse.cz

- fixed no scrren contents after changing loader type (bnc#427622)
- avoid mixing options of different bootloader after loaded type
  change

-------------------------------------------------------------------
Thu Sep 25 17:44:24 CEST 2008 - juhliarik@suse.cz

- added fix for problem with changed default name (bnc#169062)
- added fix for problem with editing custom boot  (bnc#395009)
- added fix for problem with timeout update (bnc#395851)
- 2.17.22

-------------------------------------------------------------------
Thu Sep 18 17:39:43 CEST 2008 - juhliarik@suse.cz

- added fix for initialise yast2-stroage (bnc#419197)
- help update (bnc#220283)
- 2.17.21

-------------------------------------------------------------------
Thu Sep 16 16:35:43 CEST 2008 - juhliarik@suse.cz

- added fix for deleting fake xen boot section (bnc#408346)
- added fix for failsafe options for kernel (bnc#419464)
- 2.17.20

-------------------------------------------------------------------
Thu Sep 16 16:35:43 CEST 2008 - juhliarik@suse.cz

- added fix for getDefaultSection() for zipl (bnc#364904)
- added fix for deleting gfxmenu from menu.lst (bnc#398806)
- 2.17.19

-------------------------------------------------------------------
Thu Sep 16 10:54:43 CEST 2008 - juhliarik@suse.cz

- added fix for problem with rnc file - syntax error (bnc#426522)
- 2.17.18

-------------------------------------------------------------------
Thu Sep 12 14:24:43 CEST 2008 - juhliarik@suse.cz

- added support of trusted grub (fate#303784), (fate#303672), 
  (fate#303891), (fate#303983)
- added warning that lilo is not supported (fate#305006)
- 2.17.17

-------------------------------------------------------------------
Thu Sep 11 15:27:43 CEST 2008 - locilka@suse.cz

- Calling new reipl_bootloader_finish client from yast2-reipl
  in bootloader_finish (fate#304960).
- 2.17.16

-------------------------------------------------------------------
Thu Sep 11 08:22:53 CEST 2008 - jsrain@suse.cz

- merged texts from proofread

-------------------------------------------------------------------
Wed Sep  3 12:00:58 CEST 2008 - jsrain@suse.cz

- added detection of EFI, proposing ELILO in that case 
 (fate#301882)
- 2.17.15

-------------------------------------------------------------------
Wed Aug 20 15:34:22 CEST 2008 - jsrain@suse.cz

- added skeleton for checking whether scenario is supported, not
  yet actually used (fate#304499)

-------------------------------------------------------------------
Mon Aug 18 12:34:35 CEST 2008 - jsrain@suse.cz

- store bootloader type before installing packages, fixed check
  for undefined product name (bnc#417383)
- 2.17.14 

-------------------------------------------------------------------
Thu Aug 14 15:16:04 CEST 2008 - juhliarik@suse.cz

- added support for creating console for kernel args (fate#110038)
- 2.17.13 

-------------------------------------------------------------------
Wed Aug 13 14:36:59 CEST 2008 - juhliarik@suse.cz

- added changes for pesistent device names (fate#302219)
- 2.17.12

-------------------------------------------------------------------
Wed Aug  6 15:42:28 CEST 2008 - juhliarik@suse.cz

- added better detection of NFS boot device (bnc#408912) 
- added better detection of EVMS - do not install bootloader 
  (fate#305007)
- 2.17.11

-------------------------------------------------------------------
Wed Aug  6 12:55:17 CEST 2008 - juhliarik@suse.cz

- added support for acoustic signals (fate#303481)
- added checkbox for enabling remapping in chainloader section
- 2.17.10

-------------------------------------------------------------------
Tue Aug  5 12:05:04 CEST 2008 - juhliarik@suse.cz

- added/enabled support for ordering disks in device.map for GRUB
  (fate#303964)
- 2.17.9 

-------------------------------------------------------------------
Mon Aug  4 13:29:01 CEST 2008 - juhliarik@suse.cz

- added support for reducing devices from device.map to 8 devices
  (fate#303548)
- 2.17.8  

-------------------------------------------------------------------
Thu Jul 31 10:27:42 CEST 2008 - juhliarik@suse.cz

- added support for remaping windows chainloader boot section
  (fate#301994)
- 2.17.7 

-------------------------------------------------------------------
Tue Jul 29 18:18:38 CEST 2008 - juhliarik@suse.cz

- update solution for saving kernel args to 
  /etc/sysconfig/bootloader (fate#302245)
- 2.17.6

------------------------------------------------------------------
Sun Jul 27 17:52:58 CEST 2008 - juhliarik@suse.cz

- added powersaved=off to boot section for failsave (bnc#153345)

-------------------------------------------------------------------
Wed Jul 23 15:16:58 CEST 2008 - juhliarik@suse.cz

- added support for persistent device names (fate#302219)  
- 2.17.5

-------------------------------------------------------------------
Wed Jul 21 09:20:13 CEST 2008 - juhliarik@suse.cz

- 2.17.4

-------------------------------------------------------------------
Wed Jul 16 14:27:23 CEST 2008 - jsrain@suse.cz

- store kernel parameters to sysconfig during installation
  (fate#302245)

-------------------------------------------------------------------
Fri Jul 11 13:18:05 CEST 2008 - ug@suse.de

- rnc file fixed (bnc#407615)

-------------------------------------------------------------------
Thu Jul 10 17:29:00 CEST 2008 - juhliarik@suse.cz

- enable installing GRUB to XEN  (bnc#380982)
- 2.17.3

-------------------------------------------------------------------
Thu Jun 27 17:24:00 CEST 2008 - juhliarik@suse.cz

- correct labels for buttons  (bnc#398492)

-------------------------------------------------------------------
Thu Jun 26 17:24:00 CEST 2008 - juhliarik@suse.cz

- deleted support xenpae (bnc#400526)
- 2.17.2

-------------------------------------------------------------------
Thu Jun 26 16:51:00 CEST 2008 - juhliarik@suse.cz

- added support for better detection Vista in MBR
- added fix for installing generic code if MBR is uknown (bnc#400062)
- added fix for detection MBR if sw-raid is used (bnc#398356)
- 2.17.1

-------------------------------------------------------------------
Mon Jun  9 13:35:26 CEST 2008 - juhliarik@suse.cz

- added fix for problem with booting Vista bnc #396444
- 2.16.20

-------------------------------------------------------------------
Wed Jun  4 13:39:59 CEST 2008 - juhliarik@suse.cz

- added fix for problem with deleting boot sections bnc #396810
- 2.16.19 

-------------------------------------------------------------------
Wed Jun  4 10:06:01 CEST 2008 - juhliarik@suse.cz

- added fix for problem with liveCD and simlinks for initrd and 
  kernel (bnc# 393030)
- 2.16.18

-------------------------------------------------------------------
Mon May 26 18:34:43 CEST 2008 - juhliarik@suse.cz

- added fix for problem with editing boot section for LILO 
  (bnc# 340732)
- added fix for cloning boot section (bnc# 390719)
- 2.16.17 

-------------------------------------------------------------------
Fri May 16 16:40:22 CEST 2008 - jsrain@suse.cz

- added categories Settings and System into desktop file
  (bnc #382778)

-------------------------------------------------------------------
Thu May 15 17:51:28 CEST 2008 - juhliarik@suse.cz

- added fix for bnc# 164884 - disabled Back button during 
  installation
- added missing strings bnc# 386527
- 2.16.16 

-------------------------------------------------------------------
Wed May  7 14:54:16 CEST 2008 - juhliarik@suse.cz

- added fix for bnc#335526 - problem with adding "resume" into 
  boot section for memtest
- 2.16.15

-------------------------------------------------------------------
Mon Apr 28 14:16:26 CEST 2008 - juhliarik@suse.cz

- added fix for bnc#232424 - problem with propose new config.
- 2.16.14 

-------------------------------------------------------------------
Tue Apr 22 13:09:57 CEST 2008 - juhliarik@suse.cz

- added fix for bnc#363254
- added fix for UI problem with ComboBoxes and "Browse..." button
- 2.16.13 

-------------------------------------------------------------------
Fri Apr 18 15:52:47 CEST 2008 - juhliarik@suse.cz

- added fix for (bnc#381192) bootloader uses grubonce _and_ kexec
- added detecting VirtualBox - cancel using kexec
- 2.16.12 

-------------------------------------------------------------------
Thu Apr 17 20:19:04 CEST 2008 - juhliarik@suse.cz

- new version
- 2.16.11 

-------------------------------------------------------------------
Thu Apr 17 20:02:19 CEST 2008 - locilka@suse.cz, juhliarik@suse.cz

- fixed initializing of combo-box widgets in dialogs, ComboBox
  in Qt does not accept `Value, using `Items instead (bnc #380781).
- using `InputField as a replacement for obsolete `TextEntry.

-------------------------------------------------------------------
Wed Apr 16 15:20:15 CEST 2008 - juhliarik@suse.cz

- added fix for activating DM-RAID boot partition (bnc #337742)
- added fix for lilo and raid version (bnc #357897)
- 2.16.10 

-------------------------------------------------------------------
Fri Apr 11 15:53:19 CEST 2008 - juhliarik@suse.cz

- added handling of option for calling kexec instead of reboot
  (fate#303395)
- 2.16.9 

-------------------------------------------------------------------
Tue Apr  1 12:24:12 CEST 2008 - jsrain@suse.cz

- adapted to changed handling of inst_finish steps during live
  installation

-------------------------------------------------------------------
Thu Mar 27 09:32:41 CET 2008 - juhliarik@suse.cz

- added deleting of duplicated sections after installation
- 2.16.8 

-------------------------------------------------------------------
Thu Mar 20 12:45:20 CET 2008 - jsrain@suse.cz

- updated the way section list is displayed in the installation
  proposal (fate#120376)
- 2.16.7

-------------------------------------------------------------------
Tue Mar 18 10:07:57 CET 2008 - jsrain@suse.cz

- keep the 'linux' section name if product name is empty 
  (bnc#371741)

-------------------------------------------------------------------
Mon Mar 17 12:43:32 CET 2008 - jsrain@suse.cz

- added 'StartupNotify=true' to the desktop file (bnc #304964)

-------------------------------------------------------------------
Fri Mar 14 14:57:17 CET 2008 - juhliarik@suse.cz

- added inst_bootloader for saving config file before installing 
  kernel (F #302660) 
- 2.16.6

-------------------------------------------------------------------
Thu Jan 31 13:03:52 CET 2008 - locilka@suse.cz

- Update::*version were moved to Installation::*version.
- 2.16.5

-------------------------------------------------------------------
Thu Jan 24 09:01:01 CET 2008 - juhliarik@suse.cz

- added patch for Bug#352020 - Graphical failsafe mode
- added support for Fate#300779: Install diskless client (NFS-root) 
- 2.16.4

-------------------------------------------------------------------
Tue Dec 11 16:12:09 CET 2007 - jsrain@suse.cz

- do not translate boot menu to unsupported language (#310459)
- 2.16.3

-------------------------------------------------------------------
Wed Dec  5 12:36:32 CET 2007 - jsrain@suse.cz

- fixed the device map proposal if USB stick is present (F#302075)

-------------------------------------------------------------------
Wed Oct 31 14:32:59 CET 2007 - dfiser@suse.cz

- Adapted to change of StorageDevices API.
- v2.16.2

-------------------------------------------------------------------
Wed Oct 31 14:08:59 CET 2007 - locilka@suse.cz

- installedVersion and updateVersion moved from 'Update' to
  'Installation' YCP module to remove dependencies.

-------------------------------------------------------------------
Thu Oct 11 15:22:27 CEST 2007 - od@suse.de

- migrate SLES9 persistent device ("...p1") names to SLES10
  persistent device names ("...-part1") (#162216)
- 2.16.1

-------------------------------------------------------------------
Wed Sep 26 21:22:58 CEST 2007 - od@suse.de

- added flag avoid_reading_device_map to blRead(), all internal
  Read()s and ReadSettings() interface to perl-Bootloader: used by
  BootLILO and BootGRUB during update to migrate device names in
  the device_map and then re-read the config files with correct
  device name translation (#328448)
- do not install bootloader in XEN paravirtualized DomU (#308451)
- 2.15.29

-------------------------------------------------------------------
Tue Sep 25 13:53:18 CEST 2007 - od@suse.de

- re-read bootloader config from system after the delayed run of
  perl-Bootloader updates, then call FlagOnetimeBoot() based on
  current setup (#328078)
- 2.15.28

-------------------------------------------------------------------
Tue Sep 25 11:09:55 CEST 2007 - od@suse.de

- added logging to find problem in #328078
- minor addition of whitespace
- 2.15.27

-------------------------------------------------------------------
Mon Sep 24 21:25:37 CEST 2007 - od@suse.de

- Storage::GetTranslatedDevices() called often and uneccesarily
  (related to #304269):
  - added more logging to UpdateSections()
  - added comments and FIXMEs
  - disabled calling device name update again for "linux",
    "failsafe" and "initrd" sections: this is not needed and would
    reverse device name updates when forwards and backwards device
    name update mappings exist
  - enabled device name updates for "other" sections (booting other
    installations)
- (related to #326372, see comment #12)
  - fix "Interpreter" error: also activates persistent device
    translation for device.map in yast2-bootloader (but no disk
    device mappings are defined in yast2-storage, so devices remain
    untranslated as of now)
- 2.15.26

-------------------------------------------------------------------
Fri Sep 21 16:19:02 CEST 2007 - od@suse.de

- run delayed bootloader_entry at the very end of the update, when
  the migrated bootloader configuration (including device mapping)
  has already been written (#309837)
- added some comments
- 2.15.25

-------------------------------------------------------------------
Thu Sep 20 21:00:14 CEST 2007 - od@suse.de

- log the contents of the perl-BL_delayed_exec script (#309837)
- 2.15.24

-------------------------------------------------------------------
Thu Sep 20 18:44:06 CEST 2007 - od@suse.de

- ckornacker@suse.de: added PREFIX to Makefile.cvs
- when bootloader_entry saved (during kernel postuninstall) a
  command in /boot/perl-BL_delayed_exec for delayed execution in
  the target system, run that script to remove old sections
  (#309837)
- 2.15.23

-------------------------------------------------------------------
Tue Sep 18 10:03:53 CEST 2007 - od@suse.de

- update the default entry during update when the comment with the
  former default exists, even if the current default is valid
  (#309837)
- 2.15.22

-------------------------------------------------------------------
Mon Sep 17 19:31:03 CEST 2007 - od@suse.de

- #309837:
  - fix setting the default section at the end of an update,
    according to saved previous default kernel image flavor
  - use fallback flavors if previous flavor is unavailable
- 2.15.21

-------------------------------------------------------------------
Thu Sep 13 05:41:00 CEST 2007 - od@suse.de

- specify blockoffset as string, rather than number
- added a FIXME comment
- fixed conversion of obsolete filenames in kernel and initrd keys
- fixed conversion of device names in root and chainloader keys
  (#309837)
- 2.15.20

-------------------------------------------------------------------
Tue Aug 28 18:35:52 CEST 2007 - pth@suse.de

- Fix the code in bootloader_finish so that the one-time-boot code
  is actually called.
- Redo the logic and structure of the one-time booting code.
  * Global Write uses Bootloader::getDefaultSection() to determine the
    section name.
  * New function BootCommon::Section2Index that determines the
    index # for a given section, currently only used by 
    BootGRUB::FlagOnetimeBoot.

-------------------------------------------------------------------
Wed Aug 15 20:34:07 CEST 2007 - od@suse.de

- forgot to use changed sections (feature #302302)
- added logging with y2milestone()s for last change
- 2.15.17

-------------------------------------------------------------------
Mon Aug 13 22:32:26 CEST 2007 - od@suse.de

- grub: feature #302302:
  - added code to UpdateSections() to update old sections for
    "other" installations to chainloader/configfile sections
  - moved PBR-examination code to function IsPartitionBootable(),
    used by BootGRUB::CreateSections() and
    BootCommon::UpdateSections() now
  - always use a "root" command for "other" installations: added
    a "root" command to chainloader entries
  - also use "noverifyroot" and "blockoffset" in chainloader
    entries
  - added a FIXME comment
- 2.15.16

-------------------------------------------------------------------
Fri Aug 10 20:11:24 CEST 2007 - od@suse.de

- part of feature #301313:
  - added front-end function and infrastructure in switcher.ycp for
    FlagOnetimeBoot()
  - added FlagOnetimeBoot() implementation for POWERLILO
- fixed return codes of examine_mbr.pl: do not overlap error codes
  with "bootloader stage1 needs to be (re)-installed here" return
  code
- evaluate new return code in yast2-bootloader
- added documentation comment to examine_mbr.pl
- changed documentation comments where yast2-bootloader calls
  examine_mbr.pl
- fixed error in autoinstall client that prevented importing legacy
  global keys
- added/fixed some comments
- added documentation comments to BootGRUB::CreateSections()
- changed two y2debug() into y2milestone()
- fixed: a chainloader entry may have been produced that pointed to
  the boot partition of our current installation
- grub: implemented booting other Linux installations on the system
  via chainloader/configfile entries (feature #302302)
- fixed: if-block contained no statement, uncommented y2debug() in
  there
- 2.15.15

-------------------------------------------------------------------
Thu Jul 26 07:26:05 CEST 2007 - jsrain@suse.cz

- removed unneeded yast2-devel from BuildRequires
- 2.15.14

-------------------------------------------------------------------
Fri Jul 20 18:21:03 CEST 2007 - od@suse.de

- preventing cyclic dependency in autobuild with a BuildIgnore on
  autoyast2-installation
- 2.15.13

-------------------------------------------------------------------
Fri Jul 13 18:25:18 CEST 2007 - od@suse.de

- converting old key "kernel" to new key "image" when converting
  autoyast configuration to export map (#285790)
- re-added lost y2milestone() to BootELILO.ycp
- creating "image" section instead of "kernel" section now in
  CreateLinuxSection()
- 2.15.11

-------------------------------------------------------------------
Wed Jul 11 00:25:18 CEST 2007 - od@suse.de

- Merge from SLES10-SP1 branch:
- let "SLES 9 style" autoyast xml files configure bootloader
  timeout (#214468, #183051)
- added help texts and widget descriptions to grub and elilo
  (#221737)
- Fixed type of passed arguments in function Import() (in
  modules/Bootloader.ycp & modules/BootELILO.ycp) (#236163)
- bootloader.rnc fixed for autoyast schema check
- set __auto key to false when user clones sections (#241158)
- added log message when FixSections() silently discards a section
  (#241158)
- fixed some whitespace
- fixed myToInteger(): return 0 if string cannot be converted to
  integer
- bootloader.rnc fixed for autoyast schema check (#211014)
- always log the target map when Propose() is called (not only when
  we debug)
- convert custom boot device names to the names indicated by the
  mountby setting; this is one part of a change to use persistent
  device names for the bootloader boot device, the rest requires
  simultaneously changing perl-Bootloader because of an
  incompatible interface change
  (#248162)
- #214468:
  - fixed autoyast schema
  - fixed import of autoyast data: do not remove the "default" option
- GRUB only: integrated the new boot_*, generic_mbr and activate
  keys (found in the "globals" map) from the new
  widget/perl-Bootloader interface into the internal workings of
  the grub code
  - for grub, this obsoletes the global variables loader_device,
    selected_location (aka loader_location), repl_mbr and activate
  - fixes loosing the information of multiple selected bootloader
    installation devices (#245680)
  - fixes faulty detection of user-changes to the "/boot" and "/"
    devices from yast2-storage (#247852)
  - decided that boot_mbr_md key is unneeded, because the decision
    to write to the MBRs of all underlying devices of a soft-RAID
    is automatic (kept commented-out sample code for boot_mbr_md)
  - decided that boot_extended is unneeded, because the decision to
    write the bootloader to the extended partition instead of to an
    un-activatable "/boot" or "/" partition is automatic (kept
    commented-out sample code for boot_extended)
  - removed wrapper code for variable translation from
    BootGRUB::Propose()
  - made private copies of functions in grub/misc.ycp and changed
    the code to use the new interface variables only (this is also
    wanted for better code separation between bootloaders, to
    reduce amount of special-case handling (to be worked on)):

      * from routines/misc.ycp:
          grub_getPartitionToActivate ()
          grub_getPartitionsToActivate ()
          grub_getMbrsToRewrite ()
          grub_getFileChangeDate ()
          grub_saveMBR ()
          grub_updateMBR ()
          grub_DetectDisks ()

      * from routines/lilolike.ycp:
          grub_ProposeDeviceMap ()
            ( ^^ really needed? no changes here, it just "belongs"
            to grub...)
          grub_ConfigureLocation()
          grub_DetectDisks ()
          grub_DisksChanged ()
          grub_LocationProposal ()

  - added helper functions:
      grub/misc.ycp:          SetBootloaderDevice()
      routines/misc.ycp:      GetBootloaderDevices()

  - added note to to-be-phased-out functions:
      routines/misc.ycp:      GetBootloaderDevice()

  - made some functions globally accessible:
      routines/popup.ycp:     askLocationResetPopup ()
      routines/misc.ycp:      myToInteger ()
      routines/lilolike.ycp:  FindMBRDisk ()

  - fixed bug with the detection of MD-RAID devices (both in
    grub_getPartitionToActivate and getPartitionToActivate): BIOS
    ID was assumed to be less than 128, but it starts at 128

  - commented out some obsolete and broken code that would activate
    the "/boot" device on installation of the bootloader to MBR;
    the code was cancelled out by program logic ("activate" flag)
    though;
    this also simplified the interface to getPartitionToActivate ()

  - added conditionals to Bootloader.ycp and BootCommon.ycp: do not
    handle obsolete variables for grub

  - commented out probably obsolete code in BootGRUB::Read() to
    determine old_style loader_device from read devices (including
    old-style "mbr_md")

  - added several FIXME:s
  - changed a fixed FIXME to FIXED

- when reading settings from the system: convert custom boot device
  names in globals to the kernel device names (#248162)
- corrected whitespace in grub/helps.ycp and ppc/helps.ycp
- fix faulty detection of user-changes to the "/boot" and "/"
  devices from yast2-storage: rewrote grub_DisksChanged() to work
  properly with boot_* variables (previous fix did not work
  correctly) (#247852)
- grub_DisksChanged() now returns a message summarizing all changes
  for selected bootloader devices; this message is now used in the
  popup that ask the user if he wants to repropose after a
  partitioning change (in askLocationResetPopup()) (#247852)
- rewrote check for disk changes to work with multiple selected
  bootloader locations in grub_DetectDisks() and
  grub_LocationProposal() (#247852)
- the summary message for GRUB now includes a short string ("/",
  "/boot", MBR) that gives the reason why each device has been
  selected for bootloader stage 1 installation
- changed comment for GetBootloaderDevices()
- GRUB only: accept old-style autoyast keys "repl_mbr" "activate" and
  "location" when importing an autoyast profile; "loader_device" is
  ignored (which may be fixable if we can make sure a target map is
  available) (#245680)
- grub:
  - if autoyast profile does not specify a bootloader location,
    propose one (#263305)
  - if autoyast profile does not specify a key for the default keys
    set by a yast-bootloader proposal, add these missing
    keys/values
- enabled translation of the kernel image name from the symlink to
  the real kernel file for the "failsafe" section; perl-Bootloader
  can handle this now
- convert device names in the grub device map to and from the
  "mount_by" device names as well (#248162)
- Changed location of EFI Bootloader Label widget in YaST2 gui (#242985)
- make installation of bootloader to the extended partition work
  with new design (#246161, #259050)
- enabled extended device handling in GetBootloaderDevices as well
- make persistent device names work with boot= directive for i386
  lilo (#248162)
- log conversion of old-style global keys from autoyast profile to
  new-style keys
- during update, update value of "default" directive for lilo and grub
  (#266534)
- do not show popup for changed MBR position when it did not
  change: use correct function for MBR detection (#267276)
- fixed autoyast logging change
- Fix for removal of wrong efiboot entries (#269130)
- fix for update-mode: fix updating of kernel-image and initrd
  filenames to the resolved symlinks (image-version and
  initrd-version) (#268731, helps not to trigger #267582 and
  #244033)
- #270202:
  - grub: fix erroneously added section "Hard Disk" on systems
    without a floppy drive: use new style variables for detecting
    that we install stage1 to a floppy disk
  - for bootloaders that still use the old style variables, check
    for undefined loader_device before comparing to floppy device
- 2.15.10

-------------------------------------------------------------------
Sat Jul  7 00:25:57 CEST 2007 - od@suse.de

- Remove limal-devel from BuildRequires again
- 2.15.9

-------------------------------------------------------------------
Wed Jul  4 09:25:00 CEST 2007 - aj@suse.de

- Add limal-perl to Requires as well.

-------------------------------------------------------------------
Wed Jul  4 08:33:40 CEST 2007 - aj@suse.de

- Fix BuildRequires so that package builds again.

-------------------------------------------------------------------
Tue Jul  3 17:27:50 CEST 2007 - od@suse.de

- re-added limal-devel to BuildRequires

-------------------------------------------------------------------
Tue Jul  3 16:34:02 CEST 2007 - od@suse.de

- moved Bootloader_API.pm from limal-bootloader to yast2-bootloader

-------------------------------------------------------------------
Thu Jun 21 17:36:59 CEST 2007 - adrian@suse.de

- fix changelog entry order

-------------------------------------------------------------------
Fri May 25 13:30:04 CEST 2007 - jsrain@suse.cz

- removed outdated translations from .desktop-files (#271209)

-------------------------------------------------------------------
Wed Apr 11 19:14:30 CEST 2007 - aosthof@suse.de

- Fixed erroneous EFI Bootloader Label (#242985) in BootELILO.ycp
- Fixed removal of obsolete entries in EFI Boot Menu in
  BootELILO.ycp (#237873)
- 2.15.8

-------------------------------------------------------------------
Thu Mar  1 10:04:44 CET 2007 - aosthof@suse.de

- Reverted to make Xen kernel default boot kernel if Xen pattern
  or Xen RPMs are installed. (Fate #301384)
- 2.15.7

-------------------------------------------------------------------
Tue Feb 27 16:33:32 CET 2007 - od@suse.de

- include yast2-storage in BuildRequires
- 2.15.6

-------------------------------------------------------------------
Mon Feb 26 18:44:18 CET 2007 - od@suse.de

- safeguard against mount-by device that does not exist (yet): fall  
  back to kernel name (#239473, #223608)
- fix entry for memtest86, it is named memtest86+ meanwhile
- collecting device information for perl-Bootloader now works with
  persistent device names; this caused a bug in the grub
  configuration where the gfxmenu entry was discarded because the
  device name could not be translated, as well as unbootable system
  (#244566, #247775)
- 2.15.5

-------------------------------------------------------------------
Tue Jan 23 12:58:51 CET 2007 - aosthof@suse.de

- Forgot to delete "src/clients/bootfloppy.ycp" and
  "src/config/bootfloppy.desktop" from SVN (#218437)

-------------------------------------------------------------------
Tue Jan 23 10:56:42 CET 2007 - aosthof@suse.de

- Removed bootfloppy module due to malfunction (#218437)
- 2.15.4

-------------------------------------------------------------------
Wed Jan 17 13:09:10 CET 2007 - jplack@suse.de

- revise efi boot manager entry handling (#233537)

-------------------------------------------------------------------
Tue Jan 16 23:46:27 CET 2007 - jplack@suse.de

- fix various zipl configuration problems (#235486)

-------------------------------------------------------------------
Mon Jan 15 15:03:49 CET 2007 - jplack@suse.de

- more stream lining in help messages

-------------------------------------------------------------------
Mon Jan 15 14:44:26 CET 2007 - jplack@suse.de

- handle efi boot manager entries properly (#233537)

-------------------------------------------------------------------
Mon Jan 15 13:33:00 CET 2007 - jplack@suse.de

- add label text snippets for grub so that they can get translated

-------------------------------------------------------------------
Thu Jan 11 14:10:31 CET 2007 - jplack@suse.de

- make xen section the first entry which will get the default
  though (FATE#301384)

-------------------------------------------------------------------
Wed Jan 10 18:06:26 CET 2007 - jplack@suse.de

- mostly complete fix for #228833, wrong elilo configurator

-------------------------------------------------------------------
Fri Jan  5 19:01:07 CET 2007 - jplack@suse.de

- fixed message handling, proposal, dialog handling for zipl, etc.
  (#228841, Fate#300732)

-------------------------------------------------------------------
Fri Dec 22 16:45:54 CET 2006 - jplack@suse.de

- do map "kernel" tag to "image" tag for now, so that proposal gets
  interpreted right.

-------------------------------------------------------------------
Fri Dec 22 09:57:53 CET 2006 - aosthof@suse.de

- Fixed "Propose New Configuration" in Bootloader Settings in YaST
  - Part 1 (#230230)
- Fixed "Propose New Configuration" in Bootloader Settings in YaST
  - Part 2 (#230230)
- 2.15.2

-------------------------------------------------------------------
Thu Dec 14 13:56:26 CET 2006 - jplack@suse.de

- code review and cleanup: eliminate dead code, eliminate simple
  functions used once, keep local functions local (part2)

-------------------------------------------------------------------
Mon Dec 11 18:38:35 CET 2006 - jplack@suse.de

- code review and cleanup: eliminate dead code, eliminate simple
  functions used once, keep local functions local (part1)

-------------------------------------------------------------------
Mon Dec 11 17:05:58 CET 2006 - jplack@suse.de

- replace Kernel::GetFinalKernel function which is broken by design
  by Kernel::ComputePackage.

-------------------------------------------------------------------
Mon Dec 11 16:27:16 CET 2006 - jplack@suse.de

- move CheckAdditionalKernels from misc to Grub and fix that crappy
  stuff

-------------------------------------------------------------------
Fri Dec  8 19:14:25 CET 2006 - od@suse.de

- related to help_messages and descriptions:
  - added comments to generic_Description() and the descriptions
    variable
  - corrected one warning and one debug message
  - renamed arch_widget_name to loader_widget_name, matching new
    functionality
- 2.15.1

-------------------------------------------------------------------
Fri Dec  8 15:40:38 CET 2006 - jplack@suse.de

- basic implementation for generic bootloader widgets for ELILO
  (Fate#300732)

-------------------------------------------------------------------
Fri Dec  8 12:03:16 CET 2006 - jplack@suse.de

- more zipl changes for Fate#300732
- merge elilo/misc into basic module

-------------------------------------------------------------------
Fri Dec  8 11:25:20 CET 2006 - jplack@suse.de

- basic implementation for generic bootloader widgets for ZIPL
  (Fate#300732)

-------------------------------------------------------------------
Fri Dec  1 16:58:24 CET 2006 - od@suse.de

- use kernel and initrd softlinks in Failsafe entry again, thus
  preventing the removal of the Failsafe entry when the kernel is
  updated (#224481)
- 2.14.15

-------------------------------------------------------------------
Fri Dec  1 11:32:49 CET 2006 - jplack@suse.de

- signal change of boot loader location so that the boot loader can
  be rewritten if needed (#225023)
- 2.14.14

-------------------------------------------------------------------
Fri Nov 24 19:35:33 CET 2006 - aosthof@suse.de

- fixed usage of function remove()
- added FIXME
- fixed typo in comment
- actually use sorted DMTargetMap by adding bios_ids (#223473)
- 2.14.13

-------------------------------------------------------------------
Fri Nov 24 17:03:10 CET 2006 - od@suse.de

- fixed typo in a comment
- added a FIXME in BootCommon
- added kernel and image file link resolve code to
  BootPOWERLILO.ycp (adapted from BootCommon.ycp)
- Fix broken bootloader configuration on ppc: initialize library
  at the appropriate point again (#210535)
- 2.14.12

-------------------------------------------------------------------
Fri Nov 24 14:47:00 CET 2006 - aosthof@suse.de

- Sorted DMTargetMap in lilolike.ycp to match the BIOS order
  (#223473)
- Fixed typos in lilolike.ycp
- 2.14.11

-------------------------------------------------------------------
Wed Nov 22 17:08:09 CET 2006 - ug@suse.de

- schema file fixes (#215263)

-------------------------------------------------------------------
Wed Nov 22 09:33:25 CET 2006 - aosthof@suse.de

- Fixed typo in lilolike.ycp (#223145)
- 2.14.10

-------------------------------------------------------------------
Tue Nov 21 20:59:51 CET 2006 - aosthof@suse.de

- Fixed target map for dmraids (aka FakeRAIDs) in lilolike.ycp
  (#222471)
- 2.14.9

-------------------------------------------------------------------
Tue Nov 21 14:56:00 CET 2006 - od@suse.de

- have a current target map available in the log when we debug
- added y2milestone()s around remapping
- fix forgetting to rewrite some kernel/image entries (ycp really
  should have a for loop, so resetting variables is not forgotten)
  (#214935)
- 2.14.8

-------------------------------------------------------------------
Tue Nov 21 14:29:08 CET 2006 - jplack@suse.de

- UpdateInitrdLine function is old, broken, rotten and completely
  useless now

-------------------------------------------------------------------
Tue Nov 21 11:45:46 CET 2006 - jplack@suse.de

- suppress newline from readlink command, breaks config files
- 2.14.7

-------------------------------------------------------------------
Tue Nov 21 10:16:22 CET 2006 - jplack@suse.de

- "activate" and "generic_mbr" do now get set if newly proposed

-------------------------------------------------------------------
Mon Nov 20 22:57:32 CET 2006 - od@suse.de

- #214935:
  - added more comments
  - only resolve symlinks for linux, xen and failsafe sections,
    type image and xen
  - do not resolve symlinks for files that are not on the default
    boot partition (because they have a grub device name prefix)
  - added more logging
  - actually use the resolved symlinks for kernel and initrd
- moved some comments to the right position in the code
- 2.14.6

-------------------------------------------------------------------
Mon Nov 20 16:10:03 CET 2006 - jplack@suse.de

- quick fix for problems with Xen pattern selection (#208380):
  never use cached_proposal for now

-------------------------------------------------------------------
Mon Nov 20 15:52:07 CET 2006 - od@suse.de

- reverted initrd and kernel names to links for everything but
  Mode::normal() (#214935)
- resolve symlinks for kernel and initrd during inst_finish, so
  that the "real names" are put into the bootloader configuration
  -- this is the plan B solution, plan A (which shows correct
  filenames instead of link names in the proposal) does not
  currently work (#214935)
- 2.14.4

-------------------------------------------------------------------
Mon Nov 20 15:31:58 CET 2006 - jplack@suse.de

- fix format for DefaultKernelParams

-------------------------------------------------------------------
Mon Nov 20 15:29:50 CET 2006 - jplack@suse.de

- fix boot loader location mapping: check boot_root before
  boot_boot (#219409)

-------------------------------------------------------------------
Mon Nov 20 13:12:45 CET 2006 - jplack@suse.de

- fix full adoption to new grub name sceme ((#214935, FATE#300732)

-------------------------------------------------------------------
Fri Nov 17 13:17:50 CET 2006 - od@suse.de

- added comments
- fix finding the correct names for kernel image and initrd (not
  yet fixed for powerlilo) (#214935)
- first part of fix for resetting user changes when going to expert
  settings
- 2.14.3

-------------------------------------------------------------------
Thu Nov 16 13:32:48 CET 2006 - jplack@suse.de

- section type of 'xen' is now handled (FATE#300732)

-------------------------------------------------------------------
Wed Nov 15 16:21:37 CET 2006 - jplack@suse.de

- fixed Summary generation for Grub (#220285), did still consider
  old-style variable loader-device

-------------------------------------------------------------------
Wed Nov 15 11:19:04 CET 2006 - jplack@suse.de

- widget for type selectdevice did not get initialized (#221180)

-------------------------------------------------------------------
Mon Nov 13 16:40:04 CET 2006 - od@suse.de

- add more variables for the new perl-Bootloader interface to the
  autoyast DTD for yast2-bootloader: currently, the user needs to
  specify them if he wants to specify any global variable (which
  probably is the right interface for him)
- reverted BootGRUB to use FixGlobals(), this functionality is not
  a bug
- added comments to FixGlobals() and the call from BootGRUB to it
- move setting of boot_* and activate keys in globals for new
  perl-Bootloader interface from BootCommon::i386LocationProposal()
  in lilolike to the end of BootGRUB::Propose(), so that the need
  to set defaults for the other values in globals is detected and
  these are proposed as well (#219409)
- 2.14.1

-------------------------------------------------------------------
Mon Nov 13 13:19:01 CET 2006 - jplack@suse.de

- remove in ycp has bogus semantics (#220365)

-------------------------------------------------------------------
Mon Nov 13 12:58:18 CET 2006 - jplack@suse.de

- generic MBR not written/activate flag not set due to incomplete
  impl. of FATE#300732

-------------------------------------------------------------------
Mon Nov 13 12:36:50 CET 2006 - ug@suse.de

- schema file for autyast fixed

-------------------------------------------------------------------
Mon Nov 13 11:15:20 CET 2006 - jplack@suse.de

- fix missing proposal of global values during installation
  (#219409), function FixGlobals was inappropriate

-------------------------------------------------------------------
Thu Nov  9 21:54:15 CET 2006 - od@suse.de

- added a few comments to the new code
- fix trashing globals in grub et al.: use remove() to remove
  values from a map (#219409)
- 2.13.86

-------------------------------------------------------------------
Wed Nov  8 20:49:52 CET 2006 - od@suse.de

- moved change_widget_default_value() to BootCommon.ycp
- use change_widget_default_value() to work around "select" widget
  default value bug
- logging variables filled by grub proposal
- using correct variable (globals) for new perl-Bootloader
  interface (#213256)
- 2.13.85

-------------------------------------------------------------------
Wed Nov  8 18:16:57 CET 2006 - od@suse.de

- changed some comments
- move global_options, section_options and exports (new
  perl-Bootloader interface) to BootCommon.ycp
- pass proposal for grub to new perl-Bootloader interface (#213256)
- 2.13.84

-------------------------------------------------------------------
Tue Nov  7 18:25:55 CET 2006 - od@suse.de

- removed unused variable
- changed and added some documentation in comments
- fixed global options filtering for global options widget
  (#213256)
- 2.13.83

-------------------------------------------------------------------
Tue Oct 31 17:08:26 CET 2006 - od@suse.de

- autoyast Relax-NG Compact schema file added (#215263)
- 2.13.82

-------------------------------------------------------------------
Tue Oct 31 02:51:33 CET 2006 - od@suse.de

- fixed exporting the device map to autoyast (#211908)

-------------------------------------------------------------------
Tue Oct 17 00:35:45 CEST 2006 - od@suse.de

- packaged missing grub/help.ycp and generic/help.ycp
- added comments to UpdateGfxMenuContents()
- 2.13.80

-------------------------------------------------------------------
Fri Oct 13 11:45:28 CEST 2006 - sf@suse.de

- Bug #173486: do not display ssh message when installed with ssh 
  and vnc

-------------------------------------------------------------------
Thu Oct 12 09:35:16 CEST 2006 - jplack@suse.de

- implementation of generic password widget (FATE#300732)

-------------------------------------------------------------------
Mon Oct  9 19:09:25 CEST 2006 - jplack@suse.de

- implement generic widget functionality for Grub (FATE#300732)
- 2.13.79

-------------------------------------------------------------------
Tue Sep 26 17:23:23 CEST 2006 - jplack@suse.de

- part of new interface for FATE#300732
- 2.13.78

-------------------------------------------------------------------
Tue Sep 26 14:47:58 CEST 2006 - jplack@suse.de

- implementation for FATE#120026: button to initialize bootloader

-------------------------------------------------------------------
Thu Sep 21 10:19:54 CEST 2006 - od@suse.de

- jplack@suse.de: basic implementation for 'selectdevice' entry
  type which will act as a hook for more sophisticated UI handling
  for device-by-id selection and such.
- 2.13.77

-------------------------------------------------------------------
Fri Sep 15 19:00:21 CEST 2006 - od@suse.de

- added caching of bootloader proposal patch by lslezak@suse.de,
  with some changed variable names and added comments (feature
  #300709)
- 2.13.76

-------------------------------------------------------------------
Wed Sep 13 20:19:07 CEST 2006 - od@suse.de

- reverted last change (in SVN) to bootfloppy.ycp, so the final
  correction to include this change of aosthof again:
  A few corrections had to be done related to wrong pathes (Bug
  #180240)
- using parted for activation of boot partition again (instead of
  /sbin/activate from the lilo package) -- extended partition
  handling was fixed (#167602)
- 2.13.75

-------------------------------------------------------------------
Mon Sep 11 13:45:44 CEST 2006 - mvidner@suse.cz

- Fixed autodocs.

-------------------------------------------------------------------
Mon Sep  4 17:20:15 CEST 2006 - jplack@suse.de

- support new options no_os_chooser and optional (#202069, #202072)

-------------------------------------------------------------------
Tue Aug 22 15:21:30 CEST 2006 - od@suse.de

- jplack: use new device_map format (#198244)
- 2.13.74

-------------------------------------------------------------------
Wed Jun 21 14:28:21 CEST 2006 - uli@suse.de

- zipl: add "TERM=linux console=..." to proposal if booted with 
  TERM=linux (bug #186970)

-------------------------------------------------------------------
Mon Jun 19 15:18:29 CEST 2006 - aosthof@suse.de

- Fixed erroneous pathes in function createFloppyImage() in 
  bootfloppy.ycp (#180240) 

-------------------------------------------------------------------
Fri Jun  9 19:14:30 CEST 2006 - od@suse.de

- when a change somewhere in the proposal causes a new section to
  be created (e.g. for a xen kernel), if the section does not yet
  exist and has not explicitly been deleted, add it to our proposal
  (#170469)
- added lots of commentary to FixSections()
- revert patch that added "powersaved=off" to append line in
  failsafe section - more testing needed (#153345)
- 2.13.73

-------------------------------------------------------------------
Thu Jun  8 17:23:54 CEST 2006 - od@suse.de

- ppc: always initialize board type when making a proposal in an
  autoyast installation (#178831)
- 2.13.72

-------------------------------------------------------------------
Wed Jun  7 18:30:11 CEST 2006 - od@suse.de

- add "powersaved=off" to append line in failsafe section for i386,
  x86_64 and ia64 (#153345)
- filter virtual mountpoints such as swap etc. (#182375)
- use full path to MD device (was broken since ever according to
  documentation)
- 2.13.71

-------------------------------------------------------------------
Fri Jun  2 17:42:57 CEST 2006 - jplack@suse.de

- fixed raid 1 detection in lib_iface.ycp (#178802)

-------------------------------------------------------------------
Wed May 31 16:11:36 CEST 2006 - od@suse.de

- check for RAID1 md arrays as all others will break on reboot
  (#178802)
- 2.13.69

-------------------------------------------------------------------
Wed May 31 13:49:59 CEST 2006 - od@suse.de

- replace occurences of a-z and A-Z with character lists to prevent
  problems in some locales (#177560)
- 2.13.68

-------------------------------------------------------------------
Mon May 29 13:06:10 CEST 2006 - od@suse.de

- iseries: fix proposal for NWSSTG boot device (#167390)
- 2.13.67

-------------------------------------------------------------------
Mon May 22 18:30:52 CEST 2006 - jplack@suse.de

- add initial support for xenpae (#177051)
- 2.13.66

-------------------------------------------------------------------
Fri May 19 16:05:32 CEST 2006 - od@suse.de

- added FIXME note to Bootloader.ycp
- send partitioning info always when Initializer called (#161755)
- 2.13.65

-------------------------------------------------------------------
Fri May 19 12:25:09 CEST 2006 - od@suse.de

- fixed installation of installation kernel (ISERIES64) into slot A
  on iSeries (#165497)
- 2.13.64

-------------------------------------------------------------------
Wed May 17 22:42:52 CEST 2006 - od@suse.de

- fix backwards mapping of "mount by" device names when bl
  configuration is read (#176201)
- revert last change in MountByDev2Dev() and use y2milestone()
  again
- 2.13.63

-------------------------------------------------------------------
Wed May 17 16:52:30 CEST 2006 - od@suse.de

- added bootloader device conversion for mount by ID, UUID etc. to
  BootPOWERLILO (#174349)
- added debug messages to Dev2MountByDev()
- changed 2x y2milestone() -> y2debug() in MountByDev2Dev()
- 2.13.62

-------------------------------------------------------------------
Fri May 12 16:02:34 CEST 2006 - od@suse.de

- during installation/update on ppc iseries, unconditionally
  install the ISERIES64 file from the installation media as rescue
  kernel into slot A (#165497)
- fixed some whitespace
- 2.13.61

-------------------------------------------------------------------
Fri May 12 13:24:19 CEST 2006 - od@suse.de

- adapted to ppc/BootPOWERLILO.ycp: fixed mangled section titles
  after update (#170579)
- 2.13.60

-------------------------------------------------------------------
Wed May 10 19:07:38 CEST 2006 - od@suse.de

- added comments to update code
- fixed mangled section titles after update (#170579)
- 2.13.59

-------------------------------------------------------------------
Wed May 10 15:49:39 CEST 2006 - od@suse.de

- fix broken consistency check for legacy iSeries with DASD only
  (#166378)
- make it possible to manually add a value to selection list
  (needed for work arounds #166378 et. al.)
- fix error typo in lib_iface.ycp
- 2.13.58

-------------------------------------------------------------------
Thu May  4 15:02:21 CEST 2006 - locilka@suse.cz

- merged texts from proofread 
- 2.13.57

-------------------------------------------------------------------
Thu May  4 11:02:00 CEST 2006 - jsrain@suse.cz

- change the message before reboot if performing an SSH
  installation (#160301)

-------------------------------------------------------------------
Tue May  2 18:53:10 CEST 2006 - od@suse.de

- on ppc, never create a "failsafe" section (#170565)
- 2.13.56

-------------------------------------------------------------------
Tue May  2 18:01:17 CEST 2006 - od@suse.de

- in UI, show explanatory message instead of missing UUID (before
  partition is formatted)
- added code readability comment
- 2.13.55

-------------------------------------------------------------------
Fri Apr 28 14:32:22 CEST 2006 - od@suse.de

- fixed elilo section name fix from #170129:
  - getLoaderType() cannot be called from GfxMenu.ycp, so changed
    internal Interface of GfxMenu::translateSectionTitle() to
    accept "loader" parameter instead of "allow_blanks" parameter
  - updated other functions to use/pass through the "loader"
    parameter now:
      GfxMenu::UpdateGfxMenuContents()
      GfxMenu::getTranslationsToDiacritics()
      BootCommon::translateSectionTitle()
      BootCommon::UpdateGfxMenuContents()
- changed some y2milestone() messages: do not mention "lilo" when
  it can be any bootloader type other than "grub"
- added me as co-author to BootCommon.ycp
- 2.13.54

-------------------------------------------------------------------
Thu Apr 27 16:05:59 CEST 2006 - od@suse.de

- examine_mbr.pl needs perl-Compress-Zlib
- 2.13.53

-------------------------------------------------------------------
Thu Apr 27 15:56:18 CEST 2006 - od@suse.de

- on ia64, do not use the short product name in the "second
  level" bootloader elilo -- use "linux" again instead (also
  sidesteps bug #170129)
- added a comment for a future feature that may introduce two "menu
  levels" for grub as well
- 2.13.52

-------------------------------------------------------------------
Mon Apr 24 16:10:54 CEST 2006 - sf@suse.de

- fixed regexp (Bug #168594) 

-------------------------------------------------------------------
Fri Apr 21 19:23:12 CEST 2006 - od@suse.de

- (#148931, #164950), fixes features #300383, #300160, #300358:
  - for root partitions in bootloader config: automatically use mount
    by id, path, uuid and label as set up in yast2-storage
  - also display these as "hints" in the UI
- fixed some comments
- added a y2milestone in getPartitionList()
- fixed some whitespace
- 2.13.50

-------------------------------------------------------------------
Thu Apr 20 13:49:50 CEST 2006 - od@suse.de

- using /sbin/activate again (#167602)
- do not accept fsid 257 (on pmac) anymore, Apple_Bootstrap is now
  reported as fsid 258 (#167934)
- 2.13.49

-------------------------------------------------------------------
Wed Apr 12 18:30:49 CEST 2006 - od@suse.de

- accept fsid 257 (Apple_Bootstrap) as pmac boot partition
  (#165518)
- 2.13.48

-------------------------------------------------------------------
Wed Apr 12 17:37:31 CEST 2006 - od@suse.de

- print-product.ycp:
  - return short name for bootloaders other than grub (#163702)
  - do not attach version to product name (#165466)
- use short product name instead of "linux" as section name for
  bootloaders other than grub (#163702)
- 2.13.47

-------------------------------------------------------------------
Wed Apr 12 14:01:17 CEST 2006 - od@suse.de

- long name uses LABEL from content file everywhere now, so do not
  attach version anymore (#163702)
- fixed typo in message
- 2.13.46

-------------------------------------------------------------------
Tue Apr 11 22:17:59 CEST 2006 - od@suse.de

- on pmac: propose only partitions smaller than 20 cylinders
  (#158543)
- 2.13.45

-------------------------------------------------------------------
Tue Apr 11 20:59:57 CEST 2006 - od@suse.de

- propose bootloader location on pmac systems (#158543)
- changed comment
- 2.13.44

-------------------------------------------------------------------
Tue Apr 11 17:20:56 CEST 2006 - od@suse.de

- clone activate flag and loader_device for AutoYaST (#151501)
- 2.13.43

-------------------------------------------------------------------
Tue Apr 11 01:10:20 CEST 2006 - jplack@suse.de

- write config even if no create_efi_entry has been requested
  (#163260)

-------------------------------------------------------------------
Mon Apr 10 20:35:50 CEST 2006 - od@suse.de

- fixed invalid error on bootloader initialization (#164925)
- 2.13.41

-------------------------------------------------------------------
Mon Apr 10 20:20:08 CEST 2006 - od@suse.de

- fix BootPOWERLILO to return proposal again (introduced with dead
  code elimination a few days ago)
- changed some comments for code around "activate"
- 2.13.40

-------------------------------------------------------------------
Fri Apr  7 12:28:21 CEST 2006 - od@suse.de

- update_gfxmenu: added -f to rm to avoid error message on English
  installs (#163693)
- commented out dead code
- jplack/od: stop work flow for an illegal boot= selection
- 2.13.39

-------------------------------------------------------------------
Wed Apr  5 01:49:23 CEST 2006 - od@suse.de

- changed more prep_boot_partition from "/dev/null" to "" (#163387)
- 2.13.38

-------------------------------------------------------------------
Wed Apr  5 01:21:17 CEST 2006 - od@suse.de

- use empty string when no prep boot or FAT partition is found
  (#163387)
- 2.13.37

-------------------------------------------------------------------
Tue Apr  4 17:00:12 CEST 2006 - jplack@suse.de

- update list of possible selections, each time a generic widget is
  "called" (#161755)

-------------------------------------------------------------------
Mon Apr  3 20:51:38 CEST 2006 - od@suse.de

- do not add kernel option "selinux=0" on any architecture (#155856)
- fixed compilation errors in lib_iface.ycp
- 2.13.36

-------------------------------------------------------------------
Mon Apr  3 20:27:48 CEST 2006 - jplack@suse.de

- ppc: update default name if denoted section has been updated
- ppc: update global clone entry, too, if device names changed
- fix for #161755, send partition/disk info where neccessary
- reorder code so that new function SetDiskInfo is formed and can
  be used in various places to fix #161755 
- add proposed code change for virtual 'boot' mountpoints (#162242)

-------------------------------------------------------------------
Sat Apr  1 23:25:58 CEST 2006 - od@suse.de

- added TESTME comment: test parted partition activation with BSD
  slices
- remove more old-style backticks
- add needed comments
- added parted to Requires (#161316)
- changed a y2internal -> y2milestone
- fixed harmless typos
- 2.13.35

-------------------------------------------------------------------
Wed Mar 29 18:52:24 CEST 2006 - od@suse.de

- using parted for activation of boot partition now (instead of
  /sbin/activate from the lilo package) (#161316)
- fixed a typo
- fixed some whitespace
- added update-alternatives to BuildRequires
- 2.13.34

-------------------------------------------------------------------
Mon Mar 27 15:36:27 CEST 2006 - uli@suse.de

- changed s390* reboot message (bug #160045)

-------------------------------------------------------------------
Sun Mar 26 06:14:08 CEST 2006 - od@suse.de

- removed yast2-devel-packages from BuildRequires
- add replacements for yast2-devel-packages to BuildRequires
- 2.13.33

-------------------------------------------------------------------
Tue Mar 21 17:31:03 CET 2006 - jplack@suse.de

- fix console= handling on update, and some more update fixes (#155397)
- 2.13.32

-------------------------------------------------------------------
Tue Mar 21 15:16:32 CET 2006 - od@suse.de

- cleanup: move UpdateSections function into Update()'s body
- fixed #157939: iseries can boot even if no prep boot partition
  exists and/or is configured
- 2.13.31

-------------------------------------------------------------------
Mon Mar 20 23:49:04 CET 2006 - od@suse.de

- package clients/print-product.ycp
- 2.13.30

-------------------------------------------------------------------
Mon Mar 20 18:46:11 CET 2006 - od@suse.de

- fixes for #155397:
  - major cleanup of Update() code to be able to fix #155397
  - added "return ret" to CreateImageSection()
  - fixed parameters in call to UpdateSections()
  - fixed list element removal: remove() -> filter()
  - also removed translation of section title (GfxMenu) for ppc
    (perl-Bootloader will take care of this)
- print-product.ycp: remove " -- " from arguments to
  CommandLine::Print()
- 2.13.29

-------------------------------------------------------------------
Mon Mar 20 17:20:39 CET 2006 - od@suse.de

- doing the right thing for InitializeLibrary
- fix indentation/code style
- print-product.ycp was wrong in modules, moved to clients
- 2.13.28

-------------------------------------------------------------------
Fri Mar 17 23:37:22 CET 2006 - od@suse.de

- made text widget in error log message popup higher (#159264)
- fix indentation
- 2.13.27

-------------------------------------------------------------------
Fri Mar 17 18:25:03 CET 2006 - od@suse.de

- removed bootloader-theme from Requires: (#158588)
- 2.13.26

-------------------------------------------------------------------
Fri Mar 17 16:06:36 CET 2006 - od@suse.de

- moved CreateLinuxSection() to BootPOWERLILO.ycp and adapted for
  ppc (#144553):
   - kernel -> image 
   - removed code that is not used on ppc
   - added comments
- moved CreateLinuxSection up and using it for installation as well
- 2.13.25

-------------------------------------------------------------------
Wed Mar 15 16:34:50 CET 2006 - od@suse.de

- added debug output for (#156993)
- changed my_sections -> updated_sections
- 2.13.24

-------------------------------------------------------------------
Mon Mar 13 16:48:18 CET 2006 - od@suse.de

- jplack:
  - remove dead/unused code
  - add some FIXME comments
  - more cleanups
- 2.13.23

-------------------------------------------------------------------
Mon Mar 13 16:04:51 CET 2006 - od@suse.de

- changed some whitespace
- corrected fallback kernel to "/boot/vmlinux"
- copied UpdateSections() from lilolike.ycp to BootPOWERLILO.ycp
  and adapted to new interfaces (#144553)
- made read_default_section_name global in BootCommon.ycp (#144553)
- syntax cleanups
- proofread
- 2.13.21

-------------------------------------------------------------------
Wed Mar  8 00:41:02 CET 2006 - od@suse.de

- added proposal for prep and iseries (pmac still missing)
- created new function change_widget_default_value() and moved code
  from Propose() into this function
- proposal for prep and iseries set the default values for their
  widgets using change_widget_default_value()
- added FIXME: for improving the summary function
- fixed comment in chrp.ycp explaining the use of
  prep_same_disk_as_root
- 2.13.20

-------------------------------------------------------------------
Tue Mar  7 22:17:31 CET 2006 - od@suse.de

- #145597:
  - use old working proposal code from BootPPC in BootPOWERLILO
  - add comments where needed to understand the code
  - change lookup, lookup_value and modifySection and use []: instead
  - use search instead of find(string, string)
  - fixed header of BootPOWERLILO
  - fixed LocationProposal to use old BootPPC code
  - fixed some whitespace
  - call old currentBoardInit() from new Propose()
  - set proposed boot partition as default in widget
- add "global void" to jplack's bootloaderError()
- fix y2error format string
- fixed an obsolete FlushCache() -> CommitSettings()
- give an error popoup with log like in SLES9 (#145106)
- use only one log file for all bootloaders (#145106)
- cleanups, mostly indentation to make code readable
- fixed: activate on i386 did not work when p_dev["nr"] == "" (mean 
  whole disk) was one of loader_device or boot_partition
- unify confusing interface names: FlushCache -> CommitSettings
- give an error popoup with log like in SLES9 (#145106)
- fix one update problem on POWER
- use correct path to mkzimage for iSeries bootfile
- 2.13.19

-------------------------------------------------------------------
Fri Mar  3 20:27:17 CET 2006 - jplack@suse.de

- give an error popoup with log like in SLES9 (#145106)
- use only one log file for all bootloaders (#145106)
- fix one update problem on POWER

-------------------------------------------------------------------
Fri Mar  3 18:55:09 CET 2006 - jplack@suse.de

- fixed: activate on i386 did not work when p_dev["nr"] == "" (mean
  whole disk) was one of loader_device or boot_partition

-------------------------------------------------------------------
Wed Mar  1 09:06:08 CET 2006 - olh@suse.de

- use correct path to mkzimage for iSeries bootfile

-------------------------------------------------------------------
Tue Feb 28 12:35:40 CET 2006 - od@suse.de

- olh also fixed a typo in Bootloader.ycp
- 2.13.18

-------------------------------------------------------------------
Wed Feb 22 21:08:10 CET 2006 - olh@suse.de

- do a mount --bind /dev /mnt/dev in bootloader_finish.ycp (#144773)

-------------------------------------------------------------------
Thu Feb 16 19:31:10 CET 2006 - od@suse.de

- translateSectionTitle():
  - handle results properly when regexpsub() is called with a non-matching
    regex
  - fixed comment for ReplaceRegexMatch()
  - fixed execess -> excess in y2milestone()
  - added another y2milestone() for cutting off words
- 2.13.17

-------------------------------------------------------------------
Thu Feb 16 17:18:17 CET 2006 - od@suse.de

- wrote ReplaceRegexMatch() to globally replace matching regexes
- fix filtering of lilo bootloader section name with
  ReplaceRegexMatch()
- 2.13.16

-------------------------------------------------------------------
Thu Feb 16 15:50:30 CET 2006 - od@suse.de

- fixed typo in filtering of forbidden chars for lilo section titles
- added logging for lilo section title adaptation
- 2.13.15

-------------------------------------------------------------------
Wed Feb 15 15:28:00 CET 2006 - od@suse.de

- olh:
  - setting svn:keyword property to 'Author Date Id Revision'
  - typo s/instalaltion/installation/
- od:
  - restrict LILO section names to 11 chars -- use same algorithm
    as in perl-Bootloader, LILO.pm, sub FixSectionName()
- 2.13.14

-------------------------------------------------------------------
Tue Feb 14 13:34:23 CET 2006 - olh@suse.de

- fix typo in board_type_names

-------------------------------------------------------------------
Tue Feb 14 13:30:19 CET 2006 - olh@suse.de

- remove nubus support

-------------------------------------------------------------------
Wed Feb  1 16:31:31 CET 2006 - od@suse.de

- added to package: src/modules/print-product.ycp
- 2.13.13

-------------------------------------------------------------------
Fri Jan 27 09:28:04 CET 2006 - locilka@suse.cz

- merged texts from proofread

-------------------------------------------------------------------
Wed Jan 25 16:10:02 CET 2006 - od@suse.de

- added print-product.ycp, used by update-bootloader from
  perl-Bootloader 
- 2.13.12

-------------------------------------------------------------------
Fri Jan 20 14:24:33 CET 2006 - od@suse.de

- moved BootPOWERLILO initialization code out of constructor again
  -- this unconditionally initialized lib_iface for ppc
- 2.13.11

-------------------------------------------------------------------
Wed Jan 18 21:00:49 CET 2006 - od@suse.de

- remove __exports__ from globals in extract_exports_from_globals()
- delete obsolete function GoodPrepOrFatPartition()
- consider globals empty even if lines_cache_id is present
- fix merging of __exports__ in BootPOWERLILO constructor
- 2.13.10

-------------------------------------------------------------------
Tue Jan 17 19:10:45 CET 2006 - od@suse.de

- actually find and propose root and boot devices

-------------------------------------------------------------------
Tue Jan 17 15:45:18 CET 2006 - od@suse.de

- added comments in bootloader_proposal
- added GoodPrepOrFatPartition() in BootPOWERLILO
- a lot of FIXMEs added
- initial proposal for PPC

-------------------------------------------------------------------
Mon Jan 16 20:23:26 CET 2006 - jplack@suse.de

- moved widget descriptions (labels) to yast2-bootloader
- handle unified type descriptions: now <type>:<desc>:<default>:...
- add arch-specific Summary function

-------------------------------------------------------------------
Thu Dec 22 11:50:08 CET 2005 - uli@suse.de

- declare Write method implemented in BootZIPL.ycp

-------------------------------------------------------------------
Wed Dec 21 10:31:30 CET 2005 - visnov@suse.cz

- merged proofread texts 

-------------------------------------------------------------------
Mon Dec 19 17:58:20 CET 2005 - jplack@suse.de

- always read the config from perl-Bootloader (#140127)
- activate generic help system
- give help messages that make sense
- avoid this i386 LILO bootloader config on ppc (#140127)
- 2.13.6

-------------------------------------------------------------------
Fri Dec 16 15:28:39 CET 2005 - jsrain@suse.cz

- moved bootloader background picture to separate package
- moved /boot/message handling to separate module
- 2.13.5

-------------------------------------------------------------------
Thu Dec 15 15:00:16 CET 2005 - uli@suse.de

- s390: dumped obsolete dump sections and dead code
- 2.13.4

-------------------------------------------------------------------
Tue Dec 13 19:25:12 CET 2005 - mvidner@suse.cz

- Fixed a type mismatch, hopefully fixing the installation (#138328).
- 2.13.3

-------------------------------------------------------------------
Thu Dec  8 18:25:07 CET 2005 - od@suse.de

- changes by jplack@suse.de:
  - use generic dialogs in PowerPC boot loader code
  - new files to build widgets from type information
  - changes for support of all options on POWER - generic stuff
- 2.13.2

-------------------------------------------------------------------
Mon Oct 31 09:44:19 CET 2005 - jsrain@suse.cz

- fixed losing GRUB sections in some cases (#130236)
- 2.13.1

-------------------------------------------------------------------
Wed Oct 26 13:29:26 CEST 2005 - jsrain@suse.cz

- do not create section for XEN if ungrading other bootloader than
  GRUB (#130474)
- fixed clonning a section, it changed also the original one
  (#129511)

-------------------------------------------------------------------
Fri Oct 21 12:36:16 CEST 2005 - jsrain@suse.cz

- do not set dom0_mem option for XEN (#121947)
- fixed selecting the swap partition for suspend to disk in other
  situations than installation (#128702)

-------------------------------------------------------------------
Tue Oct  4 12:43:30 CEST 2005 - jsrain@suse.cz

- fixed password setting help (#119591)

-------------------------------------------------------------------
Mon Oct  3 12:54:10 CEST 2005 - jsrain@suse.cz

- change selected radio button for loader location if loader
  location specified in combo box (#114193)

-------------------------------------------------------------------
Fri Sep 30 11:06:11 CEST 2005 - jsrain@suse.cz

- fixed reproposing configuration in installed system (#119428)
- fixed disappearing initrd lines from configuratiln file (#104048)

-------------------------------------------------------------------
Thu Sep 29 17:00:04 CEST 2005 - jsrain@suse.cz

- fixed importing the global bootloader settings from AutoYaST
  profiles (#118595)

-------------------------------------------------------------------
Tue Sep 27 10:14:08 CEST 2005 - jsrain@suse.cz

- export/import the loader location variable for AutoYaST (#116947)

-------------------------------------------------------------------
Mon Sep 26 15:49:16 CEST 2005 - jsrain@suse.cz

- added bootloader background picture for Alpha1
- do not install bootloader to MBR by default
- 2.13.0

-------------------------------------------------------------------
Fri Sep  9 17:11:10 CEST 2005 - jsrain@suse.cz

- activate the /boot partition if installing to ThinkPad (#116129)
- 2.12.32

-------------------------------------------------------------------
Fri Sep  9 15:16:39 CEST 2005 - jsrain@suse.cz

- propose GRUB's device map if the one which was read from the
  system is empty (#115936)
- 2.12.31

-------------------------------------------------------------------
Thu Sep  8 14:24:25 CEST 2005 - jsrain@suse.cz

- fixed reading GRUB location from configuration file (#115581)
- 2.12.30

-------------------------------------------------------------------
Wed Sep  7 15:30:04 CEST 2005 - jsrain@suse.cz

- load EDD module during proposal (and not during inst_finish, as
  it doesn't work if other than default kernel is used) (#115592)
- 2.12.29

-------------------------------------------------------------------
Wed Sep  7 13:05:32 CEST 2005 - jsrain@suse.cz

- install bootloader to MBR by default (except ThinkPads)
- load EDD module before running fix_chs script (#103031)
- import device map correctly during autoinstallation (#115327)
- 2.12.28

-------------------------------------------------------------------
Tue Sep  6 14:00:52 CEST 2005 - jsrain@suse.cz

- changed the count of boot floppies (#114959)
- run fix_chs on each partition which is marked active (#103031)
- update MBR on ThinkPads correctly (#114429)
- 2.12.27

-------------------------------------------------------------------
Tue Sep  6 10:55:16 CEST 2005 - jsrain@suse.cz

- changed the bootloader background (#115331)
- 2.12.26

-------------------------------------------------------------------
Fri Sep  2 12:00:28 CEST 2005 - jsrain@suse.cz

- added RC1 bootloader background
- 2.12.25

-------------------------------------------------------------------
Wed Aug 31 08:38:41 CEST 2005 - jsrain@suse.cz

- added ELILO support (for IA64)
- added basic ZIPL support (for S/390)
- 2.12.24

-------------------------------------------------------------------
Mon Aug 29 11:49:37 CEST 2005 - jsrain@suse.cz

- updated failsafe kernel parameters for i386/x86_64 (#113600)
- avoid reinitializing limal-bootloader before writing settings
  during update and in installed system (#113683)
- added support for booting on PPC
- 2.12.23

-------------------------------------------------------------------
Thu Aug 25 13:33:37 CEST 2005 - jsrain@suse.cz

- fixed setting the resume kernel parameter during update (#112794)
- do not add 'barrier=off' to failsafe kernel parameters (#112891)
- do not propose to install bootloader on XFS partition (#112810)
- 2.12.22

-------------------------------------------------------------------
Tue Aug 23 13:59:20 CEST 2005 - jsrain@suse.cz

- keep bootloader location during update (#105988)
- moved FixCHS to master-boot-code (#103031)

-------------------------------------------------------------------
Mon Aug 22 10:44:24 CEST 2005 - jsrain@suse.cz

- fixed creating new boot loader sections (#105668)
- 2.12.21

-------------------------------------------------------------------
Fri Aug 19 10:59:54 CEST 2005 - jsrain@suse.cz

- enhanced checking whether merged section is still valid (#74252)
- fix information about disk geometry in MBR if needed (#103031)
- 2.12.20

-------------------------------------------------------------------
Thu Aug 18 15:29:01 CEST 2005 - jsrain@suse.cz

- fixed new created XEN sections (#105171)
- do not install backup of stage1 if /boot is on XFS (#105483)
- 2.12.19

-------------------------------------------------------------------
Wed Aug 17 15:34:30 CEST 2005 - jsrain@suse.cz

- fixed detection whether bootloader can be installed if /boot is
  on MD (#104908)
- fixed comments for ycpdoc
- fixed proposing configuration if /boot is on MD (#104908)
- set correct initrd image for XEN (#105171)
- fixed errors in log while proposing loader type (#105152)
- don't remove initrd from merged loader sections (#104048)

-------------------------------------------------------------------
Mon Aug 15 16:10:00 CEST 2005 - jsrain@suse.cz

- merged texts from proofread
- 2.12.18

-------------------------------------------------------------------
Mon Aug 15 12:43:52 CEST 2005 - jsrain@suse.cz

- fixed section updates durng system update (#103868)
- 2.12.17

-------------------------------------------------------------------
Fri Aug 12 09:28:42 CEST 2005 - jsrain@suse.cz

- fixed several errors in code, added missign shortcuts

-------------------------------------------------------------------
Thu Aug 11 15:24:52 CEST 2005 - jsrain@suse.cz

- set correct parameters to failsafe kernel (#103865)
- fixed removing obsolete sections during update (#104039)

-------------------------------------------------------------------
Wed Aug 10 09:07:24 CEST 2005 - jsrain@suse.cz

- fixed changing the order of disks (#102964)

-------------------------------------------------------------------
Tue Aug  9 15:36:57 CEST 2005 - jsrain@suse.cz

- don't put 'splash=silent' twice to kernel command line (#102706)
- install bootloader to boot sector by default only if /boot
  partition is on the first disk (#100728)
- fixed modification of bootloader sections during installation
  (#102626)
- do not offer to edit sections if user selected not to install
  any bootloader (#102613)
- updated help text for bootloader location (#102626)
- fixed syntax of created lilo.conf (vga= cannot be in append)
  (#102942)
- displaying meaningful information for chainloader sections
  (#103008)
- 2.12.16

-------------------------------------------------------------------
Mon Aug  8 10:37:49 CEST 2005 - jsrain@suse.cz

- fixed importing settings during autoinstallation, avoiding crash
  (#102535)

-------------------------------------------------------------------
Thu Aug  4 15:40:52 CEST 2005 - jsrain@suse.cz

- fixed crash during autoinstallation
- do not offer GRUB and LILO on all architectures (#100219)
- 2.12.15

-------------------------------------------------------------------
Wed Aug  3 13:50:36 CEST 2005 - jsrain@suse.cz

- do not display additional kernel parameters in summary if no boot
  loader is selected to be installed (#100409)
- propose not to install bootloader if the available one is not
  supported (#100406)
- fixed widgets allignment

-------------------------------------------------------------------
Mon Aug  1 16:21:36 CEST 2005 - jsrain@suse.cz

- fixed capitalization in module summary
- added master-boot-code to RPM dependencies on i386/x86_64, as it
  is needed for the default installation
- 2.12.14

-------------------------------------------------------------------
Mon Aug  1 12:29:41 CEST 2005 - jsrain@suse.cz

- do not propose installing bootloader to MBR by default
- 2.12.13

-------------------------------------------------------------------
Thu Jul 28 16:15:45 CEST 2005 - jsrain@suse.cz

- merged texts from proofread
- 2.12.12

-------------------------------------------------------------------
Wed Jul 27 14:28:02 CEST 2005 - jsrain@suse.cz

- added option to enable/disable boot timeout
- fixed boot password setting
- location widget not shown if no loader is to be installed (#97888)
- 2.12.11

-------------------------------------------------------------------
Tue Jul 26 10:16:14 CEST 2005 - jsrain@suse.cz

- fixed GRUB menus merging
- 2.12.10

-------------------------------------------------------------------
Fri Jul 22 15:24:24 CEST 2005 - jsrain@suse.cz

- set correct root device to kernel command line (#97574)
- fixed installation on ThinkPad laptops (select the partition
  correctly) (#86762)
- 2.12.9

-------------------------------------------------------------------
Fri Jul 22 12:18:23 CEST 2005 - jsrain@suse.cz

- added last missing help texts
- several minor fixes
- updated to run correctly in Mode::config
- added autoinstallation support
- 2.12.8

-------------------------------------------------------------------
Thu Jul 21 10:08:27 CEST 2005 - jsrain@suse.cz

- added missing file to package
- added missing helps
- fixed retranslating boot menu during installation
- 2.12.7

-------------------------------------------------------------------
Mon Jul 18 13:26:43 CEST 2005 - jsrain@suse.cz

- fixed proposing and handling device map
- 2.12.6

-------------------------------------------------------------------
Mon Jul 18 08:42:16 CEST 2005 - jsrain@suse.cz

- fixed makefiles in order to pack all needed files
- added some help texts
- 2.12.5

-------------------------------------------------------------------
Fri Jul 15 15:48:47 CEST 2005 - jsrain@suse.cz

- adapted to new partitioner using storage-lib (arvin)
- fixed makefiles and nfb to build against limal-bootloader
- 2.12.4

-------------------------------------------------------------------
Tue Jul 12 13:03:23 CEST 2005 - jsrain@suse.cz

- more code cleanup

-------------------------------------------------------------------
Mon Jul 11 09:14:33 CEST 2005 - jsrain@suse.cz

- merged texts from proofread

-------------------------------------------------------------------
Fri Jul  1 16:52:05 CEST 2005 - jsrain@suse.cz

- created new UI
- accessing perl-Bootloader library through LiMaL instead of SCR

-------------------------------------------------------------------
Tue Jun 14 16:45:20 CEST 2005 - jsrain@suse.cz

- don't change MBR on IBM ThinkPad laptops in order to keep their
  rescue functionality working (#86762)
- 2.12.3

-------------------------------------------------------------------
Tue Jun  7 10:40:08 CEST 2005 - jsrain@suse.cz

- display info of additional kernel parameters from installation
  kernel command line (#83837)

-------------------------------------------------------------------
Mon May 23 17:20:27 CEST 2005 - jsrain@suse.cz

- fixed detection fo PReP partition on CHRP (PPC) (#80204)
- block proposal if bootloader noc configured correctly on PPC
  (#82893)

-------------------------------------------------------------------
Wed May  4 08:02:37 CEST 2005 - jsrain@suse.cz

- more "default" variable renames
- 2.12.2

-------------------------------------------------------------------
Tue May  3 12:35:05 CEST 2005 - jsrain@suse.cz

- select PReP boot partition on CHRP (PPC) if root on LVM (#80204)

-------------------------------------------------------------------
Wed Apr 27 08:27:43 CEST 2005 - jsrain@suse.cz

- allow to remap devices in GRUB section (#77119)
- don not report void error in installation proposal
- added bootloader-related part of inst_finish to extra client
- 2.12.1

-------------------------------------------------------------------
Fri Apr 22 13:17:27 CEST 2005 - mvidner@suse.cz

- Do not use "default" as an identifier.

-------------------------------------------------------------------
Mon Apr 18 16:00:36 CEST 2005 - jsrain@suse.cz

- updated for new interface of ProductFeatures.ycp
- 2.12.0

-------------------------------------------------------------------
Wed Mar 30 14:53:02 CEST 2005 - jsrain@suse.cz

- inform user in proposal if it is not possible to install
  bootloader due to partitioning (#71949)

-------------------------------------------------------------------
Thu Mar 24 13:36:48 CET 2005 - jsrain@suse.cz

- fixed bootfloppy icon description (#71084)

-------------------------------------------------------------------
Tue Mar 15 13:15:55 CET 2005 - jsrain@suse.cz

- fixed modification of bootloader configuration if installation
  fails during update (#72814)

-------------------------------------------------------------------
Mon Mar 14 09:48:35 CET 2005 - jsrain@suse.cz

- fixed manual configuration files editation (#72389)
- recreate grub.conf during update (#72361)

-------------------------------------------------------------------
Mon Mar  7 13:32:23 CET 2005 - jsrain@suse.cz

- added ZIPL installation via perl-Bootloader
- fixed the order of icons in bootfloppy creator

-------------------------------------------------------------------
Fri Mar  4 10:43:29 CET 2005 - jsrain@suse.cz

- propose XEN section if XEN and XEN kernels are installed/selected

-------------------------------------------------------------------
Thu Mar  3 18:20:39 CET 2005 - jsrain@suse.cz

- reverted to older version update_gfxmenu due to recent problems
  (#67288)

-------------------------------------------------------------------
Wed Mar  2 10:15:35 CET 2005 - jsrain@suse.cz

- merged texts from proofread

-------------------------------------------------------------------
Wed Mar  2 09:55:37 CET 2005 - jsrain@suse.cz

- fixed neverending loop in update_gfxmenu

-------------------------------------------------------------------
Tue Mar  1 10:34:51 CET 2005 - jsrain@suse.cz

- provide info about grub.conf to repair module if embedding
  GRUB stage1.5
- display proper list of bootloaders (#66933)
- limit the size of the /boot/message archive (#66878)

-------------------------------------------------------------------
Mon Feb 28 16:07:36 CET 2005 - jsrain@suse.cz

- fixed aborting during inst_finish (was crashing YaST)

-------------------------------------------------------------------
Fri Feb 25 14:43:58 CET 2005 - jsrain@suse.cz

- fixed identifying bootloader sections while reading (#66612)

-------------------------------------------------------------------
Fri Feb 25 09:05:14 CET 2005 - jsrain@suse.cz

- added missed translation mark (#8402)
- fixed testsuites
- enabled the bootfloppy icon also on AMD64
- disabled rescue floppy creation on other archs than i386
- 2.11.15

-------------------------------------------------------------------
Mon Feb 21 10:58:13 CET 2005 - jsrain@suse.cz

- use the new scripts for creating boot floppy (images are no
  longer on installation media)
- 2.11.14

-------------------------------------------------------------------
Thu Feb 17 12:14:22 CET 2005 - jsrain@suse.cz

- prevent from inserting language to the offer of boot menu twice
  (#50930)

-------------------------------------------------------------------
Wed Feb 16 13:54:34 CET 2005 - jsrain@suse.cz

- added support for embedding GRUB's stage 1.5
- 2.11.13

-------------------------------------------------------------------
Mon Feb 14 17:32:02 CET 2005 - jsrain@suse.cz

- by default don't merge whole GRUB menus, but only the default
  entry (#50688)
- fixed errors of the bootloader library if using LVM
- 2.11.12

-------------------------------------------------------------------
Thu Feb 10 14:51:08 CET 2005 - jsrain@suse.cz

- fixed errors when merging GRUB menus (#50643)

-------------------------------------------------------------------
Wed Feb  9 14:53:27 CET 2005 - jsrain@suse.cz

- stopped using multiple variables from ProductFeatures for
  creating kernel command line (#50369)
- 2.11.11

-------------------------------------------------------------------
Tue Feb  8 12:58:56 CET 2005 - jsrain@suse.cz

- fixed warning when removed memtest package after modifying
  memtest section in bootloader menu (#50498)

-------------------------------------------------------------------
Mon Feb  7 14:31:48 CET 2005 - jsrain@suse.cz

- merged texts from proofread
- 2.11.10

-------------------------------------------------------------------
Fri Feb  4 11:07:51 CET 2005 - jsrain@suse.cz

- getting additional kernel parameters as one string (#50369)

-------------------------------------------------------------------
Wed Feb  2 18:22:09 CET 2005 - jsrain@suse.cz

- fixed support for localized boot menu, allowed multiple languages
  to be used at once

-------------------------------------------------------------------
Tue Feb  1 21:39:12 CET 2005 - nashif@suse.de

- Disabled @YAST2-CHECKS-PROGRAM@ to fix build
- 2.11.9

-------------------------------------------------------------------
Mon Jan 31 17:32:32 CET 2005 - jsrain@suse.cz

- removed code obsolete after using the bootloader library
  (including the LILO agent)
- adapted to new filenames in GFX menu
- fixed handling of YaSTi's data in comments in configuration files
- by default merging all found GRUB menus
- clean-up of obsolete code
- 2.11.8

-------------------------------------------------------------------
Fri Jan 28 13:46:53 CET 2005 - jsrain@suse.cz

- export GRUB device map information to AutoYaST profile (#49730)

-------------------------------------------------------------------
Tue Jan 25 13:08:49 CET 2005 - jsrain@suse.cz

- adaptations to install properly on MD arrays
- 2.11.7

-------------------------------------------------------------------
Mon Jan 24 16:08:30 CET 2005 - jsrain@suse.cz

- added agent to interface for the bootloader library
- using the now bootloader library for GRUB and LILO configuration
- 2.11.6

-------------------------------------------------------------------
Tue Jan 11 16:43:52 CET 2005 - jsrain@suse.cz

- do not append 'maxcpus=0' to failsafe kernel command line on
  AMD64 (#49059)

-------------------------------------------------------------------
Thu Jan  6 14:14:23 CET 2005 - jsrain@suse.cz

- propose all present kernels for GRUB

-------------------------------------------------------------------
Wed Jan  5 17:10:56 CET 2005 - jsrain@suse.cz

- adapted to interface change of Kernel.ycp
- 2.11.5

-------------------------------------------------------------------
Wed Dec 15 13:13:58 CET 2004 - jsrain@suse.cz

- using new interface of Progress.ycp
- 2.11.4

-------------------------------------------------------------------
Mon Dec 13 18:15:29 CET 2004 - jsrain@suse.cz

- fixed setting GRUB password (#48999)

-------------------------------------------------------------------
Fri Nov 19 16:52:11 CET 2004 - jsrain@suse.cz

- removed the generic MBR code from the package (moved to
  master-boot-code package) (#46406)
- if user selects MBR of other than booting disk as location for
  GRUB, offer changing the order of the disks (#48051)
- 2.11.3

-------------------------------------------------------------------
Tue Nov  9 10:40:18 CET 2004 - jsrain@suse.cz

- fixed automatical boot partition activating during installation
  (#20329)

-------------------------------------------------------------------
Tue Nov  9 08:16:53 CET 2004 - jsrain@suse.cz

- enhanced memtest handling during installation (#46796)

-------------------------------------------------------------------
Mon Nov  8 13:23:42 CET 2004 - jsrain@suse.cz

- better fix of kernel image name update (#46750)

-------------------------------------------------------------------
Thu Nov  4 14:00:10 CET 2004 - jsrain@suse.cz

- removed select () and lookup () builtins usage
- fixed types for CWM
- 2.11.2

-------------------------------------------------------------------
Wed Oct 27 09:49:59 CEST 2004 - jsrain@suse.cz

- adapted to new Mode/Stage interface
- 2.11.1

-------------------------------------------------------------------
Tue Oct 19 13:59:33 CEST 2004 - jsrain@suse.cz

- use unified messages from Label.ycp
- changed boot floppy creator according to new layout of boot
  floppy disks (#43634)
- 2.11.0

-------------------------------------------------------------------
Wed Oct 13 12:44:42 CEST 2004 - jsrain@suse.cz

- add "thash_entries=2097152" to kernel command line on Altix
  Scalable Node (#44174)

-------------------------------------------------------------------
Mon Oct 11 16:09:03 CEST 2004 - jsrain@suse.cz

- adapted to new Arch:: interface

-------------------------------------------------------------------
Wed Oct  6 10:04:38 CEST 2004 - jsrain@suse.cz

- fixed summary if GRUB section name contains HTML tag (#46792)

-------------------------------------------------------------------
Tue Oct  5 12:55:53 CEST 2004 - jsrain@suse.cz

- replace blank spaces in LILO section name with underscores,
  shorten it if it is longer than 15 chars (#46778)
- 2.10.17

-------------------------------------------------------------------
Mon Oct  4 18:59:27 CEST 2004 - jsrain@suse.cz

- if serial parameter is present in menu.lst, don't add gfxboot
  during update (#46680)
- fixed update if root device name contained 'suse' or 'shipped'
  (#46750)
- 2.10.16

-------------------------------------------------------------------
Wed Sep 29 09:14:29 CEST 2004 - jsrain@suse.cz

- do not show the disks order if there is only one disk (#46346)
- 2.10.15

-------------------------------------------------------------------
Thu Sep 23 13:04:08 CEST 2004 - jsrain@suse.cz

- avoid initalizing GRUB structures earlier than needed data is
  known (#45119)
- fixed redrawing the main dialog if loader type changed (#45877)
- 2.10.14

-------------------------------------------------------------------
Mon Sep 20 16:30:38 CEST 2004 - jsrain@suse.cz

- fixes update if SATA devices are used (#44286)
- 2.10.13

-------------------------------------------------------------------
Mon Sep 13 10:59:50 CEST 2004 - jsrain@suse.cz

- allowed to add wildcard entry to GRUB and LILO boot menu (#44742)
- removed dead code (related to items in GRUB section reordering,
  now it is fully handled by Table/Popup
- initialize package manager callbacks before getting boot floppy
  image (in order to ask for media) (#45049)
- prevent from displaying the target device in the summary
  multiple times (#45119)
- 2.10.12

-------------------------------------------------------------------
Tue Sep  7 10:09:14 CEST 2004 - jsrain@suse.cz

- update the default boot section mark properly if a section was
  removed (eg. because of missing kernel) (#44752)

-------------------------------------------------------------------
Mon Sep  6 13:56:56 CEST 2004 - jsrain@suse.cz

- do not use obsolete include commandline/commandline.ycp

-------------------------------------------------------------------
Mon Sep  6 09:44:33 CEST 2004 - jsrain@suse.cz

- avoid calling constructor of Product:: in testsuite (in order to
  build properly)
- save splash type from installation kernel command line to created
  bootloader configuration files (#44683)
- 2.10.11

-------------------------------------------------------------------
Fri Sep  3 13:16:28 CEST 2004 - jsrain@suse.cz

- update devices in bootloader configuration files (SATA devices
  changed from /dev/hd* to /dev/sd*) (#44286)
- provide general Bootloader::Update function that processes all
  needed tasks
- added SetModified to _auto client
- 2.10.10

-------------------------------------------------------------------
Thu Sep  2 13:03:07 CEST 2004 - jsrain@suse.cz

- check dependencies of bootloader-related packages when selecting
  them for installation (#44615)

-------------------------------------------------------------------
Wed Sep  1 08:59:59 CEST 2004 - jsrain@suse.cz

- fixed proposing /etc/grub.conf if /boot is on /dev/md*

-------------------------------------------------------------------
Tue Aug 31 16:46:46 CEST 2004 - jsrain@suse.cz

- fixed building on other archs than i386
- 2.10.9

-------------------------------------------------------------------
Tue Aug 31 14:43:04 CEST 2004 - jsrain@suse.cz

- branched yast2-bootfloppy package (so that the bootfloppy
  functionality is not present in personal as floppy images are
  not present on the media (#44163)
- 2.10.8

-------------------------------------------------------------------
Mon Aug 30 05:19:51 CEST 2004 - nashif@suse.de

- Added GetModified function to _auto client

-------------------------------------------------------------------
Thu Aug 19 12:40:11 CEST 2004 - jsrain@suse.cz

- translate the "Vendor Diagnostic" section in bootloader menu
- removed some unneeded impmorts
- 2.10.7

-------------------------------------------------------------------
Tue Aug 17 11:27:21 CEST 2004 - jsrain@suse.cz

- fixed signatures of handler functions of Table/Popup options
- call efibootmgr with '-v' instead of '-q' (in order to have more
  verbose output in log) (#43625)

-------------------------------------------------------------------
Mon Aug 16 11:16:44 CEST 2004 - jsrain@suse.cz

- fixed printing of summary if location set to all MBRs of disks
  holding the /boot partition on /dev/md*
- fixed activating partitions and writing generic code to MBR if
  installing on /dev/md*
- work correctly with kernel image names also on other archs than
  i386 when creating the previous kernel section
- 2.10.5

-------------------------------------------------------------------
Fri Aug 13 14:55:49 CEST 2004 - jsrain@suse.cz

- log the output of devmap_mknod.sh and /sbin/vgscan (#43758)

-------------------------------------------------------------------
Wed Aug 11 12:50:06 CEST 2004 - jsrain@suse.cz

- prevent from adding trailing blank space to section name on PPC
  (#43599)

-------------------------------------------------------------------
Tue Aug 10 09:15:42 CEST 2004 - jsrain@suse.cz

- merged texts from proofread

-------------------------------------------------------------------
Mon Aug  9 10:25:27 CEST 2004 - jsrain@suse.cz

- fixed crippling of sections of other distros in case of multiboot
  (#43491)
- add 'd' to GRUB installation command only if 1st and 2nd stage
  are on different disks (#43198)
- 2.10.4

-------------------------------------------------------------------
Fri Aug  6 13:19:45 CEST 2004 - jsrain@suse.cz

- minor fixes that made autoinstallation work

-------------------------------------------------------------------
Wed Aug  4 10:10:40 CEST 2004 - jsrain@suse.cz

- more type information for CWM structures
- fixed testsuite
- 2.10.3

-------------------------------------------------------------------
Mon Jul 26 12:58:55 CEST 2004 - jsrain@suse.cz

- fixed routine of merging detected modules for initrd with those
  present in the AI profile during autoinstallation (#43103)

-------------------------------------------------------------------
Mon Jul 19 12:50:24 CEST 2004 - jsrain@suse.cz

- use PackageSystem.ycp modules instead of Require.ycp
- import "Product.ycp" when it is really needed (in order to build)
- 2.10.2

-------------------------------------------------------------------
Fri Jul 16 15:53:09 CEST 2004 - jsrain@suse.cz

- fixed displaying and changing order of disks for GRUB (#42454)
- displaying GRUB's disks order in the summary

-------------------------------------------------------------------
Mon Jul 12 14:27:25 CEST 2004 - jsrain@suse.cz

- writing product name and version as section label to bootloader
  menu (GRUB both text and graphical, lilo graphical) (#31250)
- fixed error messages of the script for /boot/message recreating
- added general function to recreate /boot/message file on
  relevant architectures
- 2.10.1

-------------------------------------------------------------------
Tue Jun 29 13:45:04 CEST 2004 - jsrain@suse.cz

- added possibility to install GRUB on MD device (the way that if
  any of the disks building MD is removed system still boots)
- update zipl.conf before packages update on S390 (#40629)
- added "barrier=off" to failsafe kernel command line on i386, IA64
  and AMD64 (#42526)

-------------------------------------------------------------------
Fri Jun 25 15:36:31 CEST 2004 - jsrain@suse.cz

- added functionality to add section with previous kernel (#36624)
- fixed confusing labels for the boot floppies (#37094)
- fixed confusing code in Bootloader::Write (#40445)

-------------------------------------------------------------------
Thu Jun 24 13:29:08 CEST 2004 - jsrain@suse.cz

- fixed autoinstallation with empty bootloader-related part of the
  AI profile on PPC and IA64 (#41805)

-------------------------------------------------------------------
Thu Jun 17 15:00:57 CEST 2004 - jsrain@suse.cz

- 2.10.0

-------------------------------------------------------------------
Wed Jun 16 14:11:03 CEST 2004 - jsrain@suse.cz

- prevent the "desktop" parameter from being added to kernel
  command line for server products (#41916)
- 2.9.31

-------------------------------------------------------------------
Thu Jun 10 11:36:30 CEST 2004 - jsrain@suse.cz

- change /dev/hd* to /dev/iseries/vd* in the 'boot' option of
  lilo.conf during update of iSeries (#41545)
- fixed creating a new section on PPC and IA64 (#41550)
- 2.9.30

-------------------------------------------------------------------
Sun Jun  6 01:59:50 CEST 2004 - nashif@suse.de

- in autoinst mode, keep initrd modules list (#41681)

-------------------------------------------------------------------
Thu May 27 16:35:45 CEST 2004 - jsrain@suse.cz

- don't display device name if user selected to activate boot
  loader partition ot replace MBR with generic code when preparing
  AutoYaST  profile, as the device names aren't known (#41258)
- allow to install LILO to MD so that if any of disks bulding MD
  array is removed, system still boots (#34122)
- 2.9.29

-------------------------------------------------------------------
Thu May 27 02:38:48 CEST 2004 - nashif@suse.de

- move conversion functions from bootloader_auto to external
  file (#41227)
- Also parse kernel parameters, moved from autoyast2 (#41227)

-------------------------------------------------------------------
Wed May 26 14:31:44 CEST 2004 - jsrain@suse.cz

- fix autoinstallation on all PPC boards (#38991)
- prefer proposed PReP boot partition to already existing (#41213)

-------------------------------------------------------------------
Tue May 25 14:27:40 CEST 2004 - jsrain@suse.cz

- set the I/O scheduler on the kernel command line (#40688)
- fixed bootloader installation on iSeries (jplack) (#41143)
- 2.9.28

-------------------------------------------------------------------
Mon May 24 12:55:15 CEST 2004 - jsrain@suse.cz

- avoid setting vga kernel parameter on PPC and S390 (#40998)
- fixed messing of /etc/lilo.conf when setting the vga parameter
  (#40998)

-------------------------------------------------------------------
Wed May 19 15:06:52 CEST 2004 - jsrain@suse.cz

- fixed filter for possible PReP boot partitions on iSeries - allow
  /dev/iseries/vd* instead of /dev/hd* (#40825)
- 2.9.27

-------------------------------------------------------------------
Tue May 18 13:30:07 CEST 2004 - jsrain@suse.cz

- init board type during autoinstallation on PPC properly (#38991)

-------------------------------------------------------------------
Thu May 13 17:54:54 CEST 2004 - jsrain@suse.cz

- fixed installation on PPC (#34556)
- 2.9.26

-------------------------------------------------------------------
Wed May 12 08:29:20 CEST 2004 - jsrain@suse.cz

- use ELILO-specific entry for the EFI entry label in the
  autoinstallation profile (#36061)
- fix handling of multiple occurences of a kernel parameter in the
  command line (used eg. for console) (#38177)
- fix lilo.conf update on PPC (#39379)

-------------------------------------------------------------------
Tue May  4 09:02:47 CEST 2004 - jsrain@suse.cz

- merged texts from proofread

-------------------------------------------------------------------
Tue May  4 07:58:45 CEST 2004 - jsrain@suse.cz

- add 'selinux=0' kernel parameter for all archs (#39811)
- add 'TERM=dumb' kernel parameter for S390 (#39386)
- 2.9.25

-------------------------------------------------------------------
Tue Apr 27 09:28:42 CEST 2004 - jsrain@suse.cz

- fixed script for updating /boot layout on IPF (#21644)
- fixed the /boot layout update procedure (#21644)
- do not change the EFI nvram on update (#21644)
- fixed testsuite
- 2.9.24

-------------------------------------------------------------------
Thu Apr  8 14:28:19 CEST 2004 - jsrain@suse.cz

- use 'desktop' kernel parameter on desktop products only
- fixed blank spaces in section name after conversion from GRUB to
  LILO (#38017)
- fixed installing rescue kernel to slot A on iSeries (PPC) during
  installation (#35566)

-------------------------------------------------------------------
Wed Apr  7 18:28:02 CEST 2004 - sh@suse.de

- Fixed excessive whitespace after Module:: - bug #38327 

-------------------------------------------------------------------
Wed Apr  7 00:00:47 CEST 2004 - schwab@suse.de

- Add nohalt to failsafe kernel command line on ia64.

-------------------------------------------------------------------
Tue Apr  6 09:01:01 CEST 2004 - jsrain@suse.de

- updating graphical boot menu to contain proper languages (and 
  be small enough to fit in memory) also when running update from
  YaST control center (#38339)
- added 'noresume' parameter to failsafe kernel command line
  (#38400)
- 2.9.22

-------------------------------------------------------------------
Mon Apr  5 15:23:21 CEST 2004 - jsrain@suse.de

- fixed installation if root is on LVM (initializing device mapper
  and LVM properly) (#37290)
- 2.9.21

-------------------------------------------------------------------
Fri Apr  2 15:59:41 CEST 2004 - jsrain@suse.de

- changed license to GPL
- 2.9.20

-------------------------------------------------------------------
Fri Apr  2 09:39:47 CEST 2004 - jsrain@suse.de

- fixed reading and writing of the 'map' option of sections in the
  GRUB's menu.lst (#37971)
- again fixed PPC post-install script (#37262)
- 2.9.19

-------------------------------------------------------------------
Tue Mar 30 17:44:53 CEST 2004 - schwab@suse.de

- Use dev2majminIfNonStandard instead of dev2majmin in BootELILO.
- 2.9.18

-------------------------------------------------------------------
Mon Mar 29 18:16:56 CEST 2004 - jsrain@suse.de

- do not propose to install any bootloader if installing user-mode
  Linux (#37382)

-------------------------------------------------------------------
Mon Mar 29 10:30:31 CEST 2004 - jsrain@suse.de

- fixed errors in log if root on LVM (#37290)
- adapted to changes in CWM
- include desktop file for boot floppy disk creator on i386 only
  (#37209)
- write "lilo" as bootloader type to sysconfig on PPC (#37263)
- do not report incorrect error of PPC bootloader post-install
  script (#37262)
- label the bootloader section on PPC 'linux' (lowercase 'l')
  (#37264)
- do not ask about aborting if just entered and left (#37099)
- write correct kernel to slot A on iSeries (PPC) when configuring
  installed system (#35566)
- 2.9.17

-------------------------------------------------------------------
Fri Mar 26 10:03:50 CET 2004 - jsrain@suse.de

- check for nil output of runnign bootloader installer (#36927)
- avoid displaying reading progress while updating configuraiton
- 2.9.16

-------------------------------------------------------------------
Thu Mar 25 11:43:52 CET 2004 - jsrain@suse.de

- fixed behavior if installing bootloader to boot sector of
  MD device (#34122)
- do not update graphical boot menu if it is not installed (#36893)
- 2.9.15

-------------------------------------------------------------------
Wed Mar 24 15:33:24 CET 2004 - jsrain@suse.cz

- fixed installation when root is on LVM device
- prepared for EVMS (handle it the same way as LVM)

-------------------------------------------------------------------
Tue Mar 23 12:54:11 CET 2004 - jsrain@suse.cz

- warn user before installing on XFS partition (boot sector doesn't
  have enough free space for containing boot loader) (#36708)

-------------------------------------------------------------------
Mon Mar 22 08:47:51 CET 2004 - jsrain@suse.cz

- logging output of PPC postinstall script (#35833)
- fixed handling of NoPCMCIA kernel parameter (#35674)
- check if language is supported by gfxmenu before setting it as
  default (#36487)
- 2.9.14

-------------------------------------------------------------------
Fri Mar 19 14:55:58 CET 2004 - mvidner@suse.cz

- added AGENT_LIBADD so that agents work from standalone Perl

-------------------------------------------------------------------
Thu Mar 18 10:44:48 CET 2004 - jsrain@suse.cz

- mark settings as changed after bootloader switch (#36269)
- avoid putting /dev/evms to GRUB's device map and allowing it as
  device to install bootloader to
- create only one entry in the language selection in graphical
  boot menu if English selected

-------------------------------------------------------------------
Wed Mar 17 14:27:15 CET 2004 - jsrain@suse.cz

- allowed to select PPC board type when preparing autoinstallation
  (#36109)
- not reading settings from disk in Mode::config if not explicitly
  asked
- correctly assigning default radio button when asking how to
  switch bootloader
- zipl (S390 loader) switched to Table/Popup interface with just
  one entry (loader type) because of autoinstallation

-------------------------------------------------------------------
Tue Mar 16 08:17:09 CET 2004 - jsrain@suse.cz

- allow selecting all boot loaders in autoinstallation
  configuration (#36109)
- correctly display in summary that no EFI entry will be created
  on IA64 (#35346)
- export global settings of the bootloader properly (#32384,
  #36012)
- support for having both /boot/initrd and (hdx,y)/initrd in
  autoinstallation profile (#32384)
- fixed storing of the gfxmenu option

-------------------------------------------------------------------
Mon Mar 15 12:58:34 CET 2004 - jsrain@suse.cz

- correctly check for swap partitions (filter out the partitions
  that are marked for getting deleted) (#35953)
- avoid writing LILO to /dev/md? (use one of devices building the
  array instead) (#33565)
- prevent kernel options from being added multiple times (#32362)
- 2.9.13

-------------------------------------------------------------------
Fri Mar 12 10:14:26 CET 2004 - jsrain@suse.de

- setting the default language of graphical boot loader, adding
  localized texts
- added support for boot loader entries with diacritics in
  graphical bootloader menu
- creating /boot/zipl directory on S390 (#35662)
- 2.9.12

-------------------------------------------------------------------
Wed Mar 10 10:28:41 CET 2004 - jsrain@suse.de

- adapted boot disks creator to new floppy image names (#33675)

-------------------------------------------------------------------
Wed Mar 10 02:06:47 CET 2004 - sh@suse.de

- V 2.9.11
- Migration to new wizard 

-------------------------------------------------------------------
Tue Mar  9 12:44:48 CET 2004 - jsrain@suse.de

- fixed creating floppy from image with size smaller than the disk
  size (#33675)

-------------------------------------------------------------------
Mon Mar  8 08:45:50 CET 2004 - jsrain@suse.de

- fixed post install script on PPC (#35436)
- fixed testsuite
- ask user before aborting
- setting icon
- 2.9.10

-------------------------------------------------------------------
Thu Mar  4 10:30:52 CET 2004 - jsrain@suse.de

- storing vga value determined during installation, using it when
  proposing new configuration in installed system (#33368)
- preserving user's choce not to create EFI entry while running
  through installation proposal (#35346)

-------------------------------------------------------------------
Wed Mar  3 09:27:42 CET 2004 - jsrain@suse.de

- appending text '(MBR)' to bootloader location description if it
  is MBR of a hard disk (#35255)
- fixed exporting settings for autoinstallation (#35232)
- log exit code of command used to install bootloaer in case of
  failure
- fixed incorrectly reported error when installing LILO (#33905)
- made md-only installation of GRUB possible (#34122)

-------------------------------------------------------------------
Tue Mar  2 11:05:50 CET 2004 - jsrain@suse.de

- finished making data types more strictly
- fixed default section name in lilo.conf on PPC (#35229)

-------------------------------------------------------------------
Mon Mar  1 12:48:34 CET 2004 - jsrain@suse.de

- merged texts from proofread
- more strictly data types (still WIP)
- 2.9.8

-------------------------------------------------------------------
Tue Feb 24 08:31:10 CET 2004 - jsrain@suse.de

- removing ide-scsi emulation parameters from kernel command line
  (#34694)
- use PReP boot partition on the same disk as root partition on
  chrp (PPC) (#34891)
- updated ELILO installation, change partitioning layout during
  ELILO update in order to match Intel's EFI specification (#21644)

-------------------------------------------------------------------
Mon Feb 23 12:39:36 CET 2004 - jsrain@suse.de

- fixed used kernel image name on S390 (now using the one from
  Kernel.ycp) (#34735)
- fixed kernel command line on S390 (#34734)
- 2.9.7

-------------------------------------------------------------------
Thu Feb 19 11:27:28 CET 2004 - jsrain@suse.de

- removed yast2-country from neededforbuild
- writing hardware configuration to sysconfig on S390 instead of
  /etc/chandev

-------------------------------------------------------------------
Tue Feb 17 08:50:18 CET 2004 - jsrain@suse.de

- enabled and fixed command line interface
- properly updating proposed sections of LILO after disk
  repartitioning

-------------------------------------------------------------------
Mon Feb 16 15:12:38 CET 2004 - jsrain@suse.de

- fixed behavior during autoinstalation preparation
- fixed selectin PReP boot partition for installation on PPC (#34570)
- fixed return value of Import function
- fixed text of MBR radio button in AI configuration mode
- keeping corrupted sections in lilo.conf on PPC (#34588)
- 2.9.6

-------------------------------------------------------------------
Tue Feb 10 19:56:37 CET 2004 - arvin@suse.de

- fixed testsuite

-------------------------------------------------------------------
Sat Feb 07 20:47:15 CET 2004 - arvin@suse.de

- removed config files (*.y2cc)
- 2.9.4

-------------------------------------------------------------------
Fri Jan 30 08:15:37 CET 2004 - jsrain@suse.de

- dropped SILO support (SILO was dropped as SPARC is dead)
- reenabled (and fixed) testsuite
- 2.9.3

-------------------------------------------------------------------
Fri Jan 16 15:43:46 CET 2004 - jsrain@suse.de

- merged NI changes from branch
- 2.9.2

-------------------------------------------------------------------
Mon Jan  5 11:32:29 CET 2004 - jsrain@suse.de

- adding resume= kernel parameter for GRUB and LILO (#33640)
- writing kernel append parameters to global section of elilo.conf
  (IA64) (#31736)

-------------------------------------------------------------------
Wed Dec 10 14:55:12 CET 2003 - jsrain@suse.de

- translating also section label in the "default" entry in
  elilo.conf (IA64)

-------------------------------------------------------------------
Tue Dec  9 15:36:47 CET 2003 - jsrain@suse.de

- added command line interface support

-------------------------------------------------------------------
Thu Nov 27 17:20:19 CET 2003 - jsrain@suse.de

- fixes for the new interpreter
- 2.9.1

-------------------------------------------------------------------
Mon Nov 24 18:24:47 CET 2003 - jsrain@suse.de

- fixed changing of GRUB location (#33297)
- updated support of ELILO, several fixes

-------------------------------------------------------------------
Tue Nov 18 13:45:02 CET 2003 - jsrain@suse.de

- switched from kdoc to doxygen

-------------------------------------------------------------------
Thu Oct 30 17:49:22 CET 2003 - jsrain@suse.de

- fixed handling of disks reorder dialog for GRUB configuration
- fixed modifying configuration data according to changed GRUB's
  device map (#32667)

-------------------------------------------------------------------
Wed Oct 29 10:07:20 CET 2003 - jsrain@suse.de

- fixed ensuring that required packages are installed when
  switching bootloader
- fixed sorting of lines in table
- 2.9.0

-------------------------------------------------------------------
Thu Oct 23 18:16:32 CEST 2003 - schwab@suse.de

- Fix quoting in efibootmgr command line.

-------------------------------------------------------------------
Thu Oct 23 12:50:39 CEST 2003 - jsrain@suse.de

- fixed routines used to modify parameters of specified kernel

-------------------------------------------------------------------
Fri Oct 17 11:13:36 CEST 2003 - jsrain@suse.de

- not proceeding with creating boot floppy if image not found
  (#32428)

-------------------------------------------------------------------
Wed Oct 15 16:27:26 CEST 2003 - jsrain@suse.de

- fixed option type for relocatable in elilo.conf (IA64) (#32210)
- fixed option type of "activate" option on PPC
- fixed handling of doublieclick on sections list table
- updated support of IA64 bootloader

-------------------------------------------------------------------
Tue Oct 14 18:08:02 CEST 2003 - jsrain@suse.de

- updated support of S390 bootloader

-------------------------------------------------------------------
Mon Oct 13 10:45:18 CEST 2003 - jsrain@suse.de

- updated support of PPC bootloader

-------------------------------------------------------------------
Mon Oct  6 16:53:52 CEST 2003 - jsrain@suse.de

- added separate fillup templates for different architectures

-------------------------------------------------------------------
Fri Oct  3 14:59:17 CEST 2003 - jsrain@suse.de

- changed internals so that bootloader module now uses CWM

-------------------------------------------------------------------
Mon Sep 22 13:54:59 CEST 2003 - jsrain@suse.de

- fixed assigning of default section when changed default secion's
  label in LILO (#30122)
- 2.8.22

-------------------------------------------------------------------
Fri Sep 19 16:47:07 CEST 2003 - jsrain@suse.de

- fixed testsuite (again)
- 2.8.21

-------------------------------------------------------------------
Thu Sep 18 23:08:24 CEST 2003 - nashif@suse.de

- Fixed testsuite
- 2.8.20

-------------------------------------------------------------------
Thu Sep 18 10:29:15 CEST 2003 - jsrain@suse.de

- again adding maxcpus=0 to failsafe bootloader entry on AMD64
  (#30519)
- fixed possibily missing "splash=silent" in default kernel's
  command line (#31256)
- 2.8.19

-------------------------------------------------------------------
Tue Sep 16 16:51:28 CEST 2003 - jsrain@suse.de

- fixed merging of other GRUB menus (#30757)
- fixed translating of menubutton entry during installation (#31054)
- 2.8.18

-------------------------------------------------------------------
Mon Sep 15 17:44:56 CEST 2003 - jsrain@suse.de

- fixed popup reporting error when creating initrd (#30714)
- fixed detection if root kernel parameter is specified via major
  and minor number (#30842)
- adding only one "splash=silent" to kernel command line (#30860)
- adding "splash=silent desktop" to kernel command line during
  update (#28780)
- propose "floppy" entry to bootloader menu only if floppy drive
  is present (#30772)
- don't install bootloader packages in repair mode (#30272)
- 2.8.17

-------------------------------------------------------------------
Sun Sep 14 21:02:56 CEST 2003 - adrian@suse.de

- make it working in kcontrol

-------------------------------------------------------------------
Fri Sep 12 08:17:22 CEST 2003 - jsrain@suse.de

- not adding maxcpus=0 to failsafe kernel parameters on AMD64
  (#30519)
- fixed updating of kernel image name in bootloader configuration
  files (#30627)
- fixed original bootloader configuration reading during update
  (#30625)

-------------------------------------------------------------------
Thu Sep 11 12:46:41 CEST 2003 - jsrain@suse.de

- removed forgotten debug code (#30396)

-------------------------------------------------------------------
Wed Sep 10 08:13:04 CEST 2003 - jsrain@suse.de

- fixed update of metadata for sysconfig variable LOADER_TYPE
  (#30352)

-------------------------------------------------------------------
Mon Sep  8 09:18:48 CEST 2003 - jsrain@suse.de

- fixed bootloader menu entry - windows -> Windows (like other
  entries) (#29600)
- use device file name when specifying root device for LVM and MD
  instead of using major and minor number (#28028)
- prefix 0x should be added to major/minor number identifying root
  device only for LILO (#29776)
- 2.8.15

-------------------------------------------------------------------
Fri Sep  5 15:10:35 CEST 2003 - jsrain@suse.de

- merged texts from proofread
- fixed configuration proposal when root or boot partition is on md
  (#30122)
- 2.8.14

-------------------------------------------------------------------
Thu Sep  4 12:37:04 CEST 2003 - jsrain@suse.de

- if variable with list of initrd modules in sysconfig doesn't
  exist, set default value to empty (#30020)

-------------------------------------------------------------------
Wed Sep  3 13:34:51 CEST 2003 - jsrain@suse.de

- don't write 'single' to slot A kernel command line on IBM iSeries
  (arch. PPC) (#27984) (olh@suse.de)

-------------------------------------------------------------------
Mon Sep  1 10:04:55 CEST 2003 - jsrain@suse.de

- fixed bootloader installation with numeric (major-minor) root
  device specification (#29776)
- not proposing booting from floppy if /boot is beyond 1024 cylinder
  as it doesn't solve anything (#29524)
- 2.8.13

-------------------------------------------------------------------
Thu Aug 28 14:20:10 CEST 2003 - jsrain@suse.de

- fixed displayed section type in sections summary dialog for
  "other" sections (#29472)
- don't ask for abort confirmation during installation if settings
  were changed in previous run of component from proposal (#29496)
- 2.8.12

-------------------------------------------------------------------
Mon Aug 25 10:00:10 CEST 2003 - jsrain@suse.de

- fixed inconsistence of floppy size (1440kB -> 1.44 MB) (#29142)
- reporting segmentation fault when running bootloader binary
  (#29199)
- added correct help for configuration writing dialog
- improved help text for rescue floppy (#29143)
- 2.8.11

-------------------------------------------------------------------
Mon Aug 18 09:20:32 CEST 2003 - jsrain@suse.de

- fixed creating of boot floppy (#28994)
- updated comments in susconfig fillup (#28845)
- moved dir for backup MBR to /var/lib/YaST2, in /boot leaving just
  last MBR (this way it can be inserted to GRUB menu) (#28802)
- backup-ing areas really affected when saving bootloader
  configuration (MBR of first disk and sector bootloader is
  installed to) (#28803)
- 2.8.10

-------------------------------------------------------------------
Wed Aug 13 14:07:32 CEST 2003 - jsrain@suse.de

- fixed bootloader update
- better comments around YaST2 metadata in generated cfg. files
- 2.8.9

-------------------------------------------------------------------
Tue Aug 12 13:29:35 CEST 2003 - jsrain@suse.de

- added support for not installing any bootloader
- recreate reset menubutton after bootloader switch
- updated update functionality (replace vmlinuz.shipped images with
  vmlinuz, dtto for initrd)

-------------------------------------------------------------------
Mon Aug 11 09:33:26 CEST 2003 - jsrain@suse.de

- not using .shipped image any more (kernel package doesn't contain
  it)
- merged texts from proofread
- added more verbose logging of proposing configuration
- 2.8.8

-------------------------------------------------------------------
Thu Aug  7 15:46:44 CEST 2003 - jsrain@suse.de

- fixed lost sections when changhing bootloader location (#28552)
- not offering to replace partition booting from HDD with partition
  for booting from floppy when changed GRUB location to other disk
  partition if entry for booting from HDD doesn't exist
- fixed proposing of LILO configuration (put multiple times into
  quotes, some options weren't displayed correctly in summary table)
- fixed lost sections in many other cases
- removed popup informing about changed disk partitioning although
  it was unchanged during installation proposal
- 2.8.7

-------------------------------------------------------------------
Mon Aug  4 15:56:18 CEST 2003 - jsrain@suse.de

- added .desktop files
- 2.8.6

-------------------------------------------------------------------
Thu Jul 31 09:29:28 CEST 2003 - jsrain@suse.de

- don't offer extra /boot and / partition as bootloader location
  if they are the same

-------------------------------------------------------------------
Tue Jul 29 08:28:53 CEST 2003 - jsrain@suse.de

- added possibility to clone selected bootloader section (#26458)
- fixed creation of lilo.conf - quotes were missing
- entries to bootloader are to be translated (#26800)

-------------------------------------------------------------------
Wed Jul 23 09:04:04 CEST 2003 - jsrain@suse.de

- Using major/minor number for unusual devices instead of device
  node name in root kernel parameter (#28028)

-------------------------------------------------------------------
Mon Jul 21 17:00:59 CEST 2003 - jsrain@suse.de

- double click on tables now triggers Edit (#25156)
- fixed testuite and building
- 2.8.5

-------------------------------------------------------------------
Tue Jul  8 16:35:47 CEST 2003 - jsrain@suse.de

- fixed question popup if canceling configuration (#27479)
- installing additional copy of bootloader bootsector to bootsector
  of /boot partition for LILO and GRUB (#27389)
- not activating any partition by default if some already active
  (#26278)
- 2.8.4

-------------------------------------------------------------------
Wed Jun 25 10:11:41 CEST 2003 - jsrain@suse.de

- fixed several minor bugs
- 2.8.3

-------------------------------------------------------------------
Mon Jun 23 14:09:14 CEST 2003 - jsrain@suse.de

- fixed common_popups, common_messages -> YCP modules
- fixed missing imports
- 2.8.2

-------------------------------------------------------------------
Thu Jun 12 13:03:52 CEST 2003 - jsrain@suse.de

- fixed file list
- fixed user interface
- 2.8.1

-------------------------------------------------------------------
Wed May 28 15:00:47 CEST 2003 - jsrain@suse.de

- updated PPC bootloader support

-------------------------------------------------------------------
Fri May 16 09:09:46 CEST 2003 - jsrain@suse.de

- fixed collision with driver update (#26717)

-------------------------------------------------------------------
Thu May 15 14:27:25 CEST 2003 - jsrain@suse.de

- updated ELILO (IA64 bootloader) support

-------------------------------------------------------------------
Mon May  5 16:38:39 CEST 2003 - jsrain@suse.de

- updated and optimized some internal structures and related
  functions

-------------------------------------------------------------------
Thu Apr 24 11:19:57 CEST 2003 - jsrain@suse.de

- updated doaboot script (ro@suse.de)

-------------------------------------------------------------------
Wed Apr 23 13:12:31 CEST 2003 - jsrain@suse.de

- updated widget handling functions interface
- updated documentation

-------------------------------------------------------------------
Tue Apr 22 09:57:55 CEST 2003 - jsrain@suse.de

- added possibility to download boot floppy image via FTP/HTTP
  (#26175)
- added possibility to restore last MBR saved during isntallation
  or bootloader configuration (#16338)

-------------------------------------------------------------------
Fri Apr 18 13:18:24 CEST 2003 - jsrain@suse.de

- no more retaking current kernel parameters to bootloader
  configuration file when configuring installed system (#26304)
- fixed devices for MBR/boot partition/root/partition when
  installing on md (#26287)
- not activating any partition during update (#26323)
- better checkign of bootloader-on-floppy installation (#26323)
- in case of inconsistence between sysconfig and bootlaoder cfg.
  file bootloader cfg.file is prefered (#26323)
- fixed possible tmp filename security problem of installation
  on AXP (#26357)
- displaying partition that will be activated and MBR device that
  will be replaced with generic code (partial fix of #26278)
- added possibility to save MBR before bootloader installation and
  insert saved MBR image to GRUB menu (#16338)
- 2.8.0

-------------------------------------------------------------------
Tue Apr  8 09:12:41 CEST 2003 - jsrain@suse.de

- added possibility to save all settings and reinstall bootloader
  although nothing was changed (#24346)

-------------------------------------------------------------------
Fri Apr  4 16:27:36 CEST 2003 - jsrain@suse.de

- code cleanup and optimalization
- added bootloader parameters support, made routines more universal
- documentation update

-------------------------------------------------------------------
Thu Apr  3 17:50:50 CEST 2003 - jsrain@suse.de

- allowed bootfloppy to format floppy disk and select device
- allowed bootfloppy to use custom image (22376)
- other minor bootfloppy updates and code cleanup

-------------------------------------------------------------------
Mon Mar 24 12:07:34 CET 2003 - jsrain@suse.de

- removed reading of initrd modules from install_inf (#24709)

-------------------------------------------------------------------
Fri Mar 21 14:44:31 CET 2003 - jsrain@suse.de

- updated documentation
- updated testsuite
- several minor updates and optimalizations

-------------------------------------------------------------------
Tue Mar 18 13:09:02 CET 2003 - jsrain@suse.de

- fixed undeclared variable title (#25560)
- 2.7.19

-------------------------------------------------------------------
Mon Mar 17 14:24:01 CET 2003 - jsrain@suse.de

- fixed displaying of logs on bootloader errors (#25470)
- 2.7.18

-------------------------------------------------------------------
Mon Mar 17 09:41:07 CET 2003 - jsrain@suse.de

- fixed updating GRUB configuration if entry with other system was
  present and set as default (#25418)
- 2.7.17

-------------------------------------------------------------------
Fri Mar 14 13:26:39 CET 2003 - jsrain@suse.de

- fixed behaviour when iditing empty section, when creating new
  section, add most common keys (#25305)
- fixed initrd modules cloning (#25351)
- 2.7.16

-------------------------------------------------------------------
Tue Mar 11 12:55:43 CET 2003 - jsrain@suse.de

- using activate instead of sfdisk to activate bootloader
  partition, because sfdisk has unwanted side effects (#24740)
- 2.7.15

-------------------------------------------------------------------
Mon Mar 10 11:05:07 CET 2003 - jsrain@suse.de

- fixed filtering of modules added to initrd (#24709)
- fixed partition activation if bootloader in logical disk (#24740)
- 2.7.14

-------------------------------------------------------------------
Fri Mar  7 10:16:51 CET 2003 - jsrain@suse.de

- fixed update from version without sysconfig variables specifying
  used bootloader (#24783)
- fixed reading configuration, not using agent's cache (#24821)
- 2.7.13

-------------------------------------------------------------------
Wed Mar  5 13:48:29 CET 2003 - jsrain@suse.de

- fixed multiple occurences of map option in one GRUB section
  (#24627)
- not adding automatically the apic kernel option (#24668)
- fixed error message in log during saving (#24705)

-------------------------------------------------------------------
Mon Mar  3 12:51:51 CET 2003 - jsrain@suse.de

- added possibility to force complete bootloader save (not save
  only if settings have changed - no UI change, only for other
  modules that need it)
- merged texts from final proofreading
- 2.7.12

-------------------------------------------------------------------
Fri Feb 28 11:04:26 CET 2003 - jsrain@suse.de

- updated the detection of changes of settings (#24422)
- 2.7.11

-------------------------------------------------------------------
Thu Feb 27 12:33:24 CET 2003 - jsrain@suse.de

- fixed ordering of bootloader options (#24420)

-------------------------------------------------------------------
Mon Feb 24 09:20:59 CET 2003 - jsrain@suse.de

- updated confirmation popup after bootloader is isntalled to
  floppy (#23903)
- fixed forgotten saving of cfg. files in some cases (#24073)
- in repair mode reading bootloader type from sysconfig, no probing
  (#24062)
- 2.7.10

-------------------------------------------------------------------
Fri Feb 21 13:11:08 CET 2003 - jsrain@suse.de

- fixed adding of memtest to bootloader menu (#23924)
- fixed help text and behaviour of password option popup (#23954)
- added support for easy updating initrd contents during system
  update (#23976)
- fixed setting focus in popups (#24050)

-------------------------------------------------------------------
Thu Feb 20 09:50:57 CET 2003 - jsrain@suse.de

- changed executing /sbin/mk_initrd -> /sbin/mkinitrd
- reorganized kernel parameters when using GRUB (#23829)
- fixed capitalization of YCC labels (#23848)
- 2.7.9

-------------------------------------------------------------------
Wed Feb 19 14:17:58 CET 2003 - jsrain@suse.de

- changed color of text-mode LILO menu - now is blue
- removed unwanted reseting of "disk" LILO option when reproposing
  configuraition - some systems could be unbootable with LILO
  without possibility to prevent it at installation time
- updated ydoc comments
- fixed conversion between GRUB and LILO (#23826)

-------------------------------------------------------------------
Mon Feb 17 15:57:17 CET 2003 - jsrain@suse.de

- added popup when bootloader saved to floppy (#23571)
- added extra stage in progress bar for reading disks partitioning
  (#23712)
- 2.7.8

-------------------------------------------------------------------
Fri Feb 14 09:33:09 CET 2003 - jsrain@suse.de

- added splash-screen's size parameter when calling mk_initrd
  (#23579)

-------------------------------------------------------------------
Thu Feb 13 10:41:08 CET 2003 - jsrain@suse.de

- fixed floppy entry in bootloader menu behaviour - if installing
  to floppy, hard disk is used instead (#23572)

-------------------------------------------------------------------
Mon Feb 10 16:06:25 CET 2003 - jsrain@suse.de

- fixed proposing with merging GRUB menus, resulted in doubled
  items (#23346)
- merged proofread texts from second and third round
- 2.7.7

-------------------------------------------------------------------
Wed Feb  5 13:36:05 CET 2003 - jsrain@suse.de

- fixed bootloader changing during installation (#20759)
- fixed list of locations to hold bootloader bootsector (#17320)

-------------------------------------------------------------------
Tue Feb  4 13:50:29 CET 2003 - jsrain@suse.de

- updates of autoinstallation

-------------------------------------------------------------------
Mon Feb  3 16:59:29 CET 2003 - jsrain@suse.de

- fixed NCurses usability - focus setting
- 2.7.6

-------------------------------------------------------------------
Fri Jan 31 11:59:29 CET 2003 - jsrain@suse.de

- not adding lvm groups and md disks to device map (#23217)

-------------------------------------------------------------------
Thu Jan 30 09:15:45 CET 2003 - jsrain@suse.cz

- fixed setting of vga= kernel parameter (#23188)

-------------------------------------------------------------------
Wed Jan 29 13:23:45 CET 2003 - jsrain@suse.de

- patched proofread texts

-------------------------------------------------------------------
Tue Jan 28 13:43:45 CET 2003 - jsrain@suse.de

- fixed compilation of MBR only on selected platforms
- 2.7.5

-------------------------------------------------------------------
Mon Jan 27 17:48:21 CET 2003 - jsrain@suse.de

- added new testsuites
- added missing translators comments
- added missing functions comments
- made Replace code in MBR function running
- 2.7.4

-------------------------------------------------------------------
Fri Jan 24 13:04:19 CET 2003 - jsrain@suse.de

- fixed too often blinking floppy
- fixed Changed column modifying

-------------------------------------------------------------------
Thu Jan 23 13:44:33 CET 2003 - jsrain@suse.de

- fixed fillup-template usage
- changed symbols in export map to strings because of
  autoinstallation
- 2.7.3

-------------------------------------------------------------------
Wed Jan 22 14:30:26 CET 2003 - jsrain@suse.de

- fixed meaningless log messages (#23025)

-------------------------------------------------------------------
Fri Jan 17 15:00:17 CET 2003 - jsrain@suse.de

- fixed detection of disks configuration changes that may decide to
  use other bootloader (#22918)
- updated S390 installation
- 2.7.2

-------------------------------------------------------------------
Fri Jan 10 17:25:38 CET 2003 - jsrain@suse.de

- fixed failsafe kernel parameters on i386 (#22539)

-------------------------------------------------------------------
Fri Dec 20 16:37:56 CET 2002 - jsrain@suse.de

- added documentation files

-------------------------------------------------------------------
Thu Dec 19 16:27:40 CET 2002 - jsrain@suse.de

- fixed path to elilo.conf (IA64 only affected) (#22502)

-------------------------------------------------------------------
Tue Dec 17 14:53:24 CET 2002 - jsrain@suse.de

- now using fillup-template for sysconfig/bootloader

-------------------------------------------------------------------
Fri Dec 13 08:48:41 CET 2002 - jsrain@suse.de

- fixed ordering of modules in initrd
- added function for changing write process settings

-------------------------------------------------------------------
Wed Dec 11 11:14:58 CET 2002 - jsrain@suse.de

- if something goes wrong during bootloader installation saving, it
  is now possible to fix configuration (#21076)
- possible to change section type an easy way (#19451)
- dialogs updates
- other updates and fixes
- adding sysconfig metadata
- 2.7.1

-------------------------------------------------------------------
Wed Dec  4 17:46:46 CET 2002 - jsrain@suse.cz

- Removed global variables from Liloagent, now able to be used at
  once for more bootloaders
- Added GRUB option types to LiloAgent
- Removed test mode and possible security problem from bootfloppy
  (#20962)
- Fixed several problems of LiloAgent
- Fixed ask for floppy popup (#10485)
- If no initrd created, GRUB's menu.lst doesn't contain it now
  (#21469)
- 2.7.0

-------------------------------------------------------------------
Tue Nov 19 15:19:59 CET 2002 - schwab@suse.de

- Use product name for EFI boot manager entry (#21879).
- Report error when boot loader installation fails.

-------------------------------------------------------------------
Wed Nov 13 09:08:12 CET 2002 - jsrain@suse.cz

- again fixed installing a kernel to *NWSSTG when root is on RAID
  on PPC (#21368)
- creating syntactically correct menu.lst file for GRUB, contents
  may be still incorrect on some servers (#20637)
- 2.6.66

-------------------------------------------------------------------
Tue Nov  5 09:41:05 CET 2002 - jsrain@suse.cz

- Bugfix - LTC1394 - FTP installation to root on LVM didn't install
  a kernel on PPC (#20933)
- 2.6.65

-------------------------------------------------------------------
Wed Oct 30 21:44:47 CET 2002 - kukuk@suse.de

- fix log path in dosilo script
- update_silo_conf: modify version number in /boot/message
- BootSILO.ycp: Don't show popup on success when installing silo

-------------------------------------------------------------------
Wed Oct 30 21:39:20 CET 2002 - kukuk@suse.de

- fix log path in dosilo script
- update_silo_conf: modify version number in /boot/message
- BootSILO.ycp: Don't show popup on success when installing silo

-------------------------------------------------------------------
Tue Oct 29 10:13:28 CET 2002 - jsrain@suse.cz

- fixed target dialog for x86-64 (#21258)
- fixed selecting a prep boot partition on the root drive on PPC
  (#21315)
- fixed installing a kernel to *NWSSTG when root is on RAID on PPC
  (#21368)
- 2.6.64

-------------------------------------------------------------------
Fri Oct 25 14:38:02 CEST 2002 - arvin@suse.de

- log output of mk_initrd also on S390 (bug #21273)
- 2.6.63

-------------------------------------------------------------------
Mon Oct 14 16:50:46 CEST 2002 - jsrain@suse.cz

- fixed activating of boot partition if not instaling bootloader
  (#20874)
- 2.6.62

-------------------------------------------------------------------
Fri Oct 11 11:10:43 CEST 2002 - jsrain@suse.cz

- fixed security problem with permissions of /boot/grub/menu.lst
  (#20803)
- activating /boot partition if grub installed to mbr (part of
  #20637)
- 2.6.61

-------------------------------------------------------------------
Thu Oct 10 17:32:15 CEST 2002 - jsrain@suse.cz

- if bootloader which should be used is not selected for
  installation, backup one is installed on i386 and x86-64
  (grub instead of lilo and lilo instead of grub) (#20759)

-------------------------------------------------------------------
Wed Oct  9 09:22:09 CEST 2002 - jsrain@suse.cz

- now not enabling 2 gettys on same serial line on p690 (#19788)

-------------------------------------------------------------------
Tue Oct  8 14:16:06 CEST 2002 - jsrain@suse.cz

- fixed type in initrd modules ignore list for PPC (#20684)
- 2.6.59

-------------------------------------------------------------------
Mon Oct  7 08:23:36 CEST 2002 - jsrain@suse.cz

- fixed activating boot method on PPC (#20407)
- fixed helptexts on PPC (#20605)
- fixed translating of PPC-specific strings
- 2.6.58

-------------------------------------------------------------------
Fri Oct  4 10:38:02 CEST 2002 - jsrain@suse.cz

- added more comments to bootloader in sysconfig/bootloader (#20385)
- fixed restoring original configuration - could caused unbootable
  system (#20391)
- 2.6.57

-------------------------------------------------------------------
Wed Oct  2 14:01:36 CEST 2002 - jsrain@suse.cz

- fixed update of lilo, resulted in corrupted lilo.conf (#20320)
- fixed errors reporting during bootloader update (#20321)
- fixed activating of initrd at update (#19643)

-------------------------------------------------------------------
Tue Oct  1 15:34:28 CEST 2002 - jsrain@suse.cz

- fixed nasty trap in bootloader installation (now not reseting
  configuration without question) (#20073)

-------------------------------------------------------------------
Fri Sep 27 16:45:01 CEST 2002 - jsrain@suse.cz

- applied patches for PPC (#20178 and #20205 - initrd modules list)

-------------------------------------------------------------------
Fri Sep 27 08:45:51 CEST 2002 - lslezak@suse.cz

- fixed configuration reset at installation proposal
  if partitioning was changed (#20073)
- fixed failsafe options on x86-64 (removed disableapic,
  added iommu=noforce) (#19903)

-------------------------------------------------------------------
Tue Sep 24 11:23:39 CEST 2002 - lslezak@suse.cz

- check if label already exists (in section edit),
  allow labels longer than 15 chars for grub (#19874)
- removed 'nosmp' from failsafe options on x86-64 (#19903)
- don't add rewritten other section to menu (#19990)
- version 2.6.56

-------------------------------------------------------------------
Tue Sep 17 17:13:23 CEST 2002 - lslezak@suse.de

- fixed obsoleted help text in y2cc (#19466)
- version 2.6.55

-------------------------------------------------------------------
Fri Sep 13 13:52:12 CEST 2002 - mvidner@suse.cz

- bootfloppy: enable asking the user for the CD (#19628).
- 2.6.54

-------------------------------------------------------------------
Fri Sep 13 13:25:06 CEST 2002 - fehr@suse.de

- make supression of certain modules (cdrom and usb) work
- version 2.6.53

-------------------------------------------------------------------
Thu Sep 12 19:58:13 CEST 2002 - lslezak@suse.cz

- do not regenerate device.map file at update (part of #19555)
- version 2.6.52

-------------------------------------------------------------------
Thu Sep 12 18:17:11 CEST 2002 - fehr@suse.de

- fix to use lilo on update if there is no /etc/sysconfig/bootloader
  (#19558)

-------------------------------------------------------------------
Thu Sep 12 16:12:56 CEST 2002 - lslezak@suse.cz

- add current kernel parameters to lilo.conf at update (#19415)
- added missing function DisplayLogFile to BootSILO.ycp, BootELILO.ycp
- version 2.6.51

-------------------------------------------------------------------
Thu Sep 12 16:02:49 CEST 2002 - kkaempf@suse.de

- run mkinitrd on PPC if needed (#18276)
- 2.6.50

-------------------------------------------------------------------
Thu Sep 12 11:23:17 CEST 2002 - kkaempf@suse.de

- exclude usb modules from initrd (#19432)
- 2.6.49

-------------------------------------------------------------------
Wed Sep 11 14:02:12 CEST 2002 - lslezak@suse.cz

- don't change configuration if partitioning was changed
  and bootloader location is floppy (at installation proposal) (#19388)
- allow installation on extended partition (at installation) (#19184)
- version 2.6.48

-------------------------------------------------------------------
Tue Sep 10 18:30:26 CEST 2002 - kkaempf@suse.de

- ppc bugfix #18849
- 2.6.47

-------------------------------------------------------------------
Tue Sep 10 17:32:18 CEST 2002 - lslezak@suse.cz

- use lilo instead grub at update
- version 2.6.46

-------------------------------------------------------------------
Tue Sep 10 12:15:10 CEST 2002 - fehr@suse.de

- fix root device detection of mk_lilo_conf
- change default mbr detection in Boot.ycp (#19117)
- prevent blanks in label in BootLILO.ycp (#19181)
- version 2.6.45

-------------------------------------------------------------------
Mon Sep  9 17:59:48 CEST 2002 - lslezak@suse.cz

- allow installation on extended partion (#19184)
- version 2.6.44

-------------------------------------------------------------------
Mon Sep  9 13:40:09 CEST 2002 - mvidner@suse.cz

- Replace whitespace (and nonprintable characters)
  in lilo section labels by an underscore (#19181).
- Properly use / or /boot/ in /boot/grub/menu.lst during upgrade (#19125).
- 2.6.43

-------------------------------------------------------------------
Sun Sep  8 19:47:38 CEST 2002 - mvidner@suse.cz

- Fixed the testsuite.
- 2.6.42

-------------------------------------------------------------------
Sun Sep  8 13:30:47 CEST 2002 - kkaempf@suse.de

- drop "make check" for the moment.

-------------------------------------------------------------------
Fri Sep  6 21:34:54 CEST 2002 - kkaempf@suse.de

- workaround for hwinfo bug (#19071)
- 2.6.41

-------------------------------------------------------------------
Fri Sep  6 17:16:13 CEST 2002 - jsrain@suse.cz

- fixed provides/obsoletes
- 2.6.40

-------------------------------------------------------------------
Fri Sep  6 12:45:21 CEST 2002 - jsrain@suse.cz

- fixed deletion of cfg. file entries wjen using GRUB (Bug #18962)
- fixed rendering GRUB menu on installed system (Bug #18973)
- fixed handling of errors during bootlaoder installation
  (Bug #19020)
- 2.6.39

-------------------------------------------------------------------
Thu Sep  5 21:14:47 CEST 2002 - kkaempf@suse.de

- properly check for update when determing boot type
- 2.6.38

-------------------------------------------------------------------
Thu Sep  5 11:49:23 CEST 2002 - jsrain@suse.cz

- not calling Storage::UseLilo () in Boot module constructor
- 2.6.37

-------------------------------------------------------------------
Thu Sep  5 10:36:55 CEST 2002 - schwab@suse.de

- Move elilo.conf to /boot/efi/SuSE.

-------------------------------------------------------------------
Wed Sep  4 12:35:39 CEST 2002 - jsrain@suse.cz

- fixed bootfloppy function (Bug #17430)
- fixed checking for need to set active partition (Bug #18835)
- fixed reseting bootloader type after partitioning change
- fixed label of sections dialog (Bug #18877)
- 2.6.36

-------------------------------------------------------------------
Tue Sep  3 20:37:36 CEST 2002 - kukuk@suse.de

- installation/src/silo/agents/update_silo_conf: New
  file, modifies silo.conf and boot/message if an update is done.
- installation/src/silo/BootSILO.ycp: Implement calling "dosilo"
  script.
- prom.cc: Add reg string if prom name exists at least once.

-------------------------------------------------------------------
Tue Sep  3 17:05:39 CEST 2002 - jsrain@suse.cz

- fixed usage of Pkg::SourceProvideFile function

-------------------------------------------------------------------
Tue Sep  3 10:28:02 CEST 2002 - jsrain@suse.cz

- if partitioning changes, resets bootloader location to MBR, only
  meaningful partitions possible as bootloader bootsector locations
  (Bug #18744)
- 2.6.35

-------------------------------------------------------------------
Mon Sep  2 17:33:54 CEST 2002 - jsrain@suse.cz

- added reset function (for calling after partitioning changes
  during installation) (Bug #18744)

-------------------------------------------------------------------
Mon Sep  2 10:55:24 CEST 2002 - jsrain@suse.cz

- updating prep boot partition during installation on PPC
  (Bug #18689)
- 2.6.34

-------------------------------------------------------------------
Fri Aug 30 15:54:15 CEST 2002 - jsrain@suse.cz

- fixed bootfloppy creation (not yet tested) (Bug #17430)
- building fixed
- removed shadowed symbols (Bug #18622)
- 2.6.33

-------------------------------------------------------------------
Wed Aug 28 12:13:05 CEST 2002 - kkaempf@suse.de

- fix checking for splashscreen
- 2.6.31

-------------------------------------------------------------------
Wed Aug 28 11:57:22 CEST 2002 - jsrain@suse.cz

- fixed building on SPARC
- removed unneeded files from GRUB installation
- fixed boot floppies location
- fixed logging
- 2.6.32

-------------------------------------------------------------------
Tue Aug 27 16:19:25 CEST 2002 - jsrain@suse.cz

- if no boot message exists not including in menu.lst (Bug #18381)
- fixed ordering of list of kernel images / other partitions
- 2.6.30

-------------------------------------------------------------------
Mon Aug 26 23:39:13 EDT 2002 - nashif@suse.de

- do not reset location value in autoinst mode
- if location is not empty, configure boot device in autoinst
  mode (Avoid calling ConfigureLocation)
- 2.6.29

-------------------------------------------------------------------
Mon Aug 26 17:12:14 CEST 2002 - jsrain@suse.cz

- removed icons from control center on S390 (Bugs #18371 and #18367)
- fixed curses UI buttons (Bug #18333)
- fixed handling of nonwritable floppy (Bug #18312)
- fixed PPC installation (Bug #18140)
- 2.6.28

-------------------------------------------------------------------
Fri Aug 23 18:34:27 CEST 2002 - jsrain@suse.cz

- fixed lists of devices (Bug #18269)
- fixed installation on compaq disk array (Bug #18134)
- 2.6.27

-------------------------------------------------------------------
Tue Aug 20 17:05:05 CEST 2002 - arvin@suse.de

- correctly handle hvc console on ppc
- 2.6.26

-------------------------------------------------------------------
Tue Aug 20 14:48:13 CEST 2002 - jsrain@suse.cz

- fixed original configuration restore when using GRUB
- fixed partition list reading
- 2.6.25

-------------------------------------------------------------------
Mon Aug 19 14:10:01 CEST 2002 - jsrain@suse.cz

- modified failsafe kernel image name for update of lilo
- fixed GRUB save after configuration
- not deleting old device map during installation
- /sbin/elilo now not running after configuration change
- 2.6.24

-------------------------------------------------------------------
Fri Aug 16 14:13:01 CEST 2002 - jsrain@suse.cz

- added universal functions for accessing kernel parameters
  independent on bootloader
- modified failsafe kernel image name
- fixed kdoc comments
- merged proofread texts
- now building initrd on S390
- 2.6.23

-------------------------------------------------------------------
Tue Aug 13 06:49:05 CEST 2002 - jsrain@suse.cz

- fixed handling different BIOS Ids (Bug #17594)
- added disableapic to failsafe kernel command
- 2.6.22

-------------------------------------------------------------------
Fri Aug  9 16:10:37 CEST 2002 - jsrain@suse.de

- fixed installation on S390 (Bug #17244)
- 2.6.21

-------------------------------------------------------------------
Fri Aug  9 09:24:57 CEST 2002 - jsrain@suse.de

- now setting framebuffer vga mode (Bug #17537)
- 2.6.20

-------------------------------------------------------------------
Thu Aug  8 09:59:38 CEST 2002 - jsrain@suse.de

- fixed device name translation for GRUB during installation for
  other systems
- 2.6.19

-------------------------------------------------------------------
Wed Aug  7 15:04:52 CEST 2002 - jsrain@suse.de

- Fix adaptation for multiple 'other' partitions for booting
  for GRUB (#17458)
- 2.6.18

-------------------------------------------------------------------
Wed Aug  7 12:39:25 CEST 2002 - kkaempf@suse.de

- Allow for multiple 'other' partitions for booting (#17458)

-------------------------------------------------------------------
Wed Aug  7 08:45:44 CEST 2002 - jsrain@suse.de

- added support for changing kernel command line for other modules
  when using GRUB easily
- 2.6.17

-------------------------------------------------------------------
Tue Aug  6 16:43:24 CEST 2002 - jsrain@suse.de

- fixed abort button behaviour
- 2.6.16

-------------------------------------------------------------------
Tue Aug  6 15:07:04 CEST 2002 - jsrain@suse.de

- fixed ordering of GRUB commands in menu.lst
- added expert configuration of /etc/grub.conf
- 2.6.15

-------------------------------------------------------------------
Mon Aug  5 18:00:24 CEST 2002 - jsrain@suse.cz

- fixed lilo update problem (Bug #15819)
- fixed bootloader loaction dialog contents (Bug #17320)

-------------------------------------------------------------------
Mon Aug 05 13:11:26 CEST 2002 - arvin@suse.de

- changes for new /etc/install.inf agent

-------------------------------------------------------------------
Mon Aug  5 12:55:29 CEST 2002 - fehr@suse.de

- make BootS390.ycp work again (was broken after 8.0 changes)
- 2.6.13

-------------------------------------------------------------------
Thu Aug  1 15:15:24 CEST 2002 - jsrain@suse.cz

- minor updates and fixes
- 2.6.12

-------------------------------------------------------------------
Tue Jul 30 16:15:24 CEST 2002 - jsrain@suse.cz

- added comments for translators

-------------------------------------------------------------------
Tue Jul 30 15:27:45 CEST 2002 - arvin@suse.de

- fixed configuration of grub

-------------------------------------------------------------------
Mon Jul 29 11:26:24 CEST 2002 - jsrain@suse.cz

- added basic expert dialogs for GRUB
- several fixes
- 2.6.10

-------------------------------------------------------------------
Fri Jul 26 15:44:32 CEST 2002 - jsrain@suse.cz

- fixed configuration of installed system for GRUB
- added password support for GRUB
- added boot from floppy support for GRUB
- 2.6.9

-------------------------------------------------------------------
Fri Jul 26 09:34:02 CEST 2002 - jsrain@suse.cz

- added bootloader graphical screen support for GRUB
- added other OS during installation support for GRUB
- 2.6.8

-------------------------------------------------------------------
Thu Jul 25 15:54:25 CEST 2002 - schwab@suse.de

- Fix doelilo script.

-------------------------------------------------------------------
Thu Jul 25 13:28:41 CEST 2002 - jsrain@suse.cz

- added support for GRUB configuration on running system
- added support for installing GRUB during installation process
- fixed for lilo startup (#17142)
- 2.6.7

-------------------------------------------------------------------
Mon Jul 22 12:20:57 CEST 2002 - kkaempf@suse.de

- prepare for GRUB support

-------------------------------------------------------------------
Wed Jul 17 11:28:44 CEST 2002 - arvin@suse.de

- fixed file list for i386 (use %ix86 macro)

-------------------------------------------------------------------
Fri Jul 12 12:33:34 CEST 2002 - arvin@suse.de

- use proper namespace for Args and CallFunction (#16776)

-------------------------------------------------------------------
Mon Jul  8 16:01:04 CEST 2002 - mvidner@suse.cz

- fixed Provides/Obsoletes (yast2-agent-liloconf)

-------------------------------------------------------------------
Thu Jul 04 20:50:02 CEST 2002 - arvin@suse.de

- moved non binary files to /usr/share/YaST2

-------------------------------------------------------------------
Wed Jul  3 10:38:58 CEST 2002 - lslezak@suse.cz

- fixed installation/src/ppc/agents/Makefile.am (ppc build bug)
- version 2.6.2

-------------------------------------------------------------------
Tue Jul  2 15:31:29 CEST 2002 - lslezak@suse.cz

- merged with yast2-agent-lilo, yast2-agent-prom,
  yast2-config-bootfloppy and yast2 lilo installation part
- renamed to yast2-bootloader
- version 2.6.1

-------------------------------------------------------------------
Tue Jun 25 16:57:19 CEST 2002 - lslezak@suse.cz

- addded editor for expert user
- changed ABC::`abc -> ABC::abc
- version 2.6.0

-------------------------------------------------------------------
Thu Apr 11 11:01:31 CEST 2002 - lslezak@suse.cz

- SuSE-8_0-Branch merged to the head

-------------------------------------------------------------------
Thu Mar 21 15:04:50 CET 2002 - mvidner@suse.cz

- Obsoletes yast2-config-bootloader. (#15135)
- 2.5.13

-------------------------------------------------------------------
Fri Mar 15 12:01:57 CET 2002 - dmeszar@suse.cz

- fixed #14935 (can't close with WM)

-------------------------------------------------------------------
Mon Mar  4 12:12:49 CET 2002 - dmeszar@suse.cz

- fixed bug #14100 (main dialog not hiden when exiting)
- screenshot mode implemented

-------------------------------------------------------------------
Mon Feb 18 19:29:06 CET 2002 - dmeszar@suse.cz

- fixed bug #13505 (incomplete label "Uninstall boot loader from"->
  device name is missing)
- fixed bug #13524 (broken writing of special lilo options
  (like change-rules, disk, map-drive...)

-------------------------------------------------------------------
Mon Feb 11 15:19:24 CET 2002 - dmeszar@suse.cz

- fixed restoring original settings from installation

-------------------------------------------------------------------
Tue Feb  5 13:24:57 CET 2002 - dmeszar@suse.cz

- implemented section order changing

-------------------------------------------------------------------
Mon Jan 28 17:04:55 CET 2002 - dmeszar@suse.cz

- don't read 'user_settings'

-------------------------------------------------------------------
Wed Jan 23 17:44:13 CET 2002 - dmeszar@suse.cz

- fixed rpm dependencied

-------------------------------------------------------------------
Fri Jan 11 19:38:30 CET 2002 - dmeszar@suse.cz

- fixed original lilo.conf restoring

-------------------------------------------------------------------
Sat Dec 22 18:45:31 CET 2001 - dmeszar@suse.cz

- autoinstallation adaptation
- installed linux's scanner
- 3rd param for 'select', fixed specfile

-------------------------------------------------------------------
Fri Nov  9 13:21:52 CET 2001 - dmeszar@suse.cz

- major ui changes- new startup dialog, sequence changed
- addaptation for installation

-------------------------------------------------------------------
Thu Sep 20 19:08:32 CEST 2001 - dmeszar@suse.cz

- module icon changed to 'boot.png' ;)

-------------------------------------------------------------------
Tue Sep 18 15:36:00 CEST 2001 - dmeszar@suse.cz

- module icon changed to 'lilo.png' (#10656)

-------------------------------------------------------------------
Mon Sep 17 14:01:01 CEST 2001 - dmeszar@suse.cz

- bug #10661 fixed (lilo configuration written without change !!)
- bug #10667 fixed (No section is marked as default, if there is the
    keyword 'default' missing in the lilo.conf.)

-------------------------------------------------------------------
Thu Sep 13 16:51:28 CEST 2001 - kendy@suse.cz

- Write the lilo.conf first and then run lilo (not in the reverse
  order...)
- Some unused code removed, lilo_write.ycp is not distributed.

-------------------------------------------------------------------
Mon Sep 10 14:47:28 CEST 2001 - dmeszar@suse.cz

- use Arch:: instead of user_settings

-------------------------------------------------------------------
Tue Sep  4 15:02:23 CEST 2001 - dmeszar@suse.cz

- fix #10062
- fixed the qt-IntField update bug (after creation of
  dialog the intfield doesn't show its actual value
  but shows 0 under qt)

-------------------------------------------------------------------
Fri Aug 31 13:49:03 CEST 2001 - dmeszar@suse.cz

- use 'Add other section' radio button instead of 'add windows/os2 section'
  for sparcs
- removed debug logging

-------------------------------------------------------------------
Mon Aug 27 12:54:32 CEST 2001 - dmeszar@suse.cz

- removed 'uninstall silo', 'install to boot/root' for sparcs
- sparc: if kernel image's path is /'kernel', add '/boot' as prefix
  when checking the kernel existence and description

-------------------------------------------------------------------
Mon Aug 20 16:58:35 CEST 2001 - dmeszar@suse.cz

- fixed section label displaying in summary table ("section label" - > section label)

-------------------------------------------------------------------
Mon Aug 13 17:14:39 CEST 2001 - dmeszar@suse.cz

- fixed description for other sections in summary table

-------------------------------------------------------------------
Wed Aug  8 15:09:04 CEST 2001 - dmeszar@suse.cz

- correct handling od '\' '"' chars when reading ui input fields
- fixed 'other' section removing
- section quota set to 16

-------------------------------------------------------------------
Tue Jul 31 19:07:59 CEST 2001 - dmeszar@suse.cz

- uninstall ability implemnted
- section removing fixed
- don't show 'image' option in options list of image/other section
- help text for options stripped to minimal acceptable extent
- options dialog layout changes
- option editing dialog added

-------------------------------------------------------------------
Mon Jul 30 16:49:14 CEST 2001 - dmeszar@suse.cz

- save confirm dialog added

-------------------------------------------------------------------
Thu Jul 26 18:59:25 CEST 2001 - dmeszar@suse.cz

- proof-read texts, platform dependent code added

-------------------------------------------------------------------
Thu Mar 22 09:27:24 CET 2001 - dmeszar@suse.cz

- initial version<|MERGE_RESOLUTION|>--- conflicted
+++ resolved
@@ -1,16 +1,15 @@
 -------------------------------------------------------------------
-<<<<<<< HEAD
-Thu Jul 10 18:17:54 UTC 2014 - jreidinger@suse.com
+Fri Jul 11 08:17:54 UTC 2014 - jreidinger@suse.com
 
 - fix writing sysconfig for grub1 (bnc#885634)
-- 3.1.65
-=======
+- 3.1.66
+
+-------------------------------------------------------------------
 Fri Jul 11 07:11:41 UTC 2014 - mchang@suse.com
 
 - fix secure boot widget did not function from installed system
   because bootloader not get re-installed (bnc#882124)
-- 3.1.65 
->>>>>>> ee857c31
+- 3.1.65
 
 -------------------------------------------------------------------
 Wed Jul  9 09:49:21 UTC 2014 - jreidinger@suse.com
