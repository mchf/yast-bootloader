-------------------------------------------------------------------
<<<<<<< HEAD
Tue Sep 30 09:15:52 UTC 2014 - jreidinger@suse.com

- move boot record backup functionality to own class to make code
  easier to understand and better tested
- 3.1.99

-------------------------------------------------------------------
Mon Sep 29 07:42:06 UTC 2014 - jreidinger@suse.com

- fix crash in lib_iface caused by typo (found by openQA and
  bnc#898878)
- fix crash when using tmpfs
- fix crash when device have explicit mount by device name
- 3.1.98

-------------------------------------------------------------------
Thu Sep 18 07:28:13 UTC 2014 - jreidinger@suse.com

- move udev mapping functionality to own class to make code easier
  to understand and better tested
- 3.1.97
=======
Thu Sep 25 07:28:20 UTC 2014 - jreidinger@suse.com

- use short product name to avoid truncated text on small
  resolution (bnc#873675)
- 3.1.94.5

-------------------------------------------------------------------
Tue Sep 23 12:15:25 UTC 2014 - jreidinger@suse.com

- Avoid crash in clone_system on s390 (bnc#897399)
- 3.1.94.4

-------------------------------------------------------------------
Thu Sep 18 15:24:43 UTC 2014 - jreidinger@suse.com

- propose missing attributes also during automatic upgrade which
  propose grub2 configuratin (bnc#897058)
- 3.1.94.3
>>>>>>> 70866c16

-------------------------------------------------------------------
Wed Sep 17 07:42:12 UTC 2014 - jreidinger@suse.com

- pass vga mode if specified during installation
  (bnc#896300,bnc#891060)

-------------------------------------------------------------------
Mon Sep 15 14:18:20 UTC 2014 - jreidinger@suse.com

- Fix API to remove or add kernel parameter for bootloader
  (bnc#894603)

-------------------------------------------------------------------
Tue Sep  9 15:38:15 UTC 2014 - jreidinger@suse.com

- cleaning of section related code because we no longer support
  any bootloader which allows direct write of sections

-------------------------------------------------------------------
Mon Sep  8 14:03:36 UTC 2014 - jreidinger@suse.com

- switch build tool from autotools to rake
- 3.1.96

-------------------------------------------------------------------
Mon Sep  8 13:26:45 UTC 2014 - jreidinger@suse.com

- Drop remaining support for GRUB1 (fate#317700)
- 3.1.95

-------------------------------------------------------------------
Mon Sep  8 07:56:29 UTC 2014 - jreidinger@suse.com

- Avoid configuration where to MBR we want grub2 and also
  generic_mbr which can lead to unbootable configuration
  (bnc#893626)
- 3.1.94

-------------------------------------------------------------------
Thu Sep  4 12:04:09 UTC 2014 - mvidner@suse.com

- Use a more flexible rubygem requirement syntax (bnc#895069)
- 3.1.93

-------------------------------------------------------------------
Thu Sep  4 07:49:57 UTC 2014 - jreidinger@suse.com

- Do not overwrite bios_boot partition flag by boot flag leading
  to error in writing boot code (Bnc#894040)
- 3.1.92

-------------------------------------------------------------------
Wed Aug 27 07:53:45 UTC 2014 - jreidinger@suse.com

- do not reset secure boot to false at the end of installation in
  case of incapable device (bnc#892032)
- 3.1.91

-------------------------------------------------------------------
Tue Aug 26 11:37:17 UTC 2014 - jreidinger@suse.com

- fix partition activation on LVM (bnc#893449)
- fix activation device when md raid devices do not have
  recognizable bios id
- 3.1.90

-------------------------------------------------------------------
Fri Aug 15 12:27:58 CEST 2014 - snwint@suse.de

- remove nonsense check (bnc #768538)
- 3.1.89

-------------------------------------------------------------------
Fri Aug 15 10:15:49 UTC 2014 - jreidinger@suse.com

- read properly secure boot status when used from other modules
  like yast2-vm, so it adds new entry as secure boot (bnc#892032)
- 3.1.88

-------------------------------------------------------------------
Thu Aug 14 13:11:29 CEST 2014 - schubi@suse.de

- AutoYaST clone_system: Not using "next" in a ruby "reduce" call.
  (bnc#891079)
- 3.1.87

-------------------------------------------------------------------
Tue Aug 12 13:46:17 UTC 2014 - jreidinger@suse.com

- Fixed adding a crashkernel parameter to xen_append if the latter
  is missing. kdump.service would fail then (bnc#886843)
- 3.1.86

-------------------------------------------------------------------
Fri Aug  8 13:55:23 UTC 2014 - jreidinger@suse.com

- do not crash in some condition in combination of LVM and GPT
  (bnc#891070)
- 3.1.85

-------------------------------------------------------------------
Thu Aug  7 13:39:09 UTC 2014 - jreidinger@suse.com

- fix assigning priority disks to device map for LVM (bnc#890364)
- 3.1.84

-------------------------------------------------------------------
Thu Aug  7 08:32:39 UTC 2014 - jreidinger@suse.com

- workaround initrd recreation if some packages forgot during
  upgrade (bnc#889616)
- 3.1.83

-------------------------------------------------------------------
Wed Aug  6 08:59:52 UTC 2014 - jreidinger@suse.com

- ignore unknown priority device to avoid problems in corner case
  scenarios (bnc#890364)
- 3.1.82

-------------------------------------------------------------------
Tue Aug  5 09:17:20 UTC 2014 - jreidinger@suse.com

- fix assigning priority disks to device map for md raid
  (bnc#890246)
- fix choosing priority device causing bootloader crash
  (bnc#890204)
- 3.1.81

-------------------------------------------------------------------
Fri Aug  1 07:37:50 UTC 2014 - jsrain@suse.cz

- fixed bootloader installation (bnc#889770)
- 3.1.80

-------------------------------------------------------------------
Thu Jul 31 14:01:43 UTC 2014 - jreidinger@suse.com

- Disk order dialog:
  - fix non-working up button (bnc#885867)
  - fix enabling/disabling up/down buttons in various situations
  - when adding new device set focus to input field to better UX
- 3.1.79

-------------------------------------------------------------------
Thu Jul 31 12:40:37 UTC 2014 - jreidinger@suse.com

- reinit branding in upgrade of SLE-12 as it is overwritten
  (bnc#879686)
- 3.1.78

-------------------------------------------------------------------
Thu Jul 31 06:48:59 UTC 2014 - jreidinger@suse.com

- fix crash in bootloader caused by wrong device in device map
  (bnc#889670)
- 3.1.77

-------------------------------------------------------------------
Wed Jul 30 14:03:18 CEST 2014 - schubi@suse.de

- Fixed error popup for unsupported bootloader in autoyast.
  (bnc#889538)
- 3.1.76

-------------------------------------------------------------------
Wed Jul 30 08:20:59 UTC 2014 - ancor@suse.com

- Added a missing call to i18n for a string (bnc#887553)
- 3.1.75

-------------------------------------------------------------------
Wed Jul 30 06:30:40 UTC 2014 - jreidinger@suse.com

- Fix crash if during proposal some device map value is nil
  ( found by openQA )
- 3.1.74

-------------------------------------------------------------------
Tue Jul 29 09:23:34 UTC 2014 - jreidinger@suse.com

- Always use device with /boot as first device in device map to
  avoid problems with other MBRs (bnc#887808, bnc#880439)
- 3.1.73

-------------------------------------------------------------------

Mon Jul 28 07:18:47 UTC 2014 - jreidinger@suse.com

- fix proposing disabledos prober on certain products (SLES is
  affected) (bnc#884007)
- 3.1.72

-------------------------------------------------------------------
Mon Jul 28 09:14:18 CEST 2014 - snwint@suse.de

- enable secure boot by default (bnc #879486)
- 3.1.71

-------------------------------------------------------------------
Fri Jul 25 16:11:37 UTC 2014 - jreidinger@suse.com

- allow change of bootloader proposal during upgrade (bnc#887015)
- 3.1.70

-------------------------------------------------------------------
Fri Jul 25 11:48:35 UTC 2014 - jsrain@suse.cz

- code de-duplication of recent AUtoYaST fixes (bnc#885634)
- 3.1.69

-------------------------------------------------------------------
Tue Jul 22 09:00:56 UTC 2014 - jsrain@suse.cz

- initialize bootloader location configuration on AutoYaST ugprade
  (bnc#885634)
- 3.1.68

-------------------------------------------------------------------
Wed Jul 16 11:46:38 UTC 2014 - jsrain@suse.cz

- don't check dedicated /boot/zipl partition on upgrade
  (bnc#886604)
- 3.1.67

-------------------------------------------------------------------
Fri Jul 11 08:17:54 UTC 2014 - jreidinger@suse.com

- fix writing sysconfig for grub1 (bnc#885634)
- 3.1.66

-------------------------------------------------------------------
Fri Jul 11 07:11:41 UTC 2014 - mchang@suse.com

- fix secure boot widget did not function from installed system
  because bootloader not get re-installed (bnc#882124)
- 3.1.65

-------------------------------------------------------------------
Wed Jul  9 09:49:21 UTC 2014 - jreidinger@suse.com

- add check for combination of MBR, GPT, btrfs and missing
  bios_grub partitition (bnc#886143)
- 3.1.64

-------------------------------------------------------------------
Tue Jul  8 11:08:06 UTC 2014 - jreidinger@suse.com

- warn user if no location chosen for stage 1 (bnc#885208)
- 3.1.63

-------------------------------------------------------------------
Mon Jul  7 13:33:19 UTC 2014 - jreidinger@suse.com

- use only simple device map on s390 (bnc#884798, bnc#885984)
- 3.1.62

-------------------------------------------------------------------
Thu Jul  3 07:33:51 UTC 2014 - jreidinger@suse.com

- add perl-Bootloader-YAML to needed packages (BNC#885496)
- 3.1.61

-------------------------------------------------------------------
Fri Jun 27 13:31:01 UTC 2014 - jreidinger@suse.com

- do not allow to install to partition with xfs otherwise fs can be
  broken due to missing reserved space in xfs(bnc#884255)
- 3.1.60

-------------------------------------------------------------------
Fri Jun 27 12:27:05 UTC 2014 - jreidinger@suse.com

- properly install needed packages in autoinstallation
- 3.1.59

-------------------------------------------------------------------
Thu Jun 26 10:50:28 UTC 2014 - jreidinger@suse.com

- add help and translation for grub2 distributor description and
  other small localization improvements (bnc#884344)
- fix crash during propose of EFI during upgrade (bnc#884397)
- 3.1.58

-------------------------------------------------------------------
Tue Jun 24 15:10:21 UTC 2014 - jreidinger@suse.com

- respect product default configuration for os-prober enablement
  (bnc#884007)
- 3.1.57

-------------------------------------------------------------------
Wed Jun 18 14:25:19 CEST 2014 - schubi@suse.de

- Initialize variable correctly for supported bootloaders
  (bnc#883040)
- 3.1.56

-------------------------------------------------------------------
Mon Jun 16 09:22:43 UTC 2014 - jreidinger@suse.com

- Allow in autoyast only supported bootloaders (bnc#882210)
- 3.1.55

-------------------------------------------------------------------
Fri Jun 13 12:03:40 UTC 2014 - jreidinger@suse.com

- fix crash with invalid partition to activate (bnc#882592)
- 3.1.54

-------------------------------------------------------------------
Fri Jun 13 11:46:09 UTC 2014 - jsrain@suse.cz

- don't prevent installation because of BIOS IDs not detected if
  disks order reviewed by user (bnc#880439)
- 3.1.53

-------------------------------------------------------------------
Wed Jun 11 14:24:22 UTC 2014 - jreidinger@suse.com

- do not crash in autoyast (bnc#882210)
- 3.1.52

-------------------------------------------------------------------
Mon Jun  9 08:32:44 UTC 2014 - jreidinger@suse.com

- Fix reinstallation of secure boot stage 1 (bnc#875235)
- 3.1.51

-------------------------------------------------------------------
Thu Jun  5 11:00:35 UTC 2014 - jsrain@suse.cz

- adjusted wording if disk order could not be detected (bnc#880439)
- 3.1.50

-------------------------------------------------------------------
Wed Jun  4 09:10:42 UTC 2014 - jreidinger@suse.com

- remove translation of section as it is generated in GRUB2 and
  never work reliably fro GRUB1 (bnc#875819)
- 3.1.49

-------------------------------------------------------------------
Mon Jun  3 18:13:05 UTC 2014 - dvaleev@suse.com

- Setting boot flag on GPT PReP resets prep flag which leads to
   grub2-install unable to install a bootloader (bnc#880094)
- 3.1.48

-------------------------------------------------------------------
Mon Jun  2 09:07:14 UTC 2014 - jreidinger@suse.com

-  fix typo causing crash when writing pmbr flag (bnc#880893)
- 3.1.47

-------------------------------------------------------------------
Thu May 29 13:47:40 UTC 2014 - jreidinger@suse.com

- Fix crash in upgrade from SLE11
- 3.1.46

-------------------------------------------------------------------
Wed May 28 14:19:36 UTC 2014 - jreidinger@suse.com

- Remove check for iscsi boot partition (bnc#880328)
- 3.1.45

-------------------------------------------------------------------
Wed May 28 13:23:19 UTC 2014 - jreidinger@suse.com

- fix crash in summary page of installation for grub2 (bnc#880324)
- 3.1.44

-------------------------------------------------------------------
Tue May 27 11:43:45 UTC 2014 - jreidinger@suse.com

- fix crash in summary page of installation
- 3.1.43

-------------------------------------------------------------------
Tue May 27 11:06:47 UTC 2014 - mchang@suse.com

- reinstall bootloader if the settings requires it
- 3.1.42

-------------------------------------------------------------------
Tue May 27 07:48:09 UTC 2014 - jreidinger@suse.com

- Fix detection if bootloader installation failed (bnc#879883)
- 3.1.41

-------------------------------------------------------------------
Mon May 26 15:31:16 UTC 2014 - jreidinger@suse.com

- add support to set Protective MBR and use reasonable proposal
  (bnc#872054)
- 3.1.40

-------------------------------------------------------------------
Fri May 23 14:32:07 UTC 2014 - jreidinger@suse.com

- Installation Summary: do not allow change location for grub2
  on ppc and s390 (bnc#879107)
- 3.1.39

-------------------------------------------------------------------
Thu May 22 13:06:25 UTC 2014 - jreidinger@suse.com

- Report if grub2-install failed so user see quickly, that he
  cannot boot(bnc#878664)
- 3.1.38

-------------------------------------------------------------------
Fri May 16 17:10:26 CEST 2014 - snwint@suse.de

- get rid of grub in loader type selection
- 3.1.37

-------------------------------------------------------------------
Fri May 16 13:44:48 UTC 2014 - jreidinger@suse.com

- fix progress report to not show 100% and waiting to write
  bootloader (bnc#878007)
- 3.1.36

-------------------------------------------------------------------
Wed May 14 09:22:15 UTC 2014 - jreidinger@suse.com

- add new API call to work nice with grub2 kernel parameter
  configuration (bnc#869608)
- 3.1.35

-------------------------------------------------------------------
Mon May 12 12:35:51 UTC 2014 - jreidinger@suse.com

- extended sysconfig options only for grub1 to prevent confusion
  (bnc#870890)
- 3.1.34

-------------------------------------------------------------------
Tue May  6 11:20:06 UTC 2014 - jreidinger@suse.com

- reinit perl-bootloader library in update mode to force write
  configuration (bnc#876359,876355)
- 3.1.33

-------------------------------------------------------------------
Fri May  2 08:31:32 UTC 2014 - jreidinger@suse.com

- fix activating partitions with number bigger then 4 on GPT disks
  with legacy x86 boot (bnc#875757)
- 3.1.32

-------------------------------------------------------------------
Wed Apr 30 16:23:57 UTC 2014 - jreidinger@suse.com

- handle diskless nfs setup for ppc (bnc#874466)
- 3.1.31

-------------------------------------------------------------------
Tue Apr 29 19:47:03 UTC 2014 - jreidinger@suse.com

- fix reading of previous bootloader (bnc#874646)
- 3.1.30

-------------------------------------------------------------------
Tue Apr 22 08:44:57 UTC 2014 - jreidinger@suse.com

- Use correct check for partition setup for grub2 on s390
  (bnc#873951)
- 3.1.29

-------------------------------------------------------------------
Thu Apr 17 14:46:17 UTC 2014 - jreidinger@suse.com

- do not complain for missing bios order on s390(bnc#874106)
- 3.1.28

-------------------------------------------------------------------
Thu Apr 17 11:18:31 UTC 2014 - jreidinger@suse.com

- improve logging if setting kernel paramater failed to help with
  bnc#873996
- remove graphic adapter configuration on s390 (bnc#874010)
- 3.1.27

-------------------------------------------------------------------
Wed Apr 16 19:49:56 UTC 2014 - jreidinger@suse.com

- allow switching to grub2 also on ppc
- Do not raise exception for grub2efi on non-pc architectures
  (bnc#873861)
- 3.1.26

-------------------------------------------------------------------
Wed Apr 16 12:11:53 UTC 2014 - jreidinger@suse.com

- fix crash on s390 due to missing loader widget(bnc#873911)
- 3.1.25

-------------------------------------------------------------------
Tue Apr 15 10:52:27 UTC 2014 - jreidinger@suse.com

- fix proposing when proposal do not change (bnc#873620)
- 3.1.24

-------------------------------------------------------------------
Tue Apr 15 10:38:17 UTC 2014 - jreidinger@suse.com

- cleaning up deprecated code to improve stability and maintenance
  of code
- 3.1.23

-------------------------------------------------------------------
Tue Apr 15 08:33:29 UTC 2014 - mchang@suse.com

- remove error if boot directory on xfs file system (bnc#864370)
- 3.1.22

-------------------------------------------------------------------
Thu Apr 10 11:18:51 UTC 2014 - jreidinger@suse.com

- drop not-supported bootloaders except grub1
- 3.1.21

-------------------------------------------------------------------
Tue Apr  8 11:27:42 UTC 2014 - jreidinger@suse.com

- modify proposal to work also during upgrade and propose upgrade
  to grub2 (bnc#872081)
- 3.1.20

-------------------------------------------------------------------
Mon Apr  7 14:57:38 UTC 2014 - jreidinger@suse.com

- return back installation details for tweaking device map
  (bnc#872300)
- 3.1.19

-------------------------------------------------------------------
Fri Apr  4 13:05:55 CEST 2014 - snwint@suse.de

- install mokutil along with shim (bnc #808852)
- fix regular expessions (ported from bnc #743805)
- 3.1.18

-------------------------------------------------------------------
Wed Apr  2 11:26:23 UTC 2014 - jreidinger@suse.com

- fix crash on s390 (bnc#871597)
- 3.1.17

-------------------------------------------------------------------
Wed Apr  2 06:57:01 UTC 2014 - jreidinger@suse.com

- fix autoyast location proposal (bnc#869083)
- 3.1.16

-------------------------------------------------------------------
Wed Apr  2 08:36:41 CEST 2014 - snwint@suse.de

- don't question device mapping passed to us explicitly by autoyast
  (bnc #717978, bnc #870494)

-------------------------------------------------------------------
Fri Mar 28 10:17:07 UTC 2014 - jreidinger@suse.com

- improve support grub2 on non-pc architectures 
  (bnc#866912,bnc#868909)
- 3.1.15

-------------------------------------------------------------------
Fri Mar 28 04:03:54 UTC 2014 - mchang@suse.com

- fix wrong console regexp match (bnc#870514)
- 3.1.14

-------------------------------------------------------------------
Fri Mar 21 10:10:45 CET 2014 - snwint@suse.de

- fix minor typo (bnc #869324)

-------------------------------------------------------------------
Wed Mar 12 09:15:33 UTC 2014 - mchang@suse.com

- fix grub2-*-efi package not installed (bnc#867380) 
- 3.1.13

-------------------------------------------------------------------
Mon Mar 10 12:07:17 UTC 2014 - jreidinger@suse.com

- do not crash if there is no swap partition (bnc#867435)
- 3.1.12

-------------------------------------------------------------------
Mon Mar 10 08:30:40 UTC 2014 - mchang@suse.com

- fix some serial console issues (bnc#862388) (bnc#866710)
- 3.1.11

-------------------------------------------------------------------
Wed Mar  5 10:02:23 CET 2014 - snwint@suse.de

- always allow grub2 (bnc #866863)
- 3.1.10

-------------------------------------------------------------------
Tue Mar  4 16:27:11 CET 2014 - snwint@suse.de

- switch to grub2 on s390x
- support both grub2 & zipl
- drop grub & elilo support from x86
- 3.1.9

-------------------------------------------------------------------
Tue Mar  4 12:03:05 UTC 2014 - jreidinger@suse.com

- fix typo in proposal screen(bnc#866607)
- 3.1.8

-------------------------------------------------------------------
Mon Mar  3 10:06:19 UTC 2014 - jreidinger@suse.com

- fix permissions on file which contain encrypted password to be
  readable only by root(BNC#864544)(CVE#2013-4577)
- 3.1.7

-------------------------------------------------------------------
Thu Feb 27 08:32:24 UTC 2014 - jreidinger@suse.com

- Add support for password in GRUB2 (FATE#315404)
- restructure details dialog in GRUB2 to have better UX
- fix crash of GRUB2 module
- 3.1.6

-------------------------------------------------------------------
Wed Feb 12 10:18:39 UTC 2014 - jreidinger@suse.com

- rephrase bootloader proposal on summary screen (BNC#853058)
- 3.1.5

-------------------------------------------------------------------
Mon Feb 10 10:56:36 CET 2014 - snwint@suse.de

- don't ask to run yast.ssh in second stage as there's no second stage
  anymore (bnc 861537)

-------------------------------------------------------------------
Tue Jan 28 09:56:33 UTC 2014 - jreidinger@suse.com

- Fix examining MBR
- 3.1.4

-------------------------------------------------------------------
Tue Jan 14 10:37:06 UTC 2014 - jreidinger@suse.com

- handle problematic conversion of perl undef in perl-json
  (bnc#858461)
- fix "undefined method `split' for true:TrueClass" with grub2-efi
  (bnc#855568) ( thanks lpechacek )
- always use local parted. It allows to have target system without parted.
- 3.1.3

-------------------------------------------------------------------
Tue Nov  5 13:55:05 CET 2013 - locilka@suse.com

- Using 'Kernel' Yast library for handling modules loaded on boot
  (bnc#838185)
- 3.1.2

-------------------------------------------------------------------
Tue Nov  5 11:05:12 CET 2013 - snwint@suse.de

- use pbl-yaml script to communicate with perl-Bootloader
- 3.1.1

-------------------------------------------------------------------
Wed Sep 18 12:27:52 UTC 2013 - lslezak@suse.cz

- do not use *.spec.in template, use *.spec file with RPM macros
  instead
- 3.1.0

-------------------------------------------------------------------
Fri Aug 23 13:37:42 CEST 2013 - snwint@suse.de

- desktop files now also for s390
- 3.0.3

-------------------------------------------------------------------
Tue Aug  6 19:50:43 UTC 2013 - lslezak@suse.cz

- removed obsolete BuildRequires: yast2 and yast2-core
- 3.0.2

-------------------------------------------------------------------
Thu Aug  1 14:52:09 UTC 2013 - lslezak@suse.cz

- move the development documentation to devel-doc subpackage
- removed obsolete BuildRequires, not needed anymore:
  docbook-xsl-stylesheets doxygen gcc-c++ libxslt perl-Bootloader
  perl-gettext perl-XML-Writer sgml-skel swig update-alternatives
  libtool yast2-installation yast2-packager yast2-perl-bindings
  yast2-pkg-bindings yast2-storage yast2-testsuite
- 3.0.1

-------------------------------------------------------------------
Wed Jul 31 08:27:20 UTC 2013 - yast-devel@opensuse.org

- converted from YCP to Ruby by YCP Killer
  (https://github.com/yast/ycp-killer)
- version 3.0.0

-------------------------------------------------------------------
Fri Jun 14 11:55:44 CEST 2013 - snwint@suse.de

- remove limal reference
- 2.24.1

-------------------------------------------------------------------
Wed Mar  6 17:21:06 CET 2013 - snwint@suse.de

- set secureboot default to firmware status
- 2.23.12

-------------------------------------------------------------------
Mon Feb 25 16:33:16 CET 2013 - snwint@suse.de

- support uefi secureboot
- Propose grub2 theme path
- 2.23.11

-------------------------------------------------------------------
Mon Feb  4 15:05:47 CET 2013 - snwint@suse.de

- write gpt bootcode on gpt disks (fate #313880)
- fix initrd selection due to initrd-*-kdump in our new kernel packages
- take boot code from syslinux instead of master-boot-code package
- 2.23.10

-------------------------------------------------------------------
Mon Feb  4 13:42:36 CET 2013 - snwint@suse.de

- fix automake file
- 2.23.9

-------------------------------------------------------------------
Fri Jan 11 17:17:18 CET 2013 - snwint@suse.de

- jsuchome: /sbin/SuSEconfig call removed
- mchang: some bug fixing and improve grub2's summary
- 2.23.8

-------------------------------------------------------------------
Thu Aug 30 12:13:29 CEST 2012 - mchang@suse.com

- remove vga=ask
- add option to disable os-prober

-------------------------------------------------------------------
Fri Jul 13 15:40:46 CEST 2012 - mchang@suse.com

- support failsafe kernel parameters
- use product name in distributor
- rearrange widgets in dialog
- fix redundant kernel append
- 2.23.7

-------------------------------------------------------------------
Mon Jul  9 13:08:29 CEST 2012 - ug@suse.de

- fixed rnc schema file (bnc#752450)
- 2.23.6

-------------------------------------------------------------------
Wed Jul  4 09:44:00 CEST 2012 - mchang@suse.de

- set leagcy grub as default for xen pv guest
- use 'auto' for default gfxmode
- replace background with theme
- support editing GRUB_DISTRIBUTOR
- make vgamode widget wider
- 2.23.5

-------------------------------------------------------------------
Mon Jun  4 15:51:19 CEST 2012 - mchang@suse.com

- support console related global options gfxterm, serial, gfxbackground
  and gfxmode
- 2.23.4

-------------------------------------------------------------------
Tue Apr 24 15:06:19 CEST 2012 - snwint@suse.de

- don't do kexec on hyper-v (bnc#732693)
- 2.23.3

-------------------------------------------------------------------
Mon Apr 23 12:40:24 CEST 2012 - mchang@suse.com

- add "Boot Loader Options" dialog for grub2-efi that provides widgets for
  manipulating global options. These options include timeout, vgamode,
  append and default.
- add widgets for enabling serial console and specify it's arguments on
  "Boot Loader Options" dialog.
- add "Boot Loader Options" dialog for grub2 that provides widgets for
  manipulating global options. These options include activate, generic_mbr,
  timeout, vgamode, append and default.
- 2.23.2

-------------------------------------------------------------------
Mon Apr 23 11:35:06 CEST 2012 - snwint@suse.de

- adapted ssh command for 2nd stage ssh installation (bnc#745340)

-------------------------------------------------------------------
Thu Mar 22 10:56:28 UTC 2012 - mchang@suse.com

- add kernel parameters (detected necessary and user specfied one during
  installation) to grub2's config file (bnc#752939)
- 2.23.1

-------------------------------------------------------------------
Thu Mar 22 10:56:28 UTC 2012 - mchang@suse.com

- add new grub2-efi module to support booting on UEFI firmware.

-------------------------------------------------------------------
Wed Mar 14 15:43:44 CET 2012 - aschnell@suse.de

- adapted ssh command for 2nd stage ssh installation (bnc#745340)

-------------------------------------------------------------------
Mon Mar  5 14:42:10 CET 2012 - mchang@suse.com

- add basic grub2 support that only handles installs
- 2.23.0

-------------------------------------------------------------------
Fri Jan 13 11:31:51 CET 2012 - jsuchome@suse.cz

- added GfxMenu::Update to the client, so calling does not require
  package dependency (bnc#730391)
- 2.22.0

-------------------------------------------------------------------
Fri Nov 25 12:17:41 UTC 2011 - coolo@suse.com

- add libtool as buildrequire to avoid implicit dependency

-------------------------------------------------------------------
Fri Oct 21 15:34:43 CEST 2011 - snwint@suse.de

- yast2-storage uses fake uuids for btrfs handling; adjust our
  code (bnc #707450)
- 2.21.2

-------------------------------------------------------------------
Tue Oct 18 13:44:46 CEST 2011 - snwint@suse.de

- fix bootloader package handling (bnc #716404)
- 2.21.1

-------------------------------------------------------------------
Tue Oct  4 10:06:56 UTC 2011 - cfarrell@suse.com

- license update: GPL-2.0+
  SPDX format

-------------------------------------------------------------------
Mon Sep 26 12:54:57 CEST 2011 - visnov@suse.cz

- set dialog title
- 2.21.0 

-------------------------------------------------------------------
Wed Sep 21 12:37:32 CEST 2011 - snwint@suse.de

- revert kernel-*-base change
- 2.20.5

-------------------------------------------------------------------
Wed Sep 21 11:55:12 CEST 2011 - snwint@suse.de

- enable resume for s390x (bnc #692606)
- kernel images are in kernel-*-base package
- 2.20.4

-------------------------------------------------------------------
Mon Sep 19 17:14:01 CEST 2011 - snwint@suse.de

- s390x: add hvc_iucv=8 to boot options (bnc #718089)
- 2.20.3

-------------------------------------------------------------------
Fri Sep 16 15:27:09 CEST 2011 - snwint@suse.de

- fix typo
- 2.20.2

-------------------------------------------------------------------
Fri Aug  5 12:30:54 CEST 2011 - tgoettlicher@suse.de

- fixed .desktop file (bnc #681249)

-------------------------------------------------------------------
Mon Mar 21 14:26:51 CET 2011 - jreidinger@suse.de

- fix detection of other linux partitions (BNC#675224)

-------------------------------------------------------------------
Tue Feb 22 11:30:20 UTC 2011 - jreidinger@novell.com

- during probe of partitions don't try to mount encrypted one
  (bnc#673906)
- 2.20.1

-------------------------------------------------------------------
Mon Jan 10 12:56:07 UTC 2011 - jreidinger@novell.com

- add missing file to tarball

-------------------------------------------------------------------
Thu Dec 30 08:52:36 UTC 2010 - jreidinger@novell.com

- allow to not specify vga mode for boot (bnc#643984)
- improve help text for menu section (bnc#621290)
- explicitelly  mention variables to compare to avoid problems with nil
  value (consider nil as false)
- number of partition can be integer so always convert it to string
- more explanation for warning messages with hint how to solve it
- 2.19.16

-------------------------------------------------------------------
Wed Jun  2 17:06:53 CEST 2010 - juhliarik@suse.cz

- added update of fix for (bnc#604401)
- 2.19.15 

-------------------------------------------------------------------
Wed May 19 09:57:34 CEST 2010 - juhliarik@suse.cz

- added xen boot section as default during installation on 
  PV guest (bnc#604401)
- 2.19.14

-------------------------------------------------------------------
Thu May  6 13:15:18 CEST 2010 - juhliarik@suse.cz

- added patch for (bug#448883)
- 2.19.13

-------------------------------------------------------------------
Tue Apr 13 14:15:33 CEST 2010 - juhliarik@suse.cz

- added fix for troubles with using uuid names (bnc#594482)
- 2.19.12

-------------------------------------------------------------------
Thu Apr  8 15:55:40 CEST 2010 - juhliarik@suse.cz

- added patch for enable/disable SELinux (fate#309275)
- 2.19.11

-------------------------------------------------------------------
Wed Mar 31 12:09:27 CEST 2010 - juhliarik@suse.cz

- added fix for sending empty "boot_custom" (bnc#589433)
- 2.19.10

-------------------------------------------------------------------
Tue Mar 23 11:00:00 CET 2010 - juhliarik@suse.cz

- added fix for checking custom boot partition (bnc#588770)
- 2.19.9 

-------------------------------------------------------------------
Tue Mar 16 17:35:52 CET 2010 - juhliarik@suse.cz

- added fix for adding XEN section on IA64 (bnc#588609) 

-------------------------------------------------------------------
Tue Mar  9 16:17:10 CET 2010 - juhliarik@suse.cz

- added fix for using device map in autoyast profile (bnc#585824)
- 2.19.8 

-------------------------------------------------------------------
Fri Feb 26 10:20:10 CET 2010 - juhliarik@suse.cz

- added fix for creating sysconfig directory file (bnc#583088)
- 2.19.7

-------------------------------------------------------------------
Mon Feb 22 12:10:48 CET 2010 - juhliarik@suse.cz

- added fix for detection of UEFI (bnc#581213)
- 2.19.6 

-------------------------------------------------------------------
Thu Feb 11 16:16:12 CET 2010 - juhliarik@suse.cz

- added fix for calling mkinitrd if vga is "normal" (bnc#292013)
- 2.19.5 

-------------------------------------------------------------------
Thu Feb 11 13:36:28 CET 2010 - juhliarik@suse.cz

- added fix for using persistent device names (bnc#533782) 

-------------------------------------------------------------------
Thu Feb 11 12:13:19 CET 2010 - juhliarik@suse.cz

- added fix for using encrypted swap partition (bnc#577127)
- 2.19.4

-------------------------------------------------------------------
Thu Feb 11 10:55:21 CET 2010 - juhliarik@suse.cz

- added fix for detection of QEMU (bnc#571850)
- 2.19.3 

-------------------------------------------------------------------
Wed Feb 10 13:49:32 CET 2010 - juhliarik@suse.cz

- added fix for adding crashkernel option to XEN kernel 
  (bnc#578545)

-------------------------------------------------------------------
Tue Feb  9 16:30:04 CET 2010 - juhliarik@suse.cz

- solved problem with wrtting to floppy (bnc#539774) 

-------------------------------------------------------------------
Tue Feb  9 16:03:31 CET 2010 - juhliarik@suse.cz

- added fix for deleting Custom Boot Partition (bnc#544809)
- 2.19.2 

-------------------------------------------------------------------
Thu Jan 28 16:08:30 CET 2010 - juhliarik@suse.cz

- added commnets for using options in /etc/sysconfig/bootloader
  (bnc#511319)
- 2.19.1

-------------------------------------------------------------------
Wed Jan 13 18:56:03 CET 2010 - kmachalkova@suse.cz

- Adjusted .desktop file(s) to wrap /sbin/yast2/ calls in xdg-su
  where root privileges are needed, removed X-KDE-SubstituteUID key 
  (bnc#540627)

-------------------------------------------------------------------
Tue Jan 12 13:07:25 CET 2010 - juhliarik@suse.cz

- added fix for data in device.map if MD RAID from Intel is used
  (bnc#568837) 
- 2.19.0

-------------------------------------------------------------------
Wed Dec  9 11:39:18 CET 2009 - juhliarik@suse.cz

- added patch for KMS (bnc#561566) 

-------------------------------------------------------------------
Mon Dec  7 14:26:19 CET 2009 - juhliarik@suse.cz

- added fix for problem with characters in name (bnc#558542) 

-------------------------------------------------------------------
Fri Dec  4 16:14:07 CET 2009 - juhliarik@suse.cz

- added fix for section name mismatch in lilo.conf for PPC
  (bnc#441051)

-------------------------------------------------------------------
Tue Oct 13 15:41:07 CEST 2009 - juhliarik@suse.cz

- deleted handling of luks_root and updating initrd for encrypted
  "/" (bnc#528474)
- 2.18.17 

-------------------------------------------------------------------
Mon Sep 21 10:40:13 CEST 2009 - juhliarik@suse.cz

- added fix for missing persistent device names in mapping for
  perl-Bootloader (bnc#534905A)
- 2.18.16 

-------------------------------------------------------------------
Thu Sep 17 12:43:53 CEST 2009 - juhliarik@suse.cz

- added fix for typy in help (bnc#532904) 

-------------------------------------------------------------------
Fri Sep  4 17:50:39 CEST 2009 - juhliarik@suse.cz

- fixed type (bnc#535442) 

-------------------------------------------------------------------
Thu Sep  3 13:27:09 CEST 2009 - juhliarik@suse.cz

- added fixed in help text convert "XEN" to "Xen" (bnc#532512)

-------------------------------------------------------------------
Thu Sep  3 13:10:07 CEST 2009 - juhliarik@suse.cz

- added fix for editing boot section (bnc#535739) 
- 2.18.15

-------------------------------------------------------------------
Thu Aug  6 10:31:03 CEST 2009 - juhliarik@suse.cz

- added support for enable SELinux (fate#305557)
- 2.18.14 

-------------------------------------------------------------------
Tue Aug  4 16:52:57 CEST 2009 - juhliarik@suse.cz

- added support for redundancy md array (fate#305008)
- 2.18.13

-------------------------------------------------------------------
Fri Jul 31 11:55:40 CEST 2009 - aschnell@suse.de

- adapted to changes in yast2-storage
- 2.18.12

-------------------------------------------------------------------
Tue Jul 28 13:21:34 CEST 2009 - juhliarik@suse.cz

- added support for luks_root also to xen sections with kernel-xen 

-------------------------------------------------------------------
Tue Jul 28 10:29:13 CEST 2009 - juhliarik@suse.cz

- reorganize UI widgets in GRUB global options 

-------------------------------------------------------------------
Mon Jul 27 15:48:32 CEST 2009 - juhliarik@suse.cz

- added support for enable/disable acoustinc signals (fate#305403)
- 2.18.11 

-------------------------------------------------------------------
Fri Jul 24 14:54:16 CEST 2009 - juhliarik@suse.cz

- added support for encrypted disk (fate#305633)
- 2.18.10 

-------------------------------------------------------------------
Mon Jul 20 16:51:05 CEST 2009 - juhliarik@suse.cz

- added client bootloader_preupdate it takes care about calling 
  Storage::Update() (bnc#414490)
- added fix for using iscsi disk (bnc#393928)
- updated help text (bnc#511007)
- enabled change bootloader settings via one-click in installation
  summary (fate#303643)
- deleted warning message about using ext4
- updated proposal and using checkboxes Boot from Boot Partition
  and Boot from Extended Partition
- 2.18.9

-------------------------------------------------------------------
Mon Jun  8 10:37:27 CEST 2009 - jsrain@suse.cz

- do not add 'ide=nodma' to failsafe kernel parameter (bnc#510784)

-------------------------------------------------------------------
Mon May 25 16:23:55 CEST 2009 - jreidinger@suse.cz

- refactor Update code (update between products)

-------------------------------------------------------------------
Wed May 20 14:20:57 CEST 2009 - juhliarik@suse.cz

- fixed additional options for memory test section (bnc#396150)
- fixed problems with empty settings in autoyast profile for 
  memory test section (bnc#390659)
- fixed problem with custom (disable) gfxmenu option in autoyast
  profile (bnc#380509) 
- fixed deleting gfxmenu option if there is defined serial console
  (bnc#346576)
- added support check for ext4 (fate#305691)
- 2.18.8

-------------------------------------------------------------------
Mon May 18 17:45:52 CEST 2009 - juhliarik@suse.cz

- added fix for changing device map in y2-bootloader (bnc#497944)
- added warning message if there is not valid configuration for
  soft-raid (bnc#501043) 

-------------------------------------------------------------------
Thu May  7 10:05:02 CEST 2009 - juhliarik@suse.cz

- added fix for checking soft-raid devices in device.map
  (bnc#494630)
- added fix for changing device map in y2-bootloader (bnc#497944)
- 2.18.7

-------------------------------------------------------------------
Tue Apr 28 16:48:12 CEST 2009 - juhliarik@suse.cz

- added updated patch from IBM and reipl (bnc#471522) 

-------------------------------------------------------------------
Tue Apr 28 16:37:43 CEST 2009 - juhliarik@suse.cz

- disable checking thinkpad sequence in MBR also save content of 
  MBR (bnc#464485) 

-------------------------------------------------------------------
Wed Apr 22 15:47:26 CEST 2009 - jreidinger@suse.cz

- code clean
- add interface for new perl-Bootloader MBR tools 
- add missing short-cuts for widgets

-------------------------------------------------------------------
Thu Apr 16 14:52:23 CEST 2009 - juhliarik@suse.cz

- added fix for commandline interface (bnc#479069) 

-------------------------------------------------------------------
Wed Apr 15 11:31:40 CEST 2009 - juhliarik@suse.cz

- added back function setKernelParam (bnc#495048)
- 2.18.6 

-------------------------------------------------------------------
Tue Apr 14 13:25:52 CEST 2009 - juhliarik@suse.cz

- updated timeout for ppc and elilo both to seconds
- 2.18.5 

-------------------------------------------------------------------
Tue Apr 14 11:44:43 CEST 2009 - juhliarik@suse.cz

- added fix for troubles with analyse of MBR on soft riad 
  (bnc#483797) 

-------------------------------------------------------------------
Fri Apr 10 15:18:33 CEST 2009 - juhliarik@suse.cz

- added fix for problem with special chars in menu.lst (bnc#456362) 

-------------------------------------------------------------------
Fri Apr 10 14:15:02 CEST 2009 - juhliarik@suse.cz

- added fix for troubles with help in boot menu (bnc#384768) 

-------------------------------------------------------------------
Tue Apr  7 15:50:12 CEST 2009 - juhliarik@suse.cz

- refactoring UI is done (fate#305268)
- fixed problem with providing vga modes list in grub(bnc#362517)
- fixed troubles with short input field for devices (bnc#396387)
- fixed problem with setup of password for grub 
  (bnc#407887,#433854,#450470)
- fixed problem with keyboard shortcuts (bnc#414989)
- setup for console in grub was rewritten (bnc#431515)
- 2.18.4 

-------------------------------------------------------------------
Mon Feb 16 14:42:56 CET 2009 - juhliarik@suse.de

- added fix for problem with wrong init for storage library 
  (bnc#464090)
- updated fix for increase performance on huge machine (bnc#468922)
- added fix for checking GPT and using the 4th partition for 
  booting (bnc#474854)
- added quit booting "splash=silent quiet" (bnc#475194)
- updated change log for using convention (bnc#no,fate#no etc.)
- 2.18.3

-------------------------------------------------------------------
Mon Feb  9 15:42:12 CET 2009 - juhliarik@suse.de

- added fix for using buttons (bnc#440553)
- added fix for checking boot device on mac machines (bnc#343670)
- 2.18.2 

-------------------------------------------------------------------
Wed Feb  4 14:50:21 CET 2009 - juhliarik@suse.cz

- added fix for problem with unnecessary popup mesage for writting
  bootloader to floppy (bnc#333459)
- added fix meesage about writting bootloader to floppy includes 
  "Cancel" button (bnc#433348)
- changed text about using XFS there is used "may not" insted of 
  "will not" (bug#449823)  
- updated help text
- 2.18.1

-------------------------------------------------------------------
Wed Feb  4 12:15:21 CET 2009 - juhliarik@suse.cz

- added fix for finding the smallest partition on pmac machine
  (bnc#459860)
- updated function Dev2MountByDev() which can run long time if
  machine included huge number of disks (bnc#468922)
- added fix for problem with adding boot entry to EFI if
  installation run on different disk but with same boot partition
  (bnc#450682)
- added fix for using translated text in bootloader e.g. Image,
  Other (bug#445999)
- 2.18.0

-------------------------------------------------------------------
Tue Jan 20 14:11:38 CET 2009 - juhliarik@suse.cz

- added fix for problem with calling parted each time when
  yast2-bootloader is called (bnc#461613,#357290) 

-------------------------------------------------------------------
Thu Jan 15 15:28:38 CET 2009 - juhliarik@suse.cz

- added fix for problem with lines_cache_id == "" -it is cause of
  error output from perl-Bootloader (bnc#464098) 

-------------------------------------------------------------------
Wed Jan 14 13:59:14 CET 2009 - juhliarik@suse.cz

- added fix for changing EFI label in running system (bnc#269198)
- added fix for problem with primary language in GRUB (bnc#447053) 

-------------------------------------------------------------------
Thu Dec 11 17:43:40 CET 2008 - juhliarik@suse.cz

- added fix for problem with autoinstallation and powerlilo 
  (bnc#439674)
- added fix for (bnc#450506) root=kernelname
- added fix for problem with adding kernel to proposal (SLERT)
  (bnc#450153) 
- 2.17.46

-------------------------------------------------------------------
Mon Dec  8 15:41:43 CET 2008 - juhliarik@suse.cz

- added fix for problem with installation if boot device is NFS
  (bnc#440183) 

-------------------------------------------------------------------
Sun Dec  7 14:45:22 CET 2008 - juhliarik@suse.cz

- deleted support of detail settings for trustedgrub because it is
  not supporeted by trustedgrub package 

-------------------------------------------------------------------
Thu Dec  4 09:34:22 CET 2008 - juhliarik@suse.cz

- 2.17.45 

-------------------------------------------------------------------
Tue Dec  2 16:28:27 CET 2008 - juhliarik@suse.cz

- added fix for onetime boot if default is windows (bnc#339024) 

-------------------------------------------------------------------
Tue Dec  2 15:35:30 CET 2008 - juhliarik@suse.cz

- updated heuristic for adding other OS to menu.lst for GRUB 
  (bnc#448010) 

-------------------------------------------------------------------
Mon Dec  1 16:07:54 CET 2008 - juhliarik@suse.cz

- added fix for proposal if MBR include Vista code and "/" is on
  logical partition (bnc#450137)
- added update of handling serial console (bnc#449726)
- 2.17.44

-------------------------------------------------------------------
Mon Dec  1 14:32:09 CET 2008 - juhliarik@suse.cz

- added fix for problem with multipath (bnc#448110)
- added fix for problem with cloning boot sections (bnc#450190) 

-------------------------------------------------------------------
Thu Nov 27 18:55:11 CET 2008 - juhliarik@suse.cz

- added fix for problem with missing "console" (bnc#449726) 
- 2.17.43

-------------------------------------------------------------------
Thu Nov 27 16:46:21 CET 2008 - juhliarik@suse.cz

- deleted fix for (bnc#439674) - it fix problem with proposal of 
  globals on PPC (bnc#449747)
- 2.17.42

-------------------------------------------------------------------
Wed Nov 26 16:58:21 CET 2008 - juhliarik@suse.cz

- 2.17.41 

-------------------------------------------------------------------
Wed Nov 26 13:26:21 CET 2008 - juhliarik@suse.cz

- added fix for problem with "boot" in lilo.conf (bnc#449062) 

-------------------------------------------------------------------
Tue Nov 25 15:37:01 CET 2008 - juhliarik@suse.cz

- added fix for problem with changed default section (bnc#446555) 

-------------------------------------------------------------------
Tue Nov 25 10:51:12 CET 2008 - jsrain@suse.cz

- write correct language list in /boot/message (bnc#447053)

-------------------------------------------------------------------
Tue Nov 25 10:05:30 CET 2008 - juhliarik@suse.cz

- added fix for recreating device map (bnc#438243)
- updated proposal if boot device is on logical partition 
  (bnc#279837#c53) 

-------------------------------------------------------------------
Mon Nov 24 15:54:41 CET 2008 - juhliarik@suse.cz

- updated proposal of bootloader (bnc#279837#c53)
- added fix for recreating device map if storage change settings
  (bnc#438243)

-------------------------------------------------------------------
Fri Nov 21 12:11:27 CET 2008 - juhliarik@suse.cz

- updated fix for checking if boot entry exist in EFI (bnc#438215)
- 2.17.40 

-------------------------------------------------------------------
Wed Nov 19 13:50:35 CET 2008 - juhliarik@suse.cz

- added fix for problem with writing default kernel args to 
  /etc/sysconfig/bootloader (bnc#440125) 
-2.17.39 

-------------------------------------------------------------------
Wed Nov 12 12:26:47 CET 2008 - juhliarik@suse.cz

- deleted adding beep for booting (bnc#439328) 
- 2.17.38

-------------------------------------------------------------------
Wed Nov 12 10:55:10 CET 2008 - juhliarik@suse.cz

- added fix for problem with missing boot_* in globals (bnc#439674)

-------------------------------------------------------------------
Mon Nov 10 14:46:36 CET 2008 - juhliarik@suse.cz

- added fix for problem with disabled button for detail settings of
  trusted GRUB (bnc#442706)
- added calling function Pkg::SourceProvideFile() (bnc#409927)
- 2.17.37  

-------------------------------------------------------------------
Fri Nov  7 10:29:26 CET 2008 - juhliarik@suse.cz

- added fix for writing crashkernel to bootloader from kdump on ppc
  (bnc#441547)
- added fix for double boot entry twice by efibootmgr (bnc#438215)
- added fix for using fix_chs (bnc#367304)
- 2.17.36 

-------------------------------------------------------------------
Fri Oct 31 12:49:14 CET 2008 - juhliarik@suse.cz

- added better proposal checking elilo ,lilo
- added fix for typo (bnc#439030)
- added fix for selectinf "none" bootloader (bnc#438976)
- 2.17.35 

-------------------------------------------------------------------
Mon Oct 27 12:45:44 CET 2008 - juhliarik@suse.cz

- updated checking of boot device s not on XFS (bnc#438757)
- added fix for problem with generic boot code (bnc#438752) 
- 2.17.34

-------------------------------------------------------------------
Mon Oct 27 10:39:37 CET 2008 - jsrain@suse.cz

- updated method of ThinkPad MBR detection
- 2.17.33

-------------------------------------------------------------------
Mon Oct 27 10:21:57 CET 2008 - juhliarik@suse.cz

- added fix for using persistent device name in lilo (bnc#437764)
- 2.17.32

-------------------------------------------------------------------
Fri Oct 24 14:25:23 CEST 2008 - juhliarik@suse.cz

- added fix for problem with converting lilo to grub during update
  system
- added fix - deleting read-only option for elilo (bnc#438276) 

-------------------------------------------------------------------
Thu Oct 23 14:25:18 CEST 2008 - juhliarik@suse.cz

- added fix for broken titles in lilo (bnc#437693)  

-------------------------------------------------------------------
Tue Oct 21 18:35:31 CEST 2008 - juhliarik@suse.cz

- update for bug with deleting boot section (bnc#436890)
- 2.17.31

-------------------------------------------------------------------
Tue Oct 21 12:01:31 CEST 2008 - juhliarik@suse.cz

- added fix for problem with deleting all boot section for elilo
  (bnc#436890)
- added fox for problem with XEN boot section in domU (bnc#436899)
- 2.17.30

-------------------------------------------------------------------
Fri Oct 17 14:58:02 CEST 2008 - juhliarik@suse.cz

- added fix for adding language to GRUB (bnc#429287)
- 2.17.29

-------------------------------------------------------------------
Thu Oct 16 15:24:21 CEST 2008 - juhliarik@suse.cz

- added fix for using autoyast profil from SLES9 (bnc#344659)

-------------------------------------------------------------------
Thu Oct 16 10:05:03 CEST 2008 - juhliarik@suse.cz

- added fix for handling mounpoints (bnc#431977)

-------------------------------------------------------------------
Wed Oct 15 12:51:29 CEST 2008 - juhliarik@suse.cz

- added fix to proposal with "/" on logical partition (bnc#259050)

-------------------------------------------------------------------
Wed Oct 15 12:21:51 CEST 2008 - jsrain@suse.cz

- handle multipath devices properly when creating device map
  (bnc#433092)
- 2.17.28

-------------------------------------------------------------------
Mon Oct 13 16:40:11 CEST 2008 - juhliarik@suse.cz

- added fix for translation labes for ELILO (bnc#151486)
- added fix for typo in help text (bnc#433424)
- added fix for problem with device names in live CD installation
  (bnc#432699) 
- 2.17.27

-------------------------------------------------------------------
Fri Oct 10 14:50:31 CEST 2008 - jsrain@suse.cz

- fixed bootloader proposal in mixed standalone disk and BIOS-RAID
  environments (bnc#433092)
- issue a warning if /boot directory is on XFS on x86 boot
  architecture (bnc#429042)

-------------------------------------------------------------------
Wed Oct  8 15:32:09 CEST 2008 - juhliarik@suse.cz

- added fix for handling nil from function InitializeBootloader()

-------------------------------------------------------------------
Wed Oct  8 10:39:12 CEST 2008 - juhliarik@suse.cz

- added fix for adding crashkernel from y2-kdump (bnc#432651)
- added fix for writing proposal (bnc#433344)
- added fix for checking if boot device is on raid0 (bnc#156800)
- 2.17.26 

-------------------------------------------------------------------
Fri Oct  3 17:28:27 CEST 2008 - juhliarik@suse.cz

- added fix for installing packages (bnc#431580)
- added fix for 2 identical section in powerLILO (bnc#427730)
- added fix for mapping disk by label for powerLILO (bnc#41497)
- 2.17.25

-------------------------------------------------------------------
Tue Sep 30 13:37:44 CEST 2008 - juhliarik@suse.cz

- updated fix for converting LILO to GRUB (bnc#430579)
- 2.17.24

-------------------------------------------------------------------
Mon Sep 29 17:10:36 CEST 2008 - juhliarik@suse.cz

- added new dialog for updating from lilo to grub (bnc#430579)
- 2.17.23

-------------------------------------------------------------------
Mon Sep 29 15:45:41 CEST 2008 - jsrain@suse.cz

- fixed no scrren contents after changing loader type (bnc#427622)
- avoid mixing options of different bootloader after loaded type
  change

-------------------------------------------------------------------
Thu Sep 25 17:44:24 CEST 2008 - juhliarik@suse.cz

- added fix for problem with changed default name (bnc#169062)
- added fix for problem with editing custom boot  (bnc#395009)
- added fix for problem with timeout update (bnc#395851)
- 2.17.22

-------------------------------------------------------------------
Thu Sep 18 17:39:43 CEST 2008 - juhliarik@suse.cz

- added fix for initialise yast2-stroage (bnc#419197)
- help update (bnc#220283)
- 2.17.21

-------------------------------------------------------------------
Thu Sep 16 16:35:43 CEST 2008 - juhliarik@suse.cz

- added fix for deleting fake xen boot section (bnc#408346)
- added fix for failsafe options for kernel (bnc#419464)
- 2.17.20

-------------------------------------------------------------------
Thu Sep 16 16:35:43 CEST 2008 - juhliarik@suse.cz

- added fix for getDefaultSection() for zipl (bnc#364904)
- added fix for deleting gfxmenu from menu.lst (bnc#398806)
- 2.17.19

-------------------------------------------------------------------
Thu Sep 16 10:54:43 CEST 2008 - juhliarik@suse.cz

- added fix for problem with rnc file - syntax error (bnc#426522)
- 2.17.18

-------------------------------------------------------------------
Thu Sep 12 14:24:43 CEST 2008 - juhliarik@suse.cz

- added support of trusted grub (fate#303784), (fate#303672), 
  (fate#303891), (fate#303983)
- added warning that lilo is not supported (fate#305006)
- 2.17.17

-------------------------------------------------------------------
Thu Sep 11 15:27:43 CEST 2008 - locilka@suse.cz

- Calling new reipl_bootloader_finish client from yast2-reipl
  in bootloader_finish (fate#304960).
- 2.17.16

-------------------------------------------------------------------
Thu Sep 11 08:22:53 CEST 2008 - jsrain@suse.cz

- merged texts from proofread

-------------------------------------------------------------------
Wed Sep  3 12:00:58 CEST 2008 - jsrain@suse.cz

- added detection of EFI, proposing ELILO in that case 
 (fate#301882)
- 2.17.15

-------------------------------------------------------------------
Wed Aug 20 15:34:22 CEST 2008 - jsrain@suse.cz

- added skeleton for checking whether scenario is supported, not
  yet actually used (fate#304499)

-------------------------------------------------------------------
Mon Aug 18 12:34:35 CEST 2008 - jsrain@suse.cz

- store bootloader type before installing packages, fixed check
  for undefined product name (bnc#417383)
- 2.17.14 

-------------------------------------------------------------------
Thu Aug 14 15:16:04 CEST 2008 - juhliarik@suse.cz

- added support for creating console for kernel args (fate#110038)
- 2.17.13 

-------------------------------------------------------------------
Wed Aug 13 14:36:59 CEST 2008 - juhliarik@suse.cz

- added changes for pesistent device names (fate#302219)
- 2.17.12

-------------------------------------------------------------------
Wed Aug  6 15:42:28 CEST 2008 - juhliarik@suse.cz

- added better detection of NFS boot device (bnc#408912) 
- added better detection of EVMS - do not install bootloader 
  (fate#305007)
- 2.17.11

-------------------------------------------------------------------
Wed Aug  6 12:55:17 CEST 2008 - juhliarik@suse.cz

- added support for acoustic signals (fate#303481)
- added checkbox for enabling remapping in chainloader section
- 2.17.10

-------------------------------------------------------------------
Tue Aug  5 12:05:04 CEST 2008 - juhliarik@suse.cz

- added/enabled support for ordering disks in device.map for GRUB
  (fate#303964)
- 2.17.9 

-------------------------------------------------------------------
Mon Aug  4 13:29:01 CEST 2008 - juhliarik@suse.cz

- added support for reducing devices from device.map to 8 devices
  (fate#303548)
- 2.17.8  

-------------------------------------------------------------------
Thu Jul 31 10:27:42 CEST 2008 - juhliarik@suse.cz

- added support for remaping windows chainloader boot section
  (fate#301994)
- 2.17.7 

-------------------------------------------------------------------
Tue Jul 29 18:18:38 CEST 2008 - juhliarik@suse.cz

- update solution for saving kernel args to 
  /etc/sysconfig/bootloader (fate#302245)
- 2.17.6

------------------------------------------------------------------
Sun Jul 27 17:52:58 CEST 2008 - juhliarik@suse.cz

- added powersaved=off to boot section for failsave (bnc#153345)

-------------------------------------------------------------------
Wed Jul 23 15:16:58 CEST 2008 - juhliarik@suse.cz

- added support for persistent device names (fate#302219)  
- 2.17.5

-------------------------------------------------------------------
Wed Jul 21 09:20:13 CEST 2008 - juhliarik@suse.cz

- 2.17.4

-------------------------------------------------------------------
Wed Jul 16 14:27:23 CEST 2008 - jsrain@suse.cz

- store kernel parameters to sysconfig during installation
  (fate#302245)

-------------------------------------------------------------------
Fri Jul 11 13:18:05 CEST 2008 - ug@suse.de

- rnc file fixed (bnc#407615)

-------------------------------------------------------------------
Thu Jul 10 17:29:00 CEST 2008 - juhliarik@suse.cz

- enable installing GRUB to XEN  (bnc#380982)
- 2.17.3

-------------------------------------------------------------------
Thu Jun 27 17:24:00 CEST 2008 - juhliarik@suse.cz

- correct labels for buttons  (bnc#398492)

-------------------------------------------------------------------
Thu Jun 26 17:24:00 CEST 2008 - juhliarik@suse.cz

- deleted support xenpae (bnc#400526)
- 2.17.2

-------------------------------------------------------------------
Thu Jun 26 16:51:00 CEST 2008 - juhliarik@suse.cz

- added support for better detection Vista in MBR
- added fix for installing generic code if MBR is uknown (bnc#400062)
- added fix for detection MBR if sw-raid is used (bnc#398356)
- 2.17.1

-------------------------------------------------------------------
Mon Jun  9 13:35:26 CEST 2008 - juhliarik@suse.cz

- added fix for problem with booting Vista bnc #396444
- 2.16.20

-------------------------------------------------------------------
Wed Jun  4 13:39:59 CEST 2008 - juhliarik@suse.cz

- added fix for problem with deleting boot sections bnc #396810
- 2.16.19 

-------------------------------------------------------------------
Wed Jun  4 10:06:01 CEST 2008 - juhliarik@suse.cz

- added fix for problem with liveCD and simlinks for initrd and 
  kernel (bnc# 393030)
- 2.16.18

-------------------------------------------------------------------
Mon May 26 18:34:43 CEST 2008 - juhliarik@suse.cz

- added fix for problem with editing boot section for LILO 
  (bnc# 340732)
- added fix for cloning boot section (bnc# 390719)
- 2.16.17 

-------------------------------------------------------------------
Fri May 16 16:40:22 CEST 2008 - jsrain@suse.cz

- added categories Settings and System into desktop file
  (bnc #382778)

-------------------------------------------------------------------
Thu May 15 17:51:28 CEST 2008 - juhliarik@suse.cz

- added fix for bnc# 164884 - disabled Back button during 
  installation
- added missing strings bnc# 386527
- 2.16.16 

-------------------------------------------------------------------
Wed May  7 14:54:16 CEST 2008 - juhliarik@suse.cz

- added fix for bnc#335526 - problem with adding "resume" into 
  boot section for memtest
- 2.16.15

-------------------------------------------------------------------
Mon Apr 28 14:16:26 CEST 2008 - juhliarik@suse.cz

- added fix for bnc#232424 - problem with propose new config.
- 2.16.14 

-------------------------------------------------------------------
Tue Apr 22 13:09:57 CEST 2008 - juhliarik@suse.cz

- added fix for bnc#363254
- added fix for UI problem with ComboBoxes and "Browse..." button
- 2.16.13 

-------------------------------------------------------------------
Fri Apr 18 15:52:47 CEST 2008 - juhliarik@suse.cz

- added fix for (bnc#381192) bootloader uses grubonce _and_ kexec
- added detecting VirtualBox - cancel using kexec
- 2.16.12 

-------------------------------------------------------------------
Thu Apr 17 20:19:04 CEST 2008 - juhliarik@suse.cz

- new version
- 2.16.11 

-------------------------------------------------------------------
Thu Apr 17 20:02:19 CEST 2008 - locilka@suse.cz, juhliarik@suse.cz

- fixed initializing of combo-box widgets in dialogs, ComboBox
  in Qt does not accept `Value, using `Items instead (bnc #380781).
- using `InputField as a replacement for obsolete `TextEntry.

-------------------------------------------------------------------
Wed Apr 16 15:20:15 CEST 2008 - juhliarik@suse.cz

- added fix for activating DM-RAID boot partition (bnc #337742)
- added fix for lilo and raid version (bnc #357897)
- 2.16.10 

-------------------------------------------------------------------
Fri Apr 11 15:53:19 CEST 2008 - juhliarik@suse.cz

- added handling of option for calling kexec instead of reboot
  (fate#303395)
- 2.16.9 

-------------------------------------------------------------------
Tue Apr  1 12:24:12 CEST 2008 - jsrain@suse.cz

- adapted to changed handling of inst_finish steps during live
  installation

-------------------------------------------------------------------
Thu Mar 27 09:32:41 CET 2008 - juhliarik@suse.cz

- added deleting of duplicated sections after installation
- 2.16.8 

-------------------------------------------------------------------
Thu Mar 20 12:45:20 CET 2008 - jsrain@suse.cz

- updated the way section list is displayed in the installation
  proposal (fate#120376)
- 2.16.7

-------------------------------------------------------------------
Tue Mar 18 10:07:57 CET 2008 - jsrain@suse.cz

- keep the 'linux' section name if product name is empty 
  (bnc#371741)

-------------------------------------------------------------------
Mon Mar 17 12:43:32 CET 2008 - jsrain@suse.cz

- added 'StartupNotify=true' to the desktop file (bnc #304964)

-------------------------------------------------------------------
Fri Mar 14 14:57:17 CET 2008 - juhliarik@suse.cz

- added inst_bootloader for saving config file before installing 
  kernel (F #302660) 
- 2.16.6

-------------------------------------------------------------------
Thu Jan 31 13:03:52 CET 2008 - locilka@suse.cz

- Update::*version were moved to Installation::*version.
- 2.16.5

-------------------------------------------------------------------
Thu Jan 24 09:01:01 CET 2008 - juhliarik@suse.cz

- added patch for Bug#352020 - Graphical failsafe mode
- added support for Fate#300779: Install diskless client (NFS-root) 
- 2.16.4

-------------------------------------------------------------------
Tue Dec 11 16:12:09 CET 2007 - jsrain@suse.cz

- do not translate boot menu to unsupported language (#310459)
- 2.16.3

-------------------------------------------------------------------
Wed Dec  5 12:36:32 CET 2007 - jsrain@suse.cz

- fixed the device map proposal if USB stick is present (F#302075)

-------------------------------------------------------------------
Wed Oct 31 14:32:59 CET 2007 - dfiser@suse.cz

- Adapted to change of StorageDevices API.
- v2.16.2

-------------------------------------------------------------------
Wed Oct 31 14:08:59 CET 2007 - locilka@suse.cz

- installedVersion and updateVersion moved from 'Update' to
  'Installation' YCP module to remove dependencies.

-------------------------------------------------------------------
Thu Oct 11 15:22:27 CEST 2007 - od@suse.de

- migrate SLES9 persistent device ("...p1") names to SLES10
  persistent device names ("...-part1") (#162216)
- 2.16.1

-------------------------------------------------------------------
Wed Sep 26 21:22:58 CEST 2007 - od@suse.de

- added flag avoid_reading_device_map to blRead(), all internal
  Read()s and ReadSettings() interface to perl-Bootloader: used by
  BootLILO and BootGRUB during update to migrate device names in
  the device_map and then re-read the config files with correct
  device name translation (#328448)
- do not install bootloader in XEN paravirtualized DomU (#308451)
- 2.15.29

-------------------------------------------------------------------
Tue Sep 25 13:53:18 CEST 2007 - od@suse.de

- re-read bootloader config from system after the delayed run of
  perl-Bootloader updates, then call FlagOnetimeBoot() based on
  current setup (#328078)
- 2.15.28

-------------------------------------------------------------------
Tue Sep 25 11:09:55 CEST 2007 - od@suse.de

- added logging to find problem in #328078
- minor addition of whitespace
- 2.15.27

-------------------------------------------------------------------
Mon Sep 24 21:25:37 CEST 2007 - od@suse.de

- Storage::GetTranslatedDevices() called often and uneccesarily
  (related to #304269):
  - added more logging to UpdateSections()
  - added comments and FIXMEs
  - disabled calling device name update again for "linux",
    "failsafe" and "initrd" sections: this is not needed and would
    reverse device name updates when forwards and backwards device
    name update mappings exist
  - enabled device name updates for "other" sections (booting other
    installations)
- (related to #326372, see comment #12)
  - fix "Interpreter" error: also activates persistent device
    translation for device.map in yast2-bootloader (but no disk
    device mappings are defined in yast2-storage, so devices remain
    untranslated as of now)
- 2.15.26

-------------------------------------------------------------------
Fri Sep 21 16:19:02 CEST 2007 - od@suse.de

- run delayed bootloader_entry at the very end of the update, when
  the migrated bootloader configuration (including device mapping)
  has already been written (#309837)
- added some comments
- 2.15.25

-------------------------------------------------------------------
Thu Sep 20 21:00:14 CEST 2007 - od@suse.de

- log the contents of the perl-BL_delayed_exec script (#309837)
- 2.15.24

-------------------------------------------------------------------
Thu Sep 20 18:44:06 CEST 2007 - od@suse.de

- ckornacker@suse.de: added PREFIX to Makefile.cvs
- when bootloader_entry saved (during kernel postuninstall) a
  command in /boot/perl-BL_delayed_exec for delayed execution in
  the target system, run that script to remove old sections
  (#309837)
- 2.15.23

-------------------------------------------------------------------
Tue Sep 18 10:03:53 CEST 2007 - od@suse.de

- update the default entry during update when the comment with the
  former default exists, even if the current default is valid
  (#309837)
- 2.15.22

-------------------------------------------------------------------
Mon Sep 17 19:31:03 CEST 2007 - od@suse.de

- #309837:
  - fix setting the default section at the end of an update,
    according to saved previous default kernel image flavor
  - use fallback flavors if previous flavor is unavailable
- 2.15.21

-------------------------------------------------------------------
Thu Sep 13 05:41:00 CEST 2007 - od@suse.de

- specify blockoffset as string, rather than number
- added a FIXME comment
- fixed conversion of obsolete filenames in kernel and initrd keys
- fixed conversion of device names in root and chainloader keys
  (#309837)
- 2.15.20

-------------------------------------------------------------------
Tue Aug 28 18:35:52 CEST 2007 - pth@suse.de

- Fix the code in bootloader_finish so that the one-time-boot code
  is actually called.
- Redo the logic and structure of the one-time booting code.
  * Global Write uses Bootloader::getDefaultSection() to determine the
    section name.
  * New function BootCommon::Section2Index that determines the
    index # for a given section, currently only used by 
    BootGRUB::FlagOnetimeBoot.

-------------------------------------------------------------------
Wed Aug 15 20:34:07 CEST 2007 - od@suse.de

- forgot to use changed sections (feature #302302)
- added logging with y2milestone()s for last change
- 2.15.17

-------------------------------------------------------------------
Mon Aug 13 22:32:26 CEST 2007 - od@suse.de

- grub: feature #302302:
  - added code to UpdateSections() to update old sections for
    "other" installations to chainloader/configfile sections
  - moved PBR-examination code to function IsPartitionBootable(),
    used by BootGRUB::CreateSections() and
    BootCommon::UpdateSections() now
  - always use a "root" command for "other" installations: added
    a "root" command to chainloader entries
  - also use "noverifyroot" and "blockoffset" in chainloader
    entries
  - added a FIXME comment
- 2.15.16

-------------------------------------------------------------------
Fri Aug 10 20:11:24 CEST 2007 - od@suse.de

- part of feature #301313:
  - added front-end function and infrastructure in switcher.ycp for
    FlagOnetimeBoot()
  - added FlagOnetimeBoot() implementation for POWERLILO
- fixed return codes of examine_mbr.pl: do not overlap error codes
  with "bootloader stage1 needs to be (re)-installed here" return
  code
- evaluate new return code in yast2-bootloader
- added documentation comment to examine_mbr.pl
- changed documentation comments where yast2-bootloader calls
  examine_mbr.pl
- fixed error in autoinstall client that prevented importing legacy
  global keys
- added/fixed some comments
- added documentation comments to BootGRUB::CreateSections()
- changed two y2debug() into y2milestone()
- fixed: a chainloader entry may have been produced that pointed to
  the boot partition of our current installation
- grub: implemented booting other Linux installations on the system
  via chainloader/configfile entries (feature #302302)
- fixed: if-block contained no statement, uncommented y2debug() in
  there
- 2.15.15

-------------------------------------------------------------------
Thu Jul 26 07:26:05 CEST 2007 - jsrain@suse.cz

- removed unneeded yast2-devel from BuildRequires
- 2.15.14

-------------------------------------------------------------------
Fri Jul 20 18:21:03 CEST 2007 - od@suse.de

- preventing cyclic dependency in autobuild with a BuildIgnore on
  autoyast2-installation
- 2.15.13

-------------------------------------------------------------------
Fri Jul 13 18:25:18 CEST 2007 - od@suse.de

- converting old key "kernel" to new key "image" when converting
  autoyast configuration to export map (#285790)
- re-added lost y2milestone() to BootELILO.ycp
- creating "image" section instead of "kernel" section now in
  CreateLinuxSection()
- 2.15.11

-------------------------------------------------------------------
Wed Jul 11 00:25:18 CEST 2007 - od@suse.de

- Merge from SLES10-SP1 branch:
- let "SLES 9 style" autoyast xml files configure bootloader
  timeout (#214468, #183051)
- added help texts and widget descriptions to grub and elilo
  (#221737)
- Fixed type of passed arguments in function Import() (in
  modules/Bootloader.ycp & modules/BootELILO.ycp) (#236163)
- bootloader.rnc fixed for autoyast schema check
- set __auto key to false when user clones sections (#241158)
- added log message when FixSections() silently discards a section
  (#241158)
- fixed some whitespace
- fixed myToInteger(): return 0 if string cannot be converted to
  integer
- bootloader.rnc fixed for autoyast schema check (#211014)
- always log the target map when Propose() is called (not only when
  we debug)
- convert custom boot device names to the names indicated by the
  mountby setting; this is one part of a change to use persistent
  device names for the bootloader boot device, the rest requires
  simultaneously changing perl-Bootloader because of an
  incompatible interface change
  (#248162)
- #214468:
  - fixed autoyast schema
  - fixed import of autoyast data: do not remove the "default" option
- GRUB only: integrated the new boot_*, generic_mbr and activate
  keys (found in the "globals" map) from the new
  widget/perl-Bootloader interface into the internal workings of
  the grub code
  - for grub, this obsoletes the global variables loader_device,
    selected_location (aka loader_location), repl_mbr and activate
  - fixes loosing the information of multiple selected bootloader
    installation devices (#245680)
  - fixes faulty detection of user-changes to the "/boot" and "/"
    devices from yast2-storage (#247852)
  - decided that boot_mbr_md key is unneeded, because the decision
    to write to the MBRs of all underlying devices of a soft-RAID
    is automatic (kept commented-out sample code for boot_mbr_md)
  - decided that boot_extended is unneeded, because the decision to
    write the bootloader to the extended partition instead of to an
    un-activatable "/boot" or "/" partition is automatic (kept
    commented-out sample code for boot_extended)
  - removed wrapper code for variable translation from
    BootGRUB::Propose()
  - made private copies of functions in grub/misc.ycp and changed
    the code to use the new interface variables only (this is also
    wanted for better code separation between bootloaders, to
    reduce amount of special-case handling (to be worked on)):

      * from routines/misc.ycp:
          grub_getPartitionToActivate ()
          grub_getPartitionsToActivate ()
          grub_getMbrsToRewrite ()
          grub_getFileChangeDate ()
          grub_saveMBR ()
          grub_updateMBR ()
          grub_DetectDisks ()

      * from routines/lilolike.ycp:
          grub_ProposeDeviceMap ()
            ( ^^ really needed? no changes here, it just "belongs"
            to grub...)
          grub_ConfigureLocation()
          grub_DetectDisks ()
          grub_DisksChanged ()
          grub_LocationProposal ()

  - added helper functions:
      grub/misc.ycp:          SetBootloaderDevice()
      routines/misc.ycp:      GetBootloaderDevices()

  - added note to to-be-phased-out functions:
      routines/misc.ycp:      GetBootloaderDevice()

  - made some functions globally accessible:
      routines/popup.ycp:     askLocationResetPopup ()
      routines/misc.ycp:      myToInteger ()
      routines/lilolike.ycp:  FindMBRDisk ()

  - fixed bug with the detection of MD-RAID devices (both in
    grub_getPartitionToActivate and getPartitionToActivate): BIOS
    ID was assumed to be less than 128, but it starts at 128

  - commented out some obsolete and broken code that would activate
    the "/boot" device on installation of the bootloader to MBR;
    the code was cancelled out by program logic ("activate" flag)
    though;
    this also simplified the interface to getPartitionToActivate ()

  - added conditionals to Bootloader.ycp and BootCommon.ycp: do not
    handle obsolete variables for grub

  - commented out probably obsolete code in BootGRUB::Read() to
    determine old_style loader_device from read devices (including
    old-style "mbr_md")

  - added several FIXME:s
  - changed a fixed FIXME to FIXED

- when reading settings from the system: convert custom boot device
  names in globals to the kernel device names (#248162)
- corrected whitespace in grub/helps.ycp and ppc/helps.ycp
- fix faulty detection of user-changes to the "/boot" and "/"
  devices from yast2-storage: rewrote grub_DisksChanged() to work
  properly with boot_* variables (previous fix did not work
  correctly) (#247852)
- grub_DisksChanged() now returns a message summarizing all changes
  for selected bootloader devices; this message is now used in the
  popup that ask the user if he wants to repropose after a
  partitioning change (in askLocationResetPopup()) (#247852)
- rewrote check for disk changes to work with multiple selected
  bootloader locations in grub_DetectDisks() and
  grub_LocationProposal() (#247852)
- the summary message for GRUB now includes a short string ("/",
  "/boot", MBR) that gives the reason why each device has been
  selected for bootloader stage 1 installation
- changed comment for GetBootloaderDevices()
- GRUB only: accept old-style autoyast keys "repl_mbr" "activate" and
  "location" when importing an autoyast profile; "loader_device" is
  ignored (which may be fixable if we can make sure a target map is
  available) (#245680)
- grub:
  - if autoyast profile does not specify a bootloader location,
    propose one (#263305)
  - if autoyast profile does not specify a key for the default keys
    set by a yast-bootloader proposal, add these missing
    keys/values
- enabled translation of the kernel image name from the symlink to
  the real kernel file for the "failsafe" section; perl-Bootloader
  can handle this now
- convert device names in the grub device map to and from the
  "mount_by" device names as well (#248162)
- Changed location of EFI Bootloader Label widget in YaST2 gui (#242985)
- make installation of bootloader to the extended partition work
  with new design (#246161, #259050)
- enabled extended device handling in GetBootloaderDevices as well
- make persistent device names work with boot= directive for i386
  lilo (#248162)
- log conversion of old-style global keys from autoyast profile to
  new-style keys
- during update, update value of "default" directive for lilo and grub
  (#266534)
- do not show popup for changed MBR position when it did not
  change: use correct function for MBR detection (#267276)
- fixed autoyast logging change
- Fix for removal of wrong efiboot entries (#269130)
- fix for update-mode: fix updating of kernel-image and initrd
  filenames to the resolved symlinks (image-version and
  initrd-version) (#268731, helps not to trigger #267582 and
  #244033)
- #270202:
  - grub: fix erroneously added section "Hard Disk" on systems
    without a floppy drive: use new style variables for detecting
    that we install stage1 to a floppy disk
  - for bootloaders that still use the old style variables, check
    for undefined loader_device before comparing to floppy device
- 2.15.10

-------------------------------------------------------------------
Sat Jul  7 00:25:57 CEST 2007 - od@suse.de

- Remove limal-devel from BuildRequires again
- 2.15.9

-------------------------------------------------------------------
Wed Jul  4 09:25:00 CEST 2007 - aj@suse.de

- Add limal-perl to Requires as well.

-------------------------------------------------------------------
Wed Jul  4 08:33:40 CEST 2007 - aj@suse.de

- Fix BuildRequires so that package builds again.

-------------------------------------------------------------------
Tue Jul  3 17:27:50 CEST 2007 - od@suse.de

- re-added limal-devel to BuildRequires

-------------------------------------------------------------------
Tue Jul  3 16:34:02 CEST 2007 - od@suse.de

- moved Bootloader_API.pm from limal-bootloader to yast2-bootloader

-------------------------------------------------------------------
Thu Jun 21 17:36:59 CEST 2007 - adrian@suse.de

- fix changelog entry order

-------------------------------------------------------------------
Fri May 25 13:30:04 CEST 2007 - jsrain@suse.cz

- removed outdated translations from .desktop-files (#271209)

-------------------------------------------------------------------
Wed Apr 11 19:14:30 CEST 2007 - aosthof@suse.de

- Fixed erroneous EFI Bootloader Label (#242985) in BootELILO.ycp
- Fixed removal of obsolete entries in EFI Boot Menu in
  BootELILO.ycp (#237873)
- 2.15.8

-------------------------------------------------------------------
Thu Mar  1 10:04:44 CET 2007 - aosthof@suse.de

- Reverted to make Xen kernel default boot kernel if Xen pattern
  or Xen RPMs are installed. (Fate #301384)
- 2.15.7

-------------------------------------------------------------------
Tue Feb 27 16:33:32 CET 2007 - od@suse.de

- include yast2-storage in BuildRequires
- 2.15.6

-------------------------------------------------------------------
Mon Feb 26 18:44:18 CET 2007 - od@suse.de

- safeguard against mount-by device that does not exist (yet): fall  
  back to kernel name (#239473, #223608)
- fix entry for memtest86, it is named memtest86+ meanwhile
- collecting device information for perl-Bootloader now works with
  persistent device names; this caused a bug in the grub
  configuration where the gfxmenu entry was discarded because the
  device name could not be translated, as well as unbootable system
  (#244566, #247775)
- 2.15.5

-------------------------------------------------------------------
Tue Jan 23 12:58:51 CET 2007 - aosthof@suse.de

- Forgot to delete "src/clients/bootfloppy.ycp" and
  "src/config/bootfloppy.desktop" from SVN (#218437)

-------------------------------------------------------------------
Tue Jan 23 10:56:42 CET 2007 - aosthof@suse.de

- Removed bootfloppy module due to malfunction (#218437)
- 2.15.4

-------------------------------------------------------------------
Wed Jan 17 13:09:10 CET 2007 - jplack@suse.de

- revise efi boot manager entry handling (#233537)

-------------------------------------------------------------------
Tue Jan 16 23:46:27 CET 2007 - jplack@suse.de

- fix various zipl configuration problems (#235486)

-------------------------------------------------------------------
Mon Jan 15 15:03:49 CET 2007 - jplack@suse.de

- more stream lining in help messages

-------------------------------------------------------------------
Mon Jan 15 14:44:26 CET 2007 - jplack@suse.de

- handle efi boot manager entries properly (#233537)

-------------------------------------------------------------------
Mon Jan 15 13:33:00 CET 2007 - jplack@suse.de

- add label text snippets for grub so that they can get translated

-------------------------------------------------------------------
Thu Jan 11 14:10:31 CET 2007 - jplack@suse.de

- make xen section the first entry which will get the default
  though (FATE#301384)

-------------------------------------------------------------------
Wed Jan 10 18:06:26 CET 2007 - jplack@suse.de

- mostly complete fix for #228833, wrong elilo configurator

-------------------------------------------------------------------
Fri Jan  5 19:01:07 CET 2007 - jplack@suse.de

- fixed message handling, proposal, dialog handling for zipl, etc.
  (#228841, Fate#300732)

-------------------------------------------------------------------
Fri Dec 22 16:45:54 CET 2006 - jplack@suse.de

- do map "kernel" tag to "image" tag for now, so that proposal gets
  interpreted right.

-------------------------------------------------------------------
Fri Dec 22 09:57:53 CET 2006 - aosthof@suse.de

- Fixed "Propose New Configuration" in Bootloader Settings in YaST
  - Part 1 (#230230)
- Fixed "Propose New Configuration" in Bootloader Settings in YaST
  - Part 2 (#230230)
- 2.15.2

-------------------------------------------------------------------
Thu Dec 14 13:56:26 CET 2006 - jplack@suse.de

- code review and cleanup: eliminate dead code, eliminate simple
  functions used once, keep local functions local (part2)

-------------------------------------------------------------------
Mon Dec 11 18:38:35 CET 2006 - jplack@suse.de

- code review and cleanup: eliminate dead code, eliminate simple
  functions used once, keep local functions local (part1)

-------------------------------------------------------------------
Mon Dec 11 17:05:58 CET 2006 - jplack@suse.de

- replace Kernel::GetFinalKernel function which is broken by design
  by Kernel::ComputePackage.

-------------------------------------------------------------------
Mon Dec 11 16:27:16 CET 2006 - jplack@suse.de

- move CheckAdditionalKernels from misc to Grub and fix that crappy
  stuff

-------------------------------------------------------------------
Fri Dec  8 19:14:25 CET 2006 - od@suse.de

- related to help_messages and descriptions:
  - added comments to generic_Description() and the descriptions
    variable
  - corrected one warning and one debug message
  - renamed arch_widget_name to loader_widget_name, matching new
    functionality
- 2.15.1

-------------------------------------------------------------------
Fri Dec  8 15:40:38 CET 2006 - jplack@suse.de

- basic implementation for generic bootloader widgets for ELILO
  (Fate#300732)

-------------------------------------------------------------------
Fri Dec  8 12:03:16 CET 2006 - jplack@suse.de

- more zipl changes for Fate#300732
- merge elilo/misc into basic module

-------------------------------------------------------------------
Fri Dec  8 11:25:20 CET 2006 - jplack@suse.de

- basic implementation for generic bootloader widgets for ZIPL
  (Fate#300732)

-------------------------------------------------------------------
Fri Dec  1 16:58:24 CET 2006 - od@suse.de

- use kernel and initrd softlinks in Failsafe entry again, thus
  preventing the removal of the Failsafe entry when the kernel is
  updated (#224481)
- 2.14.15

-------------------------------------------------------------------
Fri Dec  1 11:32:49 CET 2006 - jplack@suse.de

- signal change of boot loader location so that the boot loader can
  be rewritten if needed (#225023)
- 2.14.14

-------------------------------------------------------------------
Fri Nov 24 19:35:33 CET 2006 - aosthof@suse.de

- fixed usage of function remove()
- added FIXME
- fixed typo in comment
- actually use sorted DMTargetMap by adding bios_ids (#223473)
- 2.14.13

-------------------------------------------------------------------
Fri Nov 24 17:03:10 CET 2006 - od@suse.de

- fixed typo in a comment
- added a FIXME in BootCommon
- added kernel and image file link resolve code to
  BootPOWERLILO.ycp (adapted from BootCommon.ycp)
- Fix broken bootloader configuration on ppc: initialize library
  at the appropriate point again (#210535)
- 2.14.12

-------------------------------------------------------------------
Fri Nov 24 14:47:00 CET 2006 - aosthof@suse.de

- Sorted DMTargetMap in lilolike.ycp to match the BIOS order
  (#223473)
- Fixed typos in lilolike.ycp
- 2.14.11

-------------------------------------------------------------------
Wed Nov 22 17:08:09 CET 2006 - ug@suse.de

- schema file fixes (#215263)

-------------------------------------------------------------------
Wed Nov 22 09:33:25 CET 2006 - aosthof@suse.de

- Fixed typo in lilolike.ycp (#223145)
- 2.14.10

-------------------------------------------------------------------
Tue Nov 21 20:59:51 CET 2006 - aosthof@suse.de

- Fixed target map for dmraids (aka FakeRAIDs) in lilolike.ycp
  (#222471)
- 2.14.9

-------------------------------------------------------------------
Tue Nov 21 14:56:00 CET 2006 - od@suse.de

- have a current target map available in the log when we debug
- added y2milestone()s around remapping
- fix forgetting to rewrite some kernel/image entries (ycp really
  should have a for loop, so resetting variables is not forgotten)
  (#214935)
- 2.14.8

-------------------------------------------------------------------
Tue Nov 21 14:29:08 CET 2006 - jplack@suse.de

- UpdateInitrdLine function is old, broken, rotten and completely
  useless now

-------------------------------------------------------------------
Tue Nov 21 11:45:46 CET 2006 - jplack@suse.de

- suppress newline from readlink command, breaks config files
- 2.14.7

-------------------------------------------------------------------
Tue Nov 21 10:16:22 CET 2006 - jplack@suse.de

- "activate" and "generic_mbr" do now get set if newly proposed

-------------------------------------------------------------------
Mon Nov 20 22:57:32 CET 2006 - od@suse.de

- #214935:
  - added more comments
  - only resolve symlinks for linux, xen and failsafe sections,
    type image and xen
  - do not resolve symlinks for files that are not on the default
    boot partition (because they have a grub device name prefix)
  - added more logging
  - actually use the resolved symlinks for kernel and initrd
- moved some comments to the right position in the code
- 2.14.6

-------------------------------------------------------------------
Mon Nov 20 16:10:03 CET 2006 - jplack@suse.de

- quick fix for problems with Xen pattern selection (#208380):
  never use cached_proposal for now

-------------------------------------------------------------------
Mon Nov 20 15:52:07 CET 2006 - od@suse.de

- reverted initrd and kernel names to links for everything but
  Mode::normal() (#214935)
- resolve symlinks for kernel and initrd during inst_finish, so
  that the "real names" are put into the bootloader configuration
  -- this is the plan B solution, plan A (which shows correct
  filenames instead of link names in the proposal) does not
  currently work (#214935)
- 2.14.4

-------------------------------------------------------------------
Mon Nov 20 15:31:58 CET 2006 - jplack@suse.de

- fix format for DefaultKernelParams

-------------------------------------------------------------------
Mon Nov 20 15:29:50 CET 2006 - jplack@suse.de

- fix boot loader location mapping: check boot_root before
  boot_boot (#219409)

-------------------------------------------------------------------
Mon Nov 20 13:12:45 CET 2006 - jplack@suse.de

- fix full adoption to new grub name sceme ((#214935, FATE#300732)

-------------------------------------------------------------------
Fri Nov 17 13:17:50 CET 2006 - od@suse.de

- added comments
- fix finding the correct names for kernel image and initrd (not
  yet fixed for powerlilo) (#214935)
- first part of fix for resetting user changes when going to expert
  settings
- 2.14.3

-------------------------------------------------------------------
Thu Nov 16 13:32:48 CET 2006 - jplack@suse.de

- section type of 'xen' is now handled (FATE#300732)

-------------------------------------------------------------------
Wed Nov 15 16:21:37 CET 2006 - jplack@suse.de

- fixed Summary generation for Grub (#220285), did still consider
  old-style variable loader-device

-------------------------------------------------------------------
Wed Nov 15 11:19:04 CET 2006 - jplack@suse.de

- widget for type selectdevice did not get initialized (#221180)

-------------------------------------------------------------------
Mon Nov 13 16:40:04 CET 2006 - od@suse.de

- add more variables for the new perl-Bootloader interface to the
  autoyast DTD for yast2-bootloader: currently, the user needs to
  specify them if he wants to specify any global variable (which
  probably is the right interface for him)
- reverted BootGRUB to use FixGlobals(), this functionality is not
  a bug
- added comments to FixGlobals() and the call from BootGRUB to it
- move setting of boot_* and activate keys in globals for new
  perl-Bootloader interface from BootCommon::i386LocationProposal()
  in lilolike to the end of BootGRUB::Propose(), so that the need
  to set defaults for the other values in globals is detected and
  these are proposed as well (#219409)
- 2.14.1

-------------------------------------------------------------------
Mon Nov 13 13:19:01 CET 2006 - jplack@suse.de

- remove in ycp has bogus semantics (#220365)

-------------------------------------------------------------------
Mon Nov 13 12:58:18 CET 2006 - jplack@suse.de

- generic MBR not written/activate flag not set due to incomplete
  impl. of FATE#300732

-------------------------------------------------------------------
Mon Nov 13 12:36:50 CET 2006 - ug@suse.de

- schema file for autyast fixed

-------------------------------------------------------------------
Mon Nov 13 11:15:20 CET 2006 - jplack@suse.de

- fix missing proposal of global values during installation
  (#219409), function FixGlobals was inappropriate

-------------------------------------------------------------------
Thu Nov  9 21:54:15 CET 2006 - od@suse.de

- added a few comments to the new code
- fix trashing globals in grub et al.: use remove() to remove
  values from a map (#219409)
- 2.13.86

-------------------------------------------------------------------
Wed Nov  8 20:49:52 CET 2006 - od@suse.de

- moved change_widget_default_value() to BootCommon.ycp
- use change_widget_default_value() to work around "select" widget
  default value bug
- logging variables filled by grub proposal
- using correct variable (globals) for new perl-Bootloader
  interface (#213256)
- 2.13.85

-------------------------------------------------------------------
Wed Nov  8 18:16:57 CET 2006 - od@suse.de

- changed some comments
- move global_options, section_options and exports (new
  perl-Bootloader interface) to BootCommon.ycp
- pass proposal for grub to new perl-Bootloader interface (#213256)
- 2.13.84

-------------------------------------------------------------------
Tue Nov  7 18:25:55 CET 2006 - od@suse.de

- removed unused variable
- changed and added some documentation in comments
- fixed global options filtering for global options widget
  (#213256)
- 2.13.83

-------------------------------------------------------------------
Tue Oct 31 17:08:26 CET 2006 - od@suse.de

- autoyast Relax-NG Compact schema file added (#215263)
- 2.13.82

-------------------------------------------------------------------
Tue Oct 31 02:51:33 CET 2006 - od@suse.de

- fixed exporting the device map to autoyast (#211908)

-------------------------------------------------------------------
Tue Oct 17 00:35:45 CEST 2006 - od@suse.de

- packaged missing grub/help.ycp and generic/help.ycp
- added comments to UpdateGfxMenuContents()
- 2.13.80

-------------------------------------------------------------------
Fri Oct 13 11:45:28 CEST 2006 - sf@suse.de

- Bug #173486: do not display ssh message when installed with ssh 
  and vnc

-------------------------------------------------------------------
Thu Oct 12 09:35:16 CEST 2006 - jplack@suse.de

- implementation of generic password widget (FATE#300732)

-------------------------------------------------------------------
Mon Oct  9 19:09:25 CEST 2006 - jplack@suse.de

- implement generic widget functionality for Grub (FATE#300732)
- 2.13.79

-------------------------------------------------------------------
Tue Sep 26 17:23:23 CEST 2006 - jplack@suse.de

- part of new interface for FATE#300732
- 2.13.78

-------------------------------------------------------------------
Tue Sep 26 14:47:58 CEST 2006 - jplack@suse.de

- implementation for FATE#120026: button to initialize bootloader

-------------------------------------------------------------------
Thu Sep 21 10:19:54 CEST 2006 - od@suse.de

- jplack@suse.de: basic implementation for 'selectdevice' entry
  type which will act as a hook for more sophisticated UI handling
  for device-by-id selection and such.
- 2.13.77

-------------------------------------------------------------------
Fri Sep 15 19:00:21 CEST 2006 - od@suse.de

- added caching of bootloader proposal patch by lslezak@suse.de,
  with some changed variable names and added comments (feature
  #300709)
- 2.13.76

-------------------------------------------------------------------
Wed Sep 13 20:19:07 CEST 2006 - od@suse.de

- reverted last change (in SVN) to bootfloppy.ycp, so the final
  correction to include this change of aosthof again:
  A few corrections had to be done related to wrong pathes (Bug
  #180240)
- using parted for activation of boot partition again (instead of
  /sbin/activate from the lilo package) -- extended partition
  handling was fixed (#167602)
- 2.13.75

-------------------------------------------------------------------
Mon Sep 11 13:45:44 CEST 2006 - mvidner@suse.cz

- Fixed autodocs.

-------------------------------------------------------------------
Mon Sep  4 17:20:15 CEST 2006 - jplack@suse.de

- support new options no_os_chooser and optional (#202069, #202072)

-------------------------------------------------------------------
Tue Aug 22 15:21:30 CEST 2006 - od@suse.de

- jplack: use new device_map format (#198244)
- 2.13.74

-------------------------------------------------------------------
Wed Jun 21 14:28:21 CEST 2006 - uli@suse.de

- zipl: add "TERM=linux console=..." to proposal if booted with 
  TERM=linux (bug #186970)

-------------------------------------------------------------------
Mon Jun 19 15:18:29 CEST 2006 - aosthof@suse.de

- Fixed erroneous pathes in function createFloppyImage() in 
  bootfloppy.ycp (#180240) 

-------------------------------------------------------------------
Fri Jun  9 19:14:30 CEST 2006 - od@suse.de

- when a change somewhere in the proposal causes a new section to
  be created (e.g. for a xen kernel), if the section does not yet
  exist and has not explicitly been deleted, add it to our proposal
  (#170469)
- added lots of commentary to FixSections()
- revert patch that added "powersaved=off" to append line in
  failsafe section - more testing needed (#153345)
- 2.13.73

-------------------------------------------------------------------
Thu Jun  8 17:23:54 CEST 2006 - od@suse.de

- ppc: always initialize board type when making a proposal in an
  autoyast installation (#178831)
- 2.13.72

-------------------------------------------------------------------
Wed Jun  7 18:30:11 CEST 2006 - od@suse.de

- add "powersaved=off" to append line in failsafe section for i386,
  x86_64 and ia64 (#153345)
- filter virtual mountpoints such as swap etc. (#182375)
- use full path to MD device (was broken since ever according to
  documentation)
- 2.13.71

-------------------------------------------------------------------
Fri Jun  2 17:42:57 CEST 2006 - jplack@suse.de

- fixed raid 1 detection in lib_iface.ycp (#178802)

-------------------------------------------------------------------
Wed May 31 16:11:36 CEST 2006 - od@suse.de

- check for RAID1 md arrays as all others will break on reboot
  (#178802)
- 2.13.69

-------------------------------------------------------------------
Wed May 31 13:49:59 CEST 2006 - od@suse.de

- replace occurences of a-z and A-Z with character lists to prevent
  problems in some locales (#177560)
- 2.13.68

-------------------------------------------------------------------
Mon May 29 13:06:10 CEST 2006 - od@suse.de

- iseries: fix proposal for NWSSTG boot device (#167390)
- 2.13.67

-------------------------------------------------------------------
Mon May 22 18:30:52 CEST 2006 - jplack@suse.de

- add initial support for xenpae (#177051)
- 2.13.66

-------------------------------------------------------------------
Fri May 19 16:05:32 CEST 2006 - od@suse.de

- added FIXME note to Bootloader.ycp
- send partitioning info always when Initializer called (#161755)
- 2.13.65

-------------------------------------------------------------------
Fri May 19 12:25:09 CEST 2006 - od@suse.de

- fixed installation of installation kernel (ISERIES64) into slot A
  on iSeries (#165497)
- 2.13.64

-------------------------------------------------------------------
Wed May 17 22:42:52 CEST 2006 - od@suse.de

- fix backwards mapping of "mount by" device names when bl
  configuration is read (#176201)
- revert last change in MountByDev2Dev() and use y2milestone()
  again
- 2.13.63

-------------------------------------------------------------------
Wed May 17 16:52:30 CEST 2006 - od@suse.de

- added bootloader device conversion for mount by ID, UUID etc. to
  BootPOWERLILO (#174349)
- added debug messages to Dev2MountByDev()
- changed 2x y2milestone() -> y2debug() in MountByDev2Dev()
- 2.13.62

-------------------------------------------------------------------
Fri May 12 16:02:34 CEST 2006 - od@suse.de

- during installation/update on ppc iseries, unconditionally
  install the ISERIES64 file from the installation media as rescue
  kernel into slot A (#165497)
- fixed some whitespace
- 2.13.61

-------------------------------------------------------------------
Fri May 12 13:24:19 CEST 2006 - od@suse.de

- adapted to ppc/BootPOWERLILO.ycp: fixed mangled section titles
  after update (#170579)
- 2.13.60

-------------------------------------------------------------------
Wed May 10 19:07:38 CEST 2006 - od@suse.de

- added comments to update code
- fixed mangled section titles after update (#170579)
- 2.13.59

-------------------------------------------------------------------
Wed May 10 15:49:39 CEST 2006 - od@suse.de

- fix broken consistency check for legacy iSeries with DASD only
  (#166378)
- make it possible to manually add a value to selection list
  (needed for work arounds #166378 et. al.)
- fix error typo in lib_iface.ycp
- 2.13.58

-------------------------------------------------------------------
Thu May  4 15:02:21 CEST 2006 - locilka@suse.cz

- merged texts from proofread 
- 2.13.57

-------------------------------------------------------------------
Thu May  4 11:02:00 CEST 2006 - jsrain@suse.cz

- change the message before reboot if performing an SSH
  installation (#160301)

-------------------------------------------------------------------
Tue May  2 18:53:10 CEST 2006 - od@suse.de

- on ppc, never create a "failsafe" section (#170565)
- 2.13.56

-------------------------------------------------------------------
Tue May  2 18:01:17 CEST 2006 - od@suse.de

- in UI, show explanatory message instead of missing UUID (before
  partition is formatted)
- added code readability comment
- 2.13.55

-------------------------------------------------------------------
Fri Apr 28 14:32:22 CEST 2006 - od@suse.de

- fixed elilo section name fix from #170129:
  - getLoaderType() cannot be called from GfxMenu.ycp, so changed
    internal Interface of GfxMenu::translateSectionTitle() to
    accept "loader" parameter instead of "allow_blanks" parameter
  - updated other functions to use/pass through the "loader"
    parameter now:
      GfxMenu::UpdateGfxMenuContents()
      GfxMenu::getTranslationsToDiacritics()
      BootCommon::translateSectionTitle()
      BootCommon::UpdateGfxMenuContents()
- changed some y2milestone() messages: do not mention "lilo" when
  it can be any bootloader type other than "grub"
- added me as co-author to BootCommon.ycp
- 2.13.54

-------------------------------------------------------------------
Thu Apr 27 16:05:59 CEST 2006 - od@suse.de

- examine_mbr.pl needs perl-Compress-Zlib
- 2.13.53

-------------------------------------------------------------------
Thu Apr 27 15:56:18 CEST 2006 - od@suse.de

- on ia64, do not use the short product name in the "second
  level" bootloader elilo -- use "linux" again instead (also
  sidesteps bug #170129)
- added a comment for a future feature that may introduce two "menu
  levels" for grub as well
- 2.13.52

-------------------------------------------------------------------
Mon Apr 24 16:10:54 CEST 2006 - sf@suse.de

- fixed regexp (Bug #168594) 

-------------------------------------------------------------------
Fri Apr 21 19:23:12 CEST 2006 - od@suse.de

- (#148931, #164950), fixes features #300383, #300160, #300358:
  - for root partitions in bootloader config: automatically use mount
    by id, path, uuid and label as set up in yast2-storage
  - also display these as "hints" in the UI
- fixed some comments
- added a y2milestone in getPartitionList()
- fixed some whitespace
- 2.13.50

-------------------------------------------------------------------
Thu Apr 20 13:49:50 CEST 2006 - od@suse.de

- using /sbin/activate again (#167602)
- do not accept fsid 257 (on pmac) anymore, Apple_Bootstrap is now
  reported as fsid 258 (#167934)
- 2.13.49

-------------------------------------------------------------------
Wed Apr 12 18:30:49 CEST 2006 - od@suse.de

- accept fsid 257 (Apple_Bootstrap) as pmac boot partition
  (#165518)
- 2.13.48

-------------------------------------------------------------------
Wed Apr 12 17:37:31 CEST 2006 - od@suse.de

- print-product.ycp:
  - return short name for bootloaders other than grub (#163702)
  - do not attach version to product name (#165466)
- use short product name instead of "linux" as section name for
  bootloaders other than grub (#163702)
- 2.13.47

-------------------------------------------------------------------
Wed Apr 12 14:01:17 CEST 2006 - od@suse.de

- long name uses LABEL from content file everywhere now, so do not
  attach version anymore (#163702)
- fixed typo in message
- 2.13.46

-------------------------------------------------------------------
Tue Apr 11 22:17:59 CEST 2006 - od@suse.de

- on pmac: propose only partitions smaller than 20 cylinders
  (#158543)
- 2.13.45

-------------------------------------------------------------------
Tue Apr 11 20:59:57 CEST 2006 - od@suse.de

- propose bootloader location on pmac systems (#158543)
- changed comment
- 2.13.44

-------------------------------------------------------------------
Tue Apr 11 17:20:56 CEST 2006 - od@suse.de

- clone activate flag and loader_device for AutoYaST (#151501)
- 2.13.43

-------------------------------------------------------------------
Tue Apr 11 01:10:20 CEST 2006 - jplack@suse.de

- write config even if no create_efi_entry has been requested
  (#163260)

-------------------------------------------------------------------
Mon Apr 10 20:35:50 CEST 2006 - od@suse.de

- fixed invalid error on bootloader initialization (#164925)
- 2.13.41

-------------------------------------------------------------------
Mon Apr 10 20:20:08 CEST 2006 - od@suse.de

- fix BootPOWERLILO to return proposal again (introduced with dead
  code elimination a few days ago)
- changed some comments for code around "activate"
- 2.13.40

-------------------------------------------------------------------
Fri Apr  7 12:28:21 CEST 2006 - od@suse.de

- update_gfxmenu: added -f to rm to avoid error message on English
  installs (#163693)
- commented out dead code
- jplack/od: stop work flow for an illegal boot= selection
- 2.13.39

-------------------------------------------------------------------
Wed Apr  5 01:49:23 CEST 2006 - od@suse.de

- changed more prep_boot_partition from "/dev/null" to "" (#163387)
- 2.13.38

-------------------------------------------------------------------
Wed Apr  5 01:21:17 CEST 2006 - od@suse.de

- use empty string when no prep boot or FAT partition is found
  (#163387)
- 2.13.37

-------------------------------------------------------------------
Tue Apr  4 17:00:12 CEST 2006 - jplack@suse.de

- update list of possible selections, each time a generic widget is
  "called" (#161755)

-------------------------------------------------------------------
Mon Apr  3 20:51:38 CEST 2006 - od@suse.de

- do not add kernel option "selinux=0" on any architecture (#155856)
- fixed compilation errors in lib_iface.ycp
- 2.13.36

-------------------------------------------------------------------
Mon Apr  3 20:27:48 CEST 2006 - jplack@suse.de

- ppc: update default name if denoted section has been updated
- ppc: update global clone entry, too, if device names changed
- fix for #161755, send partition/disk info where neccessary
- reorder code so that new function SetDiskInfo is formed and can
  be used in various places to fix #161755 
- add proposed code change for virtual 'boot' mountpoints (#162242)

-------------------------------------------------------------------
Sat Apr  1 23:25:58 CEST 2006 - od@suse.de

- added TESTME comment: test parted partition activation with BSD
  slices
- remove more old-style backticks
- add needed comments
- added parted to Requires (#161316)
- changed a y2internal -> y2milestone
- fixed harmless typos
- 2.13.35

-------------------------------------------------------------------
Wed Mar 29 18:52:24 CEST 2006 - od@suse.de

- using parted for activation of boot partition now (instead of
  /sbin/activate from the lilo package) (#161316)
- fixed a typo
- fixed some whitespace
- added update-alternatives to BuildRequires
- 2.13.34

-------------------------------------------------------------------
Mon Mar 27 15:36:27 CEST 2006 - uli@suse.de

- changed s390* reboot message (bug #160045)

-------------------------------------------------------------------
Sun Mar 26 06:14:08 CEST 2006 - od@suse.de

- removed yast2-devel-packages from BuildRequires
- add replacements for yast2-devel-packages to BuildRequires
- 2.13.33

-------------------------------------------------------------------
Tue Mar 21 17:31:03 CET 2006 - jplack@suse.de

- fix console= handling on update, and some more update fixes (#155397)
- 2.13.32

-------------------------------------------------------------------
Tue Mar 21 15:16:32 CET 2006 - od@suse.de

- cleanup: move UpdateSections function into Update()'s body
- fixed #157939: iseries can boot even if no prep boot partition
  exists and/or is configured
- 2.13.31

-------------------------------------------------------------------
Mon Mar 20 23:49:04 CET 2006 - od@suse.de

- package clients/print-product.ycp
- 2.13.30

-------------------------------------------------------------------
Mon Mar 20 18:46:11 CET 2006 - od@suse.de

- fixes for #155397:
  - major cleanup of Update() code to be able to fix #155397
  - added "return ret" to CreateImageSection()
  - fixed parameters in call to UpdateSections()
  - fixed list element removal: remove() -> filter()
  - also removed translation of section title (GfxMenu) for ppc
    (perl-Bootloader will take care of this)
- print-product.ycp: remove " -- " from arguments to
  CommandLine::Print()
- 2.13.29

-------------------------------------------------------------------
Mon Mar 20 17:20:39 CET 2006 - od@suse.de

- doing the right thing for InitializeLibrary
- fix indentation/code style
- print-product.ycp was wrong in modules, moved to clients
- 2.13.28

-------------------------------------------------------------------
Fri Mar 17 23:37:22 CET 2006 - od@suse.de

- made text widget in error log message popup higher (#159264)
- fix indentation
- 2.13.27

-------------------------------------------------------------------
Fri Mar 17 18:25:03 CET 2006 - od@suse.de

- removed bootloader-theme from Requires: (#158588)
- 2.13.26

-------------------------------------------------------------------
Fri Mar 17 16:06:36 CET 2006 - od@suse.de

- moved CreateLinuxSection() to BootPOWERLILO.ycp and adapted for
  ppc (#144553):
   - kernel -> image 
   - removed code that is not used on ppc
   - added comments
- moved CreateLinuxSection up and using it for installation as well
- 2.13.25

-------------------------------------------------------------------
Wed Mar 15 16:34:50 CET 2006 - od@suse.de

- added debug output for (#156993)
- changed my_sections -> updated_sections
- 2.13.24

-------------------------------------------------------------------
Mon Mar 13 16:48:18 CET 2006 - od@suse.de

- jplack:
  - remove dead/unused code
  - add some FIXME comments
  - more cleanups
- 2.13.23

-------------------------------------------------------------------
Mon Mar 13 16:04:51 CET 2006 - od@suse.de

- changed some whitespace
- corrected fallback kernel to "/boot/vmlinux"
- copied UpdateSections() from lilolike.ycp to BootPOWERLILO.ycp
  and adapted to new interfaces (#144553)
- made read_default_section_name global in BootCommon.ycp (#144553)
- syntax cleanups
- proofread
- 2.13.21

-------------------------------------------------------------------
Wed Mar  8 00:41:02 CET 2006 - od@suse.de

- added proposal for prep and iseries (pmac still missing)
- created new function change_widget_default_value() and moved code
  from Propose() into this function
- proposal for prep and iseries set the default values for their
  widgets using change_widget_default_value()
- added FIXME: for improving the summary function
- fixed comment in chrp.ycp explaining the use of
  prep_same_disk_as_root
- 2.13.20

-------------------------------------------------------------------
Tue Mar  7 22:17:31 CET 2006 - od@suse.de

- #145597:
  - use old working proposal code from BootPPC in BootPOWERLILO
  - add comments where needed to understand the code
  - change lookup, lookup_value and modifySection and use []: instead
  - use search instead of find(string, string)
  - fixed header of BootPOWERLILO
  - fixed LocationProposal to use old BootPPC code
  - fixed some whitespace
  - call old currentBoardInit() from new Propose()
  - set proposed boot partition as default in widget
- add "global void" to jplack's bootloaderError()
- fix y2error format string
- fixed an obsolete FlushCache() -> CommitSettings()
- give an error popoup with log like in SLES9 (#145106)
- use only one log file for all bootloaders (#145106)
- cleanups, mostly indentation to make code readable
- fixed: activate on i386 did not work when p_dev["nr"] == "" (mean 
  whole disk) was one of loader_device or boot_partition
- unify confusing interface names: FlushCache -> CommitSettings
- give an error popoup with log like in SLES9 (#145106)
- fix one update problem on POWER
- use correct path to mkzimage for iSeries bootfile
- 2.13.19

-------------------------------------------------------------------
Fri Mar  3 20:27:17 CET 2006 - jplack@suse.de

- give an error popoup with log like in SLES9 (#145106)
- use only one log file for all bootloaders (#145106)
- fix one update problem on POWER

-------------------------------------------------------------------
Fri Mar  3 18:55:09 CET 2006 - jplack@suse.de

- fixed: activate on i386 did not work when p_dev["nr"] == "" (mean
  whole disk) was one of loader_device or boot_partition

-------------------------------------------------------------------
Wed Mar  1 09:06:08 CET 2006 - olh@suse.de

- use correct path to mkzimage for iSeries bootfile

-------------------------------------------------------------------
Tue Feb 28 12:35:40 CET 2006 - od@suse.de

- olh also fixed a typo in Bootloader.ycp
- 2.13.18

-------------------------------------------------------------------
Wed Feb 22 21:08:10 CET 2006 - olh@suse.de

- do a mount --bind /dev /mnt/dev in bootloader_finish.ycp (#144773)

-------------------------------------------------------------------
Thu Feb 16 19:31:10 CET 2006 - od@suse.de

- translateSectionTitle():
  - handle results properly when regexpsub() is called with a non-matching
    regex
  - fixed comment for ReplaceRegexMatch()
  - fixed execess -> excess in y2milestone()
  - added another y2milestone() for cutting off words
- 2.13.17

-------------------------------------------------------------------
Thu Feb 16 17:18:17 CET 2006 - od@suse.de

- wrote ReplaceRegexMatch() to globally replace matching regexes
- fix filtering of lilo bootloader section name with
  ReplaceRegexMatch()
- 2.13.16

-------------------------------------------------------------------
Thu Feb 16 15:50:30 CET 2006 - od@suse.de

- fixed typo in filtering of forbidden chars for lilo section titles
- added logging for lilo section title adaptation
- 2.13.15

-------------------------------------------------------------------
Wed Feb 15 15:28:00 CET 2006 - od@suse.de

- olh:
  - setting svn:keyword property to 'Author Date Id Revision'
  - typo s/instalaltion/installation/
- od:
  - restrict LILO section names to 11 chars -- use same algorithm
    as in perl-Bootloader, LILO.pm, sub FixSectionName()
- 2.13.14

-------------------------------------------------------------------
Tue Feb 14 13:34:23 CET 2006 - olh@suse.de

- fix typo in board_type_names

-------------------------------------------------------------------
Tue Feb 14 13:30:19 CET 2006 - olh@suse.de

- remove nubus support

-------------------------------------------------------------------
Wed Feb  1 16:31:31 CET 2006 - od@suse.de

- added to package: src/modules/print-product.ycp
- 2.13.13

-------------------------------------------------------------------
Fri Jan 27 09:28:04 CET 2006 - locilka@suse.cz

- merged texts from proofread

-------------------------------------------------------------------
Wed Jan 25 16:10:02 CET 2006 - od@suse.de

- added print-product.ycp, used by update-bootloader from
  perl-Bootloader 
- 2.13.12

-------------------------------------------------------------------
Fri Jan 20 14:24:33 CET 2006 - od@suse.de

- moved BootPOWERLILO initialization code out of constructor again
  -- this unconditionally initialized lib_iface for ppc
- 2.13.11

-------------------------------------------------------------------
Wed Jan 18 21:00:49 CET 2006 - od@suse.de

- remove __exports__ from globals in extract_exports_from_globals()
- delete obsolete function GoodPrepOrFatPartition()
- consider globals empty even if lines_cache_id is present
- fix merging of __exports__ in BootPOWERLILO constructor
- 2.13.10

-------------------------------------------------------------------
Tue Jan 17 19:10:45 CET 2006 - od@suse.de

- actually find and propose root and boot devices

-------------------------------------------------------------------
Tue Jan 17 15:45:18 CET 2006 - od@suse.de

- added comments in bootloader_proposal
- added GoodPrepOrFatPartition() in BootPOWERLILO
- a lot of FIXMEs added
- initial proposal for PPC

-------------------------------------------------------------------
Mon Jan 16 20:23:26 CET 2006 - jplack@suse.de

- moved widget descriptions (labels) to yast2-bootloader
- handle unified type descriptions: now <type>:<desc>:<default>:...
- add arch-specific Summary function

-------------------------------------------------------------------
Thu Dec 22 11:50:08 CET 2005 - uli@suse.de

- declare Write method implemented in BootZIPL.ycp

-------------------------------------------------------------------
Wed Dec 21 10:31:30 CET 2005 - visnov@suse.cz

- merged proofread texts 

-------------------------------------------------------------------
Mon Dec 19 17:58:20 CET 2005 - jplack@suse.de

- always read the config from perl-Bootloader (#140127)
- activate generic help system
- give help messages that make sense
- avoid this i386 LILO bootloader config on ppc (#140127)
- 2.13.6

-------------------------------------------------------------------
Fri Dec 16 15:28:39 CET 2005 - jsrain@suse.cz

- moved bootloader background picture to separate package
- moved /boot/message handling to separate module
- 2.13.5

-------------------------------------------------------------------
Thu Dec 15 15:00:16 CET 2005 - uli@suse.de

- s390: dumped obsolete dump sections and dead code
- 2.13.4

-------------------------------------------------------------------
Tue Dec 13 19:25:12 CET 2005 - mvidner@suse.cz

- Fixed a type mismatch, hopefully fixing the installation (#138328).
- 2.13.3

-------------------------------------------------------------------
Thu Dec  8 18:25:07 CET 2005 - od@suse.de

- changes by jplack@suse.de:
  - use generic dialogs in PowerPC boot loader code
  - new files to build widgets from type information
  - changes for support of all options on POWER - generic stuff
- 2.13.2

-------------------------------------------------------------------
Mon Oct 31 09:44:19 CET 2005 - jsrain@suse.cz

- fixed losing GRUB sections in some cases (#130236)
- 2.13.1

-------------------------------------------------------------------
Wed Oct 26 13:29:26 CEST 2005 - jsrain@suse.cz

- do not create section for XEN if ungrading other bootloader than
  GRUB (#130474)
- fixed clonning a section, it changed also the original one
  (#129511)

-------------------------------------------------------------------
Fri Oct 21 12:36:16 CEST 2005 - jsrain@suse.cz

- do not set dom0_mem option for XEN (#121947)
- fixed selecting the swap partition for suspend to disk in other
  situations than installation (#128702)

-------------------------------------------------------------------
Tue Oct  4 12:43:30 CEST 2005 - jsrain@suse.cz

- fixed password setting help (#119591)

-------------------------------------------------------------------
Mon Oct  3 12:54:10 CEST 2005 - jsrain@suse.cz

- change selected radio button for loader location if loader
  location specified in combo box (#114193)

-------------------------------------------------------------------
Fri Sep 30 11:06:11 CEST 2005 - jsrain@suse.cz

- fixed reproposing configuration in installed system (#119428)
- fixed disappearing initrd lines from configuratiln file (#104048)

-------------------------------------------------------------------
Thu Sep 29 17:00:04 CEST 2005 - jsrain@suse.cz

- fixed importing the global bootloader settings from AutoYaST
  profiles (#118595)

-------------------------------------------------------------------
Tue Sep 27 10:14:08 CEST 2005 - jsrain@suse.cz

- export/import the loader location variable for AutoYaST (#116947)

-------------------------------------------------------------------
Mon Sep 26 15:49:16 CEST 2005 - jsrain@suse.cz

- added bootloader background picture for Alpha1
- do not install bootloader to MBR by default
- 2.13.0

-------------------------------------------------------------------
Fri Sep  9 17:11:10 CEST 2005 - jsrain@suse.cz

- activate the /boot partition if installing to ThinkPad (#116129)
- 2.12.32

-------------------------------------------------------------------
Fri Sep  9 15:16:39 CEST 2005 - jsrain@suse.cz

- propose GRUB's device map if the one which was read from the
  system is empty (#115936)
- 2.12.31

-------------------------------------------------------------------
Thu Sep  8 14:24:25 CEST 2005 - jsrain@suse.cz

- fixed reading GRUB location from configuration file (#115581)
- 2.12.30

-------------------------------------------------------------------
Wed Sep  7 15:30:04 CEST 2005 - jsrain@suse.cz

- load EDD module during proposal (and not during inst_finish, as
  it doesn't work if other than default kernel is used) (#115592)
- 2.12.29

-------------------------------------------------------------------
Wed Sep  7 13:05:32 CEST 2005 - jsrain@suse.cz

- install bootloader to MBR by default (except ThinkPads)
- load EDD module before running fix_chs script (#103031)
- import device map correctly during autoinstallation (#115327)
- 2.12.28

-------------------------------------------------------------------
Tue Sep  6 14:00:52 CEST 2005 - jsrain@suse.cz

- changed the count of boot floppies (#114959)
- run fix_chs on each partition which is marked active (#103031)
- update MBR on ThinkPads correctly (#114429)
- 2.12.27

-------------------------------------------------------------------
Tue Sep  6 10:55:16 CEST 2005 - jsrain@suse.cz

- changed the bootloader background (#115331)
- 2.12.26

-------------------------------------------------------------------
Fri Sep  2 12:00:28 CEST 2005 - jsrain@suse.cz

- added RC1 bootloader background
- 2.12.25

-------------------------------------------------------------------
Wed Aug 31 08:38:41 CEST 2005 - jsrain@suse.cz

- added ELILO support (for IA64)
- added basic ZIPL support (for S/390)
- 2.12.24

-------------------------------------------------------------------
Mon Aug 29 11:49:37 CEST 2005 - jsrain@suse.cz

- updated failsafe kernel parameters for i386/x86_64 (#113600)
- avoid reinitializing limal-bootloader before writing settings
  during update and in installed system (#113683)
- added support for booting on PPC
- 2.12.23

-------------------------------------------------------------------
Thu Aug 25 13:33:37 CEST 2005 - jsrain@suse.cz

- fixed setting the resume kernel parameter during update (#112794)
- do not add 'barrier=off' to failsafe kernel parameters (#112891)
- do not propose to install bootloader on XFS partition (#112810)
- 2.12.22

-------------------------------------------------------------------
Tue Aug 23 13:59:20 CEST 2005 - jsrain@suse.cz

- keep bootloader location during update (#105988)
- moved FixCHS to master-boot-code (#103031)

-------------------------------------------------------------------
Mon Aug 22 10:44:24 CEST 2005 - jsrain@suse.cz

- fixed creating new boot loader sections (#105668)
- 2.12.21

-------------------------------------------------------------------
Fri Aug 19 10:59:54 CEST 2005 - jsrain@suse.cz

- enhanced checking whether merged section is still valid (#74252)
- fix information about disk geometry in MBR if needed (#103031)
- 2.12.20

-------------------------------------------------------------------
Thu Aug 18 15:29:01 CEST 2005 - jsrain@suse.cz

- fixed new created XEN sections (#105171)
- do not install backup of stage1 if /boot is on XFS (#105483)
- 2.12.19

-------------------------------------------------------------------
Wed Aug 17 15:34:30 CEST 2005 - jsrain@suse.cz

- fixed detection whether bootloader can be installed if /boot is
  on MD (#104908)
- fixed comments for ycpdoc
- fixed proposing configuration if /boot is on MD (#104908)
- set correct initrd image for XEN (#105171)
- fixed errors in log while proposing loader type (#105152)
- don't remove initrd from merged loader sections (#104048)

-------------------------------------------------------------------
Mon Aug 15 16:10:00 CEST 2005 - jsrain@suse.cz

- merged texts from proofread
- 2.12.18

-------------------------------------------------------------------
Mon Aug 15 12:43:52 CEST 2005 - jsrain@suse.cz

- fixed section updates durng system update (#103868)
- 2.12.17

-------------------------------------------------------------------
Fri Aug 12 09:28:42 CEST 2005 - jsrain@suse.cz

- fixed several errors in code, added missign shortcuts

-------------------------------------------------------------------
Thu Aug 11 15:24:52 CEST 2005 - jsrain@suse.cz

- set correct parameters to failsafe kernel (#103865)
- fixed removing obsolete sections during update (#104039)

-------------------------------------------------------------------
Wed Aug 10 09:07:24 CEST 2005 - jsrain@suse.cz

- fixed changing the order of disks (#102964)

-------------------------------------------------------------------
Tue Aug  9 15:36:57 CEST 2005 - jsrain@suse.cz

- don't put 'splash=silent' twice to kernel command line (#102706)
- install bootloader to boot sector by default only if /boot
  partition is on the first disk (#100728)
- fixed modification of bootloader sections during installation
  (#102626)
- do not offer to edit sections if user selected not to install
  any bootloader (#102613)
- updated help text for bootloader location (#102626)
- fixed syntax of created lilo.conf (vga= cannot be in append)
  (#102942)
- displaying meaningful information for chainloader sections
  (#103008)
- 2.12.16

-------------------------------------------------------------------
Mon Aug  8 10:37:49 CEST 2005 - jsrain@suse.cz

- fixed importing settings during autoinstallation, avoiding crash
  (#102535)

-------------------------------------------------------------------
Thu Aug  4 15:40:52 CEST 2005 - jsrain@suse.cz

- fixed crash during autoinstallation
- do not offer GRUB and LILO on all architectures (#100219)
- 2.12.15

-------------------------------------------------------------------
Wed Aug  3 13:50:36 CEST 2005 - jsrain@suse.cz

- do not display additional kernel parameters in summary if no boot
  loader is selected to be installed (#100409)
- propose not to install bootloader if the available one is not
  supported (#100406)
- fixed widgets allignment

-------------------------------------------------------------------
Mon Aug  1 16:21:36 CEST 2005 - jsrain@suse.cz

- fixed capitalization in module summary
- added master-boot-code to RPM dependencies on i386/x86_64, as it
  is needed for the default installation
- 2.12.14

-------------------------------------------------------------------
Mon Aug  1 12:29:41 CEST 2005 - jsrain@suse.cz

- do not propose installing bootloader to MBR by default
- 2.12.13

-------------------------------------------------------------------
Thu Jul 28 16:15:45 CEST 2005 - jsrain@suse.cz

- merged texts from proofread
- 2.12.12

-------------------------------------------------------------------
Wed Jul 27 14:28:02 CEST 2005 - jsrain@suse.cz

- added option to enable/disable boot timeout
- fixed boot password setting
- location widget not shown if no loader is to be installed (#97888)
- 2.12.11

-------------------------------------------------------------------
Tue Jul 26 10:16:14 CEST 2005 - jsrain@suse.cz

- fixed GRUB menus merging
- 2.12.10

-------------------------------------------------------------------
Fri Jul 22 15:24:24 CEST 2005 - jsrain@suse.cz

- set correct root device to kernel command line (#97574)
- fixed installation on ThinkPad laptops (select the partition
  correctly) (#86762)
- 2.12.9

-------------------------------------------------------------------
Fri Jul 22 12:18:23 CEST 2005 - jsrain@suse.cz

- added last missing help texts
- several minor fixes
- updated to run correctly in Mode::config
- added autoinstallation support
- 2.12.8

-------------------------------------------------------------------
Thu Jul 21 10:08:27 CEST 2005 - jsrain@suse.cz

- added missing file to package
- added missing helps
- fixed retranslating boot menu during installation
- 2.12.7

-------------------------------------------------------------------
Mon Jul 18 13:26:43 CEST 2005 - jsrain@suse.cz

- fixed proposing and handling device map
- 2.12.6

-------------------------------------------------------------------
Mon Jul 18 08:42:16 CEST 2005 - jsrain@suse.cz

- fixed makefiles in order to pack all needed files
- added some help texts
- 2.12.5

-------------------------------------------------------------------
Fri Jul 15 15:48:47 CEST 2005 - jsrain@suse.cz

- adapted to new partitioner using storage-lib (arvin)
- fixed makefiles and nfb to build against limal-bootloader
- 2.12.4

-------------------------------------------------------------------
Tue Jul 12 13:03:23 CEST 2005 - jsrain@suse.cz

- more code cleanup

-------------------------------------------------------------------
Mon Jul 11 09:14:33 CEST 2005 - jsrain@suse.cz

- merged texts from proofread

-------------------------------------------------------------------
Fri Jul  1 16:52:05 CEST 2005 - jsrain@suse.cz

- created new UI
- accessing perl-Bootloader library through LiMaL instead of SCR

-------------------------------------------------------------------
Tue Jun 14 16:45:20 CEST 2005 - jsrain@suse.cz

- don't change MBR on IBM ThinkPad laptops in order to keep their
  rescue functionality working (#86762)
- 2.12.3

-------------------------------------------------------------------
Tue Jun  7 10:40:08 CEST 2005 - jsrain@suse.cz

- display info of additional kernel parameters from installation
  kernel command line (#83837)

-------------------------------------------------------------------
Mon May 23 17:20:27 CEST 2005 - jsrain@suse.cz

- fixed detection fo PReP partition on CHRP (PPC) (#80204)
- block proposal if bootloader noc configured correctly on PPC
  (#82893)

-------------------------------------------------------------------
Wed May  4 08:02:37 CEST 2005 - jsrain@suse.cz

- more "default" variable renames
- 2.12.2

-------------------------------------------------------------------
Tue May  3 12:35:05 CEST 2005 - jsrain@suse.cz

- select PReP boot partition on CHRP (PPC) if root on LVM (#80204)

-------------------------------------------------------------------
Wed Apr 27 08:27:43 CEST 2005 - jsrain@suse.cz

- allow to remap devices in GRUB section (#77119)
- don not report void error in installation proposal
- added bootloader-related part of inst_finish to extra client
- 2.12.1

-------------------------------------------------------------------
Fri Apr 22 13:17:27 CEST 2005 - mvidner@suse.cz

- Do not use "default" as an identifier.

-------------------------------------------------------------------
Mon Apr 18 16:00:36 CEST 2005 - jsrain@suse.cz

- updated for new interface of ProductFeatures.ycp
- 2.12.0

-------------------------------------------------------------------
Wed Mar 30 14:53:02 CEST 2005 - jsrain@suse.cz

- inform user in proposal if it is not possible to install
  bootloader due to partitioning (#71949)

-------------------------------------------------------------------
Thu Mar 24 13:36:48 CET 2005 - jsrain@suse.cz

- fixed bootfloppy icon description (#71084)

-------------------------------------------------------------------
Tue Mar 15 13:15:55 CET 2005 - jsrain@suse.cz

- fixed modification of bootloader configuration if installation
  fails during update (#72814)

-------------------------------------------------------------------
Mon Mar 14 09:48:35 CET 2005 - jsrain@suse.cz

- fixed manual configuration files editation (#72389)
- recreate grub.conf during update (#72361)

-------------------------------------------------------------------
Mon Mar  7 13:32:23 CET 2005 - jsrain@suse.cz

- added ZIPL installation via perl-Bootloader
- fixed the order of icons in bootfloppy creator

-------------------------------------------------------------------
Fri Mar  4 10:43:29 CET 2005 - jsrain@suse.cz

- propose XEN section if XEN and XEN kernels are installed/selected

-------------------------------------------------------------------
Thu Mar  3 18:20:39 CET 2005 - jsrain@suse.cz

- reverted to older version update_gfxmenu due to recent problems
  (#67288)

-------------------------------------------------------------------
Wed Mar  2 10:15:35 CET 2005 - jsrain@suse.cz

- merged texts from proofread

-------------------------------------------------------------------
Wed Mar  2 09:55:37 CET 2005 - jsrain@suse.cz

- fixed neverending loop in update_gfxmenu

-------------------------------------------------------------------
Tue Mar  1 10:34:51 CET 2005 - jsrain@suse.cz

- provide info about grub.conf to repair module if embedding
  GRUB stage1.5
- display proper list of bootloaders (#66933)
- limit the size of the /boot/message archive (#66878)

-------------------------------------------------------------------
Mon Feb 28 16:07:36 CET 2005 - jsrain@suse.cz

- fixed aborting during inst_finish (was crashing YaST)

-------------------------------------------------------------------
Fri Feb 25 14:43:58 CET 2005 - jsrain@suse.cz

- fixed identifying bootloader sections while reading (#66612)

-------------------------------------------------------------------
Fri Feb 25 09:05:14 CET 2005 - jsrain@suse.cz

- added missed translation mark (#8402)
- fixed testsuites
- enabled the bootfloppy icon also on AMD64
- disabled rescue floppy creation on other archs than i386
- 2.11.15

-------------------------------------------------------------------
Mon Feb 21 10:58:13 CET 2005 - jsrain@suse.cz

- use the new scripts for creating boot floppy (images are no
  longer on installation media)
- 2.11.14

-------------------------------------------------------------------
Thu Feb 17 12:14:22 CET 2005 - jsrain@suse.cz

- prevent from inserting language to the offer of boot menu twice
  (#50930)

-------------------------------------------------------------------
Wed Feb 16 13:54:34 CET 2005 - jsrain@suse.cz

- added support for embedding GRUB's stage 1.5
- 2.11.13

-------------------------------------------------------------------
Mon Feb 14 17:32:02 CET 2005 - jsrain@suse.cz

- by default don't merge whole GRUB menus, but only the default
  entry (#50688)
- fixed errors of the bootloader library if using LVM
- 2.11.12

-------------------------------------------------------------------
Thu Feb 10 14:51:08 CET 2005 - jsrain@suse.cz

- fixed errors when merging GRUB menus (#50643)

-------------------------------------------------------------------
Wed Feb  9 14:53:27 CET 2005 - jsrain@suse.cz

- stopped using multiple variables from ProductFeatures for
  creating kernel command line (#50369)
- 2.11.11

-------------------------------------------------------------------
Tue Feb  8 12:58:56 CET 2005 - jsrain@suse.cz

- fixed warning when removed memtest package after modifying
  memtest section in bootloader menu (#50498)

-------------------------------------------------------------------
Mon Feb  7 14:31:48 CET 2005 - jsrain@suse.cz

- merged texts from proofread
- 2.11.10

-------------------------------------------------------------------
Fri Feb  4 11:07:51 CET 2005 - jsrain@suse.cz

- getting additional kernel parameters as one string (#50369)

-------------------------------------------------------------------
Wed Feb  2 18:22:09 CET 2005 - jsrain@suse.cz

- fixed support for localized boot menu, allowed multiple languages
  to be used at once

-------------------------------------------------------------------
Tue Feb  1 21:39:12 CET 2005 - nashif@suse.de

- Disabled @YAST2-CHECKS-PROGRAM@ to fix build
- 2.11.9

-------------------------------------------------------------------
Mon Jan 31 17:32:32 CET 2005 - jsrain@suse.cz

- removed code obsolete after using the bootloader library
  (including the LILO agent)
- adapted to new filenames in GFX menu
- fixed handling of YaSTi's data in comments in configuration files
- by default merging all found GRUB menus
- clean-up of obsolete code
- 2.11.8

-------------------------------------------------------------------
Fri Jan 28 13:46:53 CET 2005 - jsrain@suse.cz

- export GRUB device map information to AutoYaST profile (#49730)

-------------------------------------------------------------------
Tue Jan 25 13:08:49 CET 2005 - jsrain@suse.cz

- adaptations to install properly on MD arrays
- 2.11.7

-------------------------------------------------------------------
Mon Jan 24 16:08:30 CET 2005 - jsrain@suse.cz

- added agent to interface for the bootloader library
- using the now bootloader library for GRUB and LILO configuration
- 2.11.6

-------------------------------------------------------------------
Tue Jan 11 16:43:52 CET 2005 - jsrain@suse.cz

- do not append 'maxcpus=0' to failsafe kernel command line on
  AMD64 (#49059)

-------------------------------------------------------------------
Thu Jan  6 14:14:23 CET 2005 - jsrain@suse.cz

- propose all present kernels for GRUB

-------------------------------------------------------------------
Wed Jan  5 17:10:56 CET 2005 - jsrain@suse.cz

- adapted to interface change of Kernel.ycp
- 2.11.5

-------------------------------------------------------------------
Wed Dec 15 13:13:58 CET 2004 - jsrain@suse.cz

- using new interface of Progress.ycp
- 2.11.4

-------------------------------------------------------------------
Mon Dec 13 18:15:29 CET 2004 - jsrain@suse.cz

- fixed setting GRUB password (#48999)

-------------------------------------------------------------------
Fri Nov 19 16:52:11 CET 2004 - jsrain@suse.cz

- removed the generic MBR code from the package (moved to
  master-boot-code package) (#46406)
- if user selects MBR of other than booting disk as location for
  GRUB, offer changing the order of the disks (#48051)
- 2.11.3

-------------------------------------------------------------------
Tue Nov  9 10:40:18 CET 2004 - jsrain@suse.cz

- fixed automatical boot partition activating during installation
  (#20329)

-------------------------------------------------------------------
Tue Nov  9 08:16:53 CET 2004 - jsrain@suse.cz

- enhanced memtest handling during installation (#46796)

-------------------------------------------------------------------
Mon Nov  8 13:23:42 CET 2004 - jsrain@suse.cz

- better fix of kernel image name update (#46750)

-------------------------------------------------------------------
Thu Nov  4 14:00:10 CET 2004 - jsrain@suse.cz

- removed select () and lookup () builtins usage
- fixed types for CWM
- 2.11.2

-------------------------------------------------------------------
Wed Oct 27 09:49:59 CEST 2004 - jsrain@suse.cz

- adapted to new Mode/Stage interface
- 2.11.1

-------------------------------------------------------------------
Tue Oct 19 13:59:33 CEST 2004 - jsrain@suse.cz

- use unified messages from Label.ycp
- changed boot floppy creator according to new layout of boot
  floppy disks (#43634)
- 2.11.0

-------------------------------------------------------------------
Wed Oct 13 12:44:42 CEST 2004 - jsrain@suse.cz

- add "thash_entries=2097152" to kernel command line on Altix
  Scalable Node (#44174)

-------------------------------------------------------------------
Mon Oct 11 16:09:03 CEST 2004 - jsrain@suse.cz

- adapted to new Arch:: interface

-------------------------------------------------------------------
Wed Oct  6 10:04:38 CEST 2004 - jsrain@suse.cz

- fixed summary if GRUB section name contains HTML tag (#46792)

-------------------------------------------------------------------
Tue Oct  5 12:55:53 CEST 2004 - jsrain@suse.cz

- replace blank spaces in LILO section name with underscores,
  shorten it if it is longer than 15 chars (#46778)
- 2.10.17

-------------------------------------------------------------------
Mon Oct  4 18:59:27 CEST 2004 - jsrain@suse.cz

- if serial parameter is present in menu.lst, don't add gfxboot
  during update (#46680)
- fixed update if root device name contained 'suse' or 'shipped'
  (#46750)
- 2.10.16

-------------------------------------------------------------------
Wed Sep 29 09:14:29 CEST 2004 - jsrain@suse.cz

- do not show the disks order if there is only one disk (#46346)
- 2.10.15

-------------------------------------------------------------------
Thu Sep 23 13:04:08 CEST 2004 - jsrain@suse.cz

- avoid initalizing GRUB structures earlier than needed data is
  known (#45119)
- fixed redrawing the main dialog if loader type changed (#45877)
- 2.10.14

-------------------------------------------------------------------
Mon Sep 20 16:30:38 CEST 2004 - jsrain@suse.cz

- fixes update if SATA devices are used (#44286)
- 2.10.13

-------------------------------------------------------------------
Mon Sep 13 10:59:50 CEST 2004 - jsrain@suse.cz

- allowed to add wildcard entry to GRUB and LILO boot menu (#44742)
- removed dead code (related to items in GRUB section reordering,
  now it is fully handled by Table/Popup
- initialize package manager callbacks before getting boot floppy
  image (in order to ask for media) (#45049)
- prevent from displaying the target device in the summary
  multiple times (#45119)
- 2.10.12

-------------------------------------------------------------------
Tue Sep  7 10:09:14 CEST 2004 - jsrain@suse.cz

- update the default boot section mark properly if a section was
  removed (eg. because of missing kernel) (#44752)

-------------------------------------------------------------------
Mon Sep  6 13:56:56 CEST 2004 - jsrain@suse.cz

- do not use obsolete include commandline/commandline.ycp

-------------------------------------------------------------------
Mon Sep  6 09:44:33 CEST 2004 - jsrain@suse.cz

- avoid calling constructor of Product:: in testsuite (in order to
  build properly)
- save splash type from installation kernel command line to created
  bootloader configuration files (#44683)
- 2.10.11

-------------------------------------------------------------------
Fri Sep  3 13:16:28 CEST 2004 - jsrain@suse.cz

- update devices in bootloader configuration files (SATA devices
  changed from /dev/hd* to /dev/sd*) (#44286)
- provide general Bootloader::Update function that processes all
  needed tasks
- added SetModified to _auto client
- 2.10.10

-------------------------------------------------------------------
Thu Sep  2 13:03:07 CEST 2004 - jsrain@suse.cz

- check dependencies of bootloader-related packages when selecting
  them for installation (#44615)

-------------------------------------------------------------------
Wed Sep  1 08:59:59 CEST 2004 - jsrain@suse.cz

- fixed proposing /etc/grub.conf if /boot is on /dev/md*

-------------------------------------------------------------------
Tue Aug 31 16:46:46 CEST 2004 - jsrain@suse.cz

- fixed building on other archs than i386
- 2.10.9

-------------------------------------------------------------------
Tue Aug 31 14:43:04 CEST 2004 - jsrain@suse.cz

- branched yast2-bootfloppy package (so that the bootfloppy
  functionality is not present in personal as floppy images are
  not present on the media (#44163)
- 2.10.8

-------------------------------------------------------------------
Mon Aug 30 05:19:51 CEST 2004 - nashif@suse.de

- Added GetModified function to _auto client

-------------------------------------------------------------------
Thu Aug 19 12:40:11 CEST 2004 - jsrain@suse.cz

- translate the "Vendor Diagnostic" section in bootloader menu
- removed some unneeded impmorts
- 2.10.7

-------------------------------------------------------------------
Tue Aug 17 11:27:21 CEST 2004 - jsrain@suse.cz

- fixed signatures of handler functions of Table/Popup options
- call efibootmgr with '-v' instead of '-q' (in order to have more
  verbose output in log) (#43625)

-------------------------------------------------------------------
Mon Aug 16 11:16:44 CEST 2004 - jsrain@suse.cz

- fixed printing of summary if location set to all MBRs of disks
  holding the /boot partition on /dev/md*
- fixed activating partitions and writing generic code to MBR if
  installing on /dev/md*
- work correctly with kernel image names also on other archs than
  i386 when creating the previous kernel section
- 2.10.5

-------------------------------------------------------------------
Fri Aug 13 14:55:49 CEST 2004 - jsrain@suse.cz

- log the output of devmap_mknod.sh and /sbin/vgscan (#43758)

-------------------------------------------------------------------
Wed Aug 11 12:50:06 CEST 2004 - jsrain@suse.cz

- prevent from adding trailing blank space to section name on PPC
  (#43599)

-------------------------------------------------------------------
Tue Aug 10 09:15:42 CEST 2004 - jsrain@suse.cz

- merged texts from proofread

-------------------------------------------------------------------
Mon Aug  9 10:25:27 CEST 2004 - jsrain@suse.cz

- fixed crippling of sections of other distros in case of multiboot
  (#43491)
- add 'd' to GRUB installation command only if 1st and 2nd stage
  are on different disks (#43198)
- 2.10.4

-------------------------------------------------------------------
Fri Aug  6 13:19:45 CEST 2004 - jsrain@suse.cz

- minor fixes that made autoinstallation work

-------------------------------------------------------------------
Wed Aug  4 10:10:40 CEST 2004 - jsrain@suse.cz

- more type information for CWM structures
- fixed testsuite
- 2.10.3

-------------------------------------------------------------------
Mon Jul 26 12:58:55 CEST 2004 - jsrain@suse.cz

- fixed routine of merging detected modules for initrd with those
  present in the AI profile during autoinstallation (#43103)

-------------------------------------------------------------------
Mon Jul 19 12:50:24 CEST 2004 - jsrain@suse.cz

- use PackageSystem.ycp modules instead of Require.ycp
- import "Product.ycp" when it is really needed (in order to build)
- 2.10.2

-------------------------------------------------------------------
Fri Jul 16 15:53:09 CEST 2004 - jsrain@suse.cz

- fixed displaying and changing order of disks for GRUB (#42454)
- displaying GRUB's disks order in the summary

-------------------------------------------------------------------
Mon Jul 12 14:27:25 CEST 2004 - jsrain@suse.cz

- writing product name and version as section label to bootloader
  menu (GRUB both text and graphical, lilo graphical) (#31250)
- fixed error messages of the script for /boot/message recreating
- added general function to recreate /boot/message file on
  relevant architectures
- 2.10.1

-------------------------------------------------------------------
Tue Jun 29 13:45:04 CEST 2004 - jsrain@suse.cz

- added possibility to install GRUB on MD device (the way that if
  any of the disks building MD is removed system still boots)
- update zipl.conf before packages update on S390 (#40629)
- added "barrier=off" to failsafe kernel command line on i386, IA64
  and AMD64 (#42526)

-------------------------------------------------------------------
Fri Jun 25 15:36:31 CEST 2004 - jsrain@suse.cz

- added functionality to add section with previous kernel (#36624)
- fixed confusing labels for the boot floppies (#37094)
- fixed confusing code in Bootloader::Write (#40445)

-------------------------------------------------------------------
Thu Jun 24 13:29:08 CEST 2004 - jsrain@suse.cz

- fixed autoinstallation with empty bootloader-related part of the
  AI profile on PPC and IA64 (#41805)

-------------------------------------------------------------------
Thu Jun 17 15:00:57 CEST 2004 - jsrain@suse.cz

- 2.10.0

-------------------------------------------------------------------
Wed Jun 16 14:11:03 CEST 2004 - jsrain@suse.cz

- prevent the "desktop" parameter from being added to kernel
  command line for server products (#41916)
- 2.9.31

-------------------------------------------------------------------
Thu Jun 10 11:36:30 CEST 2004 - jsrain@suse.cz

- change /dev/hd* to /dev/iseries/vd* in the 'boot' option of
  lilo.conf during update of iSeries (#41545)
- fixed creating a new section on PPC and IA64 (#41550)
- 2.9.30

-------------------------------------------------------------------
Sun Jun  6 01:59:50 CEST 2004 - nashif@suse.de

- in autoinst mode, keep initrd modules list (#41681)

-------------------------------------------------------------------
Thu May 27 16:35:45 CEST 2004 - jsrain@suse.cz

- don't display device name if user selected to activate boot
  loader partition ot replace MBR with generic code when preparing
  AutoYaST  profile, as the device names aren't known (#41258)
- allow to install LILO to MD so that if any of disks bulding MD
  array is removed, system still boots (#34122)
- 2.9.29

-------------------------------------------------------------------
Thu May 27 02:38:48 CEST 2004 - nashif@suse.de

- move conversion functions from bootloader_auto to external
  file (#41227)
- Also parse kernel parameters, moved from autoyast2 (#41227)

-------------------------------------------------------------------
Wed May 26 14:31:44 CEST 2004 - jsrain@suse.cz

- fix autoinstallation on all PPC boards (#38991)
- prefer proposed PReP boot partition to already existing (#41213)

-------------------------------------------------------------------
Tue May 25 14:27:40 CEST 2004 - jsrain@suse.cz

- set the I/O scheduler on the kernel command line (#40688)
- fixed bootloader installation on iSeries (jplack) (#41143)
- 2.9.28

-------------------------------------------------------------------
Mon May 24 12:55:15 CEST 2004 - jsrain@suse.cz

- avoid setting vga kernel parameter on PPC and S390 (#40998)
- fixed messing of /etc/lilo.conf when setting the vga parameter
  (#40998)

-------------------------------------------------------------------
Wed May 19 15:06:52 CEST 2004 - jsrain@suse.cz

- fixed filter for possible PReP boot partitions on iSeries - allow
  /dev/iseries/vd* instead of /dev/hd* (#40825)
- 2.9.27

-------------------------------------------------------------------
Tue May 18 13:30:07 CEST 2004 - jsrain@suse.cz

- init board type during autoinstallation on PPC properly (#38991)

-------------------------------------------------------------------
Thu May 13 17:54:54 CEST 2004 - jsrain@suse.cz

- fixed installation on PPC (#34556)
- 2.9.26

-------------------------------------------------------------------
Wed May 12 08:29:20 CEST 2004 - jsrain@suse.cz

- use ELILO-specific entry for the EFI entry label in the
  autoinstallation profile (#36061)
- fix handling of multiple occurences of a kernel parameter in the
  command line (used eg. for console) (#38177)
- fix lilo.conf update on PPC (#39379)

-------------------------------------------------------------------
Tue May  4 09:02:47 CEST 2004 - jsrain@suse.cz

- merged texts from proofread

-------------------------------------------------------------------
Tue May  4 07:58:45 CEST 2004 - jsrain@suse.cz

- add 'selinux=0' kernel parameter for all archs (#39811)
- add 'TERM=dumb' kernel parameter for S390 (#39386)
- 2.9.25

-------------------------------------------------------------------
Tue Apr 27 09:28:42 CEST 2004 - jsrain@suse.cz

- fixed script for updating /boot layout on IPF (#21644)
- fixed the /boot layout update procedure (#21644)
- do not change the EFI nvram on update (#21644)
- fixed testsuite
- 2.9.24

-------------------------------------------------------------------
Thu Apr  8 14:28:19 CEST 2004 - jsrain@suse.cz

- use 'desktop' kernel parameter on desktop products only
- fixed blank spaces in section name after conversion from GRUB to
  LILO (#38017)
- fixed installing rescue kernel to slot A on iSeries (PPC) during
  installation (#35566)

-------------------------------------------------------------------
Wed Apr  7 18:28:02 CEST 2004 - sh@suse.de

- Fixed excessive whitespace after Module:: - bug #38327 

-------------------------------------------------------------------
Wed Apr  7 00:00:47 CEST 2004 - schwab@suse.de

- Add nohalt to failsafe kernel command line on ia64.

-------------------------------------------------------------------
Tue Apr  6 09:01:01 CEST 2004 - jsrain@suse.de

- updating graphical boot menu to contain proper languages (and 
  be small enough to fit in memory) also when running update from
  YaST control center (#38339)
- added 'noresume' parameter to failsafe kernel command line
  (#38400)
- 2.9.22

-------------------------------------------------------------------
Mon Apr  5 15:23:21 CEST 2004 - jsrain@suse.de

- fixed installation if root is on LVM (initializing device mapper
  and LVM properly) (#37290)
- 2.9.21

-------------------------------------------------------------------
Fri Apr  2 15:59:41 CEST 2004 - jsrain@suse.de

- changed license to GPL
- 2.9.20

-------------------------------------------------------------------
Fri Apr  2 09:39:47 CEST 2004 - jsrain@suse.de

- fixed reading and writing of the 'map' option of sections in the
  GRUB's menu.lst (#37971)
- again fixed PPC post-install script (#37262)
- 2.9.19

-------------------------------------------------------------------
Tue Mar 30 17:44:53 CEST 2004 - schwab@suse.de

- Use dev2majminIfNonStandard instead of dev2majmin in BootELILO.
- 2.9.18

-------------------------------------------------------------------
Mon Mar 29 18:16:56 CEST 2004 - jsrain@suse.de

- do not propose to install any bootloader if installing user-mode
  Linux (#37382)

-------------------------------------------------------------------
Mon Mar 29 10:30:31 CEST 2004 - jsrain@suse.de

- fixed errors in log if root on LVM (#37290)
- adapted to changes in CWM
- include desktop file for boot floppy disk creator on i386 only
  (#37209)
- write "lilo" as bootloader type to sysconfig on PPC (#37263)
- do not report incorrect error of PPC bootloader post-install
  script (#37262)
- label the bootloader section on PPC 'linux' (lowercase 'l')
  (#37264)
- do not ask about aborting if just entered and left (#37099)
- write correct kernel to slot A on iSeries (PPC) when configuring
  installed system (#35566)
- 2.9.17

-------------------------------------------------------------------
Fri Mar 26 10:03:50 CET 2004 - jsrain@suse.de

- check for nil output of runnign bootloader installer (#36927)
- avoid displaying reading progress while updating configuraiton
- 2.9.16

-------------------------------------------------------------------
Thu Mar 25 11:43:52 CET 2004 - jsrain@suse.de

- fixed behavior if installing bootloader to boot sector of
  MD device (#34122)
- do not update graphical boot menu if it is not installed (#36893)
- 2.9.15

-------------------------------------------------------------------
Wed Mar 24 15:33:24 CET 2004 - jsrain@suse.cz

- fixed installation when root is on LVM device
- prepared for EVMS (handle it the same way as LVM)

-------------------------------------------------------------------
Tue Mar 23 12:54:11 CET 2004 - jsrain@suse.cz

- warn user before installing on XFS partition (boot sector doesn't
  have enough free space for containing boot loader) (#36708)

-------------------------------------------------------------------
Mon Mar 22 08:47:51 CET 2004 - jsrain@suse.cz

- logging output of PPC postinstall script (#35833)
- fixed handling of NoPCMCIA kernel parameter (#35674)
- check if language is supported by gfxmenu before setting it as
  default (#36487)
- 2.9.14

-------------------------------------------------------------------
Fri Mar 19 14:55:58 CET 2004 - mvidner@suse.cz

- added AGENT_LIBADD so that agents work from standalone Perl

-------------------------------------------------------------------
Thu Mar 18 10:44:48 CET 2004 - jsrain@suse.cz

- mark settings as changed after bootloader switch (#36269)
- avoid putting /dev/evms to GRUB's device map and allowing it as
  device to install bootloader to
- create only one entry in the language selection in graphical
  boot menu if English selected

-------------------------------------------------------------------
Wed Mar 17 14:27:15 CET 2004 - jsrain@suse.cz

- allowed to select PPC board type when preparing autoinstallation
  (#36109)
- not reading settings from disk in Mode::config if not explicitly
  asked
- correctly assigning default radio button when asking how to
  switch bootloader
- zipl (S390 loader) switched to Table/Popup interface with just
  one entry (loader type) because of autoinstallation

-------------------------------------------------------------------
Tue Mar 16 08:17:09 CET 2004 - jsrain@suse.cz

- allow selecting all boot loaders in autoinstallation
  configuration (#36109)
- correctly display in summary that no EFI entry will be created
  on IA64 (#35346)
- export global settings of the bootloader properly (#32384,
  #36012)
- support for having both /boot/initrd and (hdx,y)/initrd in
  autoinstallation profile (#32384)
- fixed storing of the gfxmenu option

-------------------------------------------------------------------
Mon Mar 15 12:58:34 CET 2004 - jsrain@suse.cz

- correctly check for swap partitions (filter out the partitions
  that are marked for getting deleted) (#35953)
- avoid writing LILO to /dev/md? (use one of devices building the
  array instead) (#33565)
- prevent kernel options from being added multiple times (#32362)
- 2.9.13

-------------------------------------------------------------------
Fri Mar 12 10:14:26 CET 2004 - jsrain@suse.de

- setting the default language of graphical boot loader, adding
  localized texts
- added support for boot loader entries with diacritics in
  graphical bootloader menu
- creating /boot/zipl directory on S390 (#35662)
- 2.9.12

-------------------------------------------------------------------
Wed Mar 10 10:28:41 CET 2004 - jsrain@suse.de

- adapted boot disks creator to new floppy image names (#33675)

-------------------------------------------------------------------
Wed Mar 10 02:06:47 CET 2004 - sh@suse.de

- V 2.9.11
- Migration to new wizard 

-------------------------------------------------------------------
Tue Mar  9 12:44:48 CET 2004 - jsrain@suse.de

- fixed creating floppy from image with size smaller than the disk
  size (#33675)

-------------------------------------------------------------------
Mon Mar  8 08:45:50 CET 2004 - jsrain@suse.de

- fixed post install script on PPC (#35436)
- fixed testsuite
- ask user before aborting
- setting icon
- 2.9.10

-------------------------------------------------------------------
Thu Mar  4 10:30:52 CET 2004 - jsrain@suse.de

- storing vga value determined during installation, using it when
  proposing new configuration in installed system (#33368)
- preserving user's choce not to create EFI entry while running
  through installation proposal (#35346)

-------------------------------------------------------------------
Wed Mar  3 09:27:42 CET 2004 - jsrain@suse.de

- appending text '(MBR)' to bootloader location description if it
  is MBR of a hard disk (#35255)
- fixed exporting settings for autoinstallation (#35232)
- log exit code of command used to install bootloaer in case of
  failure
- fixed incorrectly reported error when installing LILO (#33905)
- made md-only installation of GRUB possible (#34122)

-------------------------------------------------------------------
Tue Mar  2 11:05:50 CET 2004 - jsrain@suse.de

- finished making data types more strictly
- fixed default section name in lilo.conf on PPC (#35229)

-------------------------------------------------------------------
Mon Mar  1 12:48:34 CET 2004 - jsrain@suse.de

- merged texts from proofread
- more strictly data types (still WIP)
- 2.9.8

-------------------------------------------------------------------
Tue Feb 24 08:31:10 CET 2004 - jsrain@suse.de

- removing ide-scsi emulation parameters from kernel command line
  (#34694)
- use PReP boot partition on the same disk as root partition on
  chrp (PPC) (#34891)
- updated ELILO installation, change partitioning layout during
  ELILO update in order to match Intel's EFI specification (#21644)

-------------------------------------------------------------------
Mon Feb 23 12:39:36 CET 2004 - jsrain@suse.de

- fixed used kernel image name on S390 (now using the one from
  Kernel.ycp) (#34735)
- fixed kernel command line on S390 (#34734)
- 2.9.7

-------------------------------------------------------------------
Thu Feb 19 11:27:28 CET 2004 - jsrain@suse.de

- removed yast2-country from neededforbuild
- writing hardware configuration to sysconfig on S390 instead of
  /etc/chandev

-------------------------------------------------------------------
Tue Feb 17 08:50:18 CET 2004 - jsrain@suse.de

- enabled and fixed command line interface
- properly updating proposed sections of LILO after disk
  repartitioning

-------------------------------------------------------------------
Mon Feb 16 15:12:38 CET 2004 - jsrain@suse.de

- fixed behavior during autoinstalation preparation
- fixed selectin PReP boot partition for installation on PPC (#34570)
- fixed return value of Import function
- fixed text of MBR radio button in AI configuration mode
- keeping corrupted sections in lilo.conf on PPC (#34588)
- 2.9.6

-------------------------------------------------------------------
Tue Feb 10 19:56:37 CET 2004 - arvin@suse.de

- fixed testsuite

-------------------------------------------------------------------
Sat Feb 07 20:47:15 CET 2004 - arvin@suse.de

- removed config files (*.y2cc)
- 2.9.4

-------------------------------------------------------------------
Fri Jan 30 08:15:37 CET 2004 - jsrain@suse.de

- dropped SILO support (SILO was dropped as SPARC is dead)
- reenabled (and fixed) testsuite
- 2.9.3

-------------------------------------------------------------------
Fri Jan 16 15:43:46 CET 2004 - jsrain@suse.de

- merged NI changes from branch
- 2.9.2

-------------------------------------------------------------------
Mon Jan  5 11:32:29 CET 2004 - jsrain@suse.de

- adding resume= kernel parameter for GRUB and LILO (#33640)
- writing kernel append parameters to global section of elilo.conf
  (IA64) (#31736)

-------------------------------------------------------------------
Wed Dec 10 14:55:12 CET 2003 - jsrain@suse.de

- translating also section label in the "default" entry in
  elilo.conf (IA64)

-------------------------------------------------------------------
Tue Dec  9 15:36:47 CET 2003 - jsrain@suse.de

- added command line interface support

-------------------------------------------------------------------
Thu Nov 27 17:20:19 CET 2003 - jsrain@suse.de

- fixes for the new interpreter
- 2.9.1

-------------------------------------------------------------------
Mon Nov 24 18:24:47 CET 2003 - jsrain@suse.de

- fixed changing of GRUB location (#33297)
- updated support of ELILO, several fixes

-------------------------------------------------------------------
Tue Nov 18 13:45:02 CET 2003 - jsrain@suse.de

- switched from kdoc to doxygen

-------------------------------------------------------------------
Thu Oct 30 17:49:22 CET 2003 - jsrain@suse.de

- fixed handling of disks reorder dialog for GRUB configuration
- fixed modifying configuration data according to changed GRUB's
  device map (#32667)

-------------------------------------------------------------------
Wed Oct 29 10:07:20 CET 2003 - jsrain@suse.de

- fixed ensuring that required packages are installed when
  switching bootloader
- fixed sorting of lines in table
- 2.9.0

-------------------------------------------------------------------
Thu Oct 23 18:16:32 CEST 2003 - schwab@suse.de

- Fix quoting in efibootmgr command line.

-------------------------------------------------------------------
Thu Oct 23 12:50:39 CEST 2003 - jsrain@suse.de

- fixed routines used to modify parameters of specified kernel

-------------------------------------------------------------------
Fri Oct 17 11:13:36 CEST 2003 - jsrain@suse.de

- not proceeding with creating boot floppy if image not found
  (#32428)

-------------------------------------------------------------------
Wed Oct 15 16:27:26 CEST 2003 - jsrain@suse.de

- fixed option type for relocatable in elilo.conf (IA64) (#32210)
- fixed option type of "activate" option on PPC
- fixed handling of doublieclick on sections list table
- updated support of IA64 bootloader

-------------------------------------------------------------------
Tue Oct 14 18:08:02 CEST 2003 - jsrain@suse.de

- updated support of S390 bootloader

-------------------------------------------------------------------
Mon Oct 13 10:45:18 CEST 2003 - jsrain@suse.de

- updated support of PPC bootloader

-------------------------------------------------------------------
Mon Oct  6 16:53:52 CEST 2003 - jsrain@suse.de

- added separate fillup templates for different architectures

-------------------------------------------------------------------
Fri Oct  3 14:59:17 CEST 2003 - jsrain@suse.de

- changed internals so that bootloader module now uses CWM

-------------------------------------------------------------------
Mon Sep 22 13:54:59 CEST 2003 - jsrain@suse.de

- fixed assigning of default section when changed default secion's
  label in LILO (#30122)
- 2.8.22

-------------------------------------------------------------------
Fri Sep 19 16:47:07 CEST 2003 - jsrain@suse.de

- fixed testsuite (again)
- 2.8.21

-------------------------------------------------------------------
Thu Sep 18 23:08:24 CEST 2003 - nashif@suse.de

- Fixed testsuite
- 2.8.20

-------------------------------------------------------------------
Thu Sep 18 10:29:15 CEST 2003 - jsrain@suse.de

- again adding maxcpus=0 to failsafe bootloader entry on AMD64
  (#30519)
- fixed possibily missing "splash=silent" in default kernel's
  command line (#31256)
- 2.8.19

-------------------------------------------------------------------
Tue Sep 16 16:51:28 CEST 2003 - jsrain@suse.de

- fixed merging of other GRUB menus (#30757)
- fixed translating of menubutton entry during installation (#31054)
- 2.8.18

-------------------------------------------------------------------
Mon Sep 15 17:44:56 CEST 2003 - jsrain@suse.de

- fixed popup reporting error when creating initrd (#30714)
- fixed detection if root kernel parameter is specified via major
  and minor number (#30842)
- adding only one "splash=silent" to kernel command line (#30860)
- adding "splash=silent desktop" to kernel command line during
  update (#28780)
- propose "floppy" entry to bootloader menu only if floppy drive
  is present (#30772)
- don't install bootloader packages in repair mode (#30272)
- 2.8.17

-------------------------------------------------------------------
Sun Sep 14 21:02:56 CEST 2003 - adrian@suse.de

- make it working in kcontrol

-------------------------------------------------------------------
Fri Sep 12 08:17:22 CEST 2003 - jsrain@suse.de

- not adding maxcpus=0 to failsafe kernel parameters on AMD64
  (#30519)
- fixed updating of kernel image name in bootloader configuration
  files (#30627)
- fixed original bootloader configuration reading during update
  (#30625)

-------------------------------------------------------------------
Thu Sep 11 12:46:41 CEST 2003 - jsrain@suse.de

- removed forgotten debug code (#30396)

-------------------------------------------------------------------
Wed Sep 10 08:13:04 CEST 2003 - jsrain@suse.de

- fixed update of metadata for sysconfig variable LOADER_TYPE
  (#30352)

-------------------------------------------------------------------
Mon Sep  8 09:18:48 CEST 2003 - jsrain@suse.de

- fixed bootloader menu entry - windows -> Windows (like other
  entries) (#29600)
- use device file name when specifying root device for LVM and MD
  instead of using major and minor number (#28028)
- prefix 0x should be added to major/minor number identifying root
  device only for LILO (#29776)
- 2.8.15

-------------------------------------------------------------------
Fri Sep  5 15:10:35 CEST 2003 - jsrain@suse.de

- merged texts from proofread
- fixed configuration proposal when root or boot partition is on md
  (#30122)
- 2.8.14

-------------------------------------------------------------------
Thu Sep  4 12:37:04 CEST 2003 - jsrain@suse.de

- if variable with list of initrd modules in sysconfig doesn't
  exist, set default value to empty (#30020)

-------------------------------------------------------------------
Wed Sep  3 13:34:51 CEST 2003 - jsrain@suse.de

- don't write 'single' to slot A kernel command line on IBM iSeries
  (arch. PPC) (#27984) (olh@suse.de)

-------------------------------------------------------------------
Mon Sep  1 10:04:55 CEST 2003 - jsrain@suse.de

- fixed bootloader installation with numeric (major-minor) root
  device specification (#29776)
- not proposing booting from floppy if /boot is beyond 1024 cylinder
  as it doesn't solve anything (#29524)
- 2.8.13

-------------------------------------------------------------------
Thu Aug 28 14:20:10 CEST 2003 - jsrain@suse.de

- fixed displayed section type in sections summary dialog for
  "other" sections (#29472)
- don't ask for abort confirmation during installation if settings
  were changed in previous run of component from proposal (#29496)
- 2.8.12

-------------------------------------------------------------------
Mon Aug 25 10:00:10 CEST 2003 - jsrain@suse.de

- fixed inconsistence of floppy size (1440kB -> 1.44 MB) (#29142)
- reporting segmentation fault when running bootloader binary
  (#29199)
- added correct help for configuration writing dialog
- improved help text for rescue floppy (#29143)
- 2.8.11

-------------------------------------------------------------------
Mon Aug 18 09:20:32 CEST 2003 - jsrain@suse.de

- fixed creating of boot floppy (#28994)
- updated comments in susconfig fillup (#28845)
- moved dir for backup MBR to /var/lib/YaST2, in /boot leaving just
  last MBR (this way it can be inserted to GRUB menu) (#28802)
- backup-ing areas really affected when saving bootloader
  configuration (MBR of first disk and sector bootloader is
  installed to) (#28803)
- 2.8.10

-------------------------------------------------------------------
Wed Aug 13 14:07:32 CEST 2003 - jsrain@suse.de

- fixed bootloader update
- better comments around YaST2 metadata in generated cfg. files
- 2.8.9

-------------------------------------------------------------------
Tue Aug 12 13:29:35 CEST 2003 - jsrain@suse.de

- added support for not installing any bootloader
- recreate reset menubutton after bootloader switch
- updated update functionality (replace vmlinuz.shipped images with
  vmlinuz, dtto for initrd)

-------------------------------------------------------------------
Mon Aug 11 09:33:26 CEST 2003 - jsrain@suse.de

- not using .shipped image any more (kernel package doesn't contain
  it)
- merged texts from proofread
- added more verbose logging of proposing configuration
- 2.8.8

-------------------------------------------------------------------
Thu Aug  7 15:46:44 CEST 2003 - jsrain@suse.de

- fixed lost sections when changhing bootloader location (#28552)
- not offering to replace partition booting from HDD with partition
  for booting from floppy when changed GRUB location to other disk
  partition if entry for booting from HDD doesn't exist
- fixed proposing of LILO configuration (put multiple times into
  quotes, some options weren't displayed correctly in summary table)
- fixed lost sections in many other cases
- removed popup informing about changed disk partitioning although
  it was unchanged during installation proposal
- 2.8.7

-------------------------------------------------------------------
Mon Aug  4 15:56:18 CEST 2003 - jsrain@suse.de

- added .desktop files
- 2.8.6

-------------------------------------------------------------------
Thu Jul 31 09:29:28 CEST 2003 - jsrain@suse.de

- don't offer extra /boot and / partition as bootloader location
  if they are the same

-------------------------------------------------------------------
Tue Jul 29 08:28:53 CEST 2003 - jsrain@suse.de

- added possibility to clone selected bootloader section (#26458)
- fixed creation of lilo.conf - quotes were missing
- entries to bootloader are to be translated (#26800)

-------------------------------------------------------------------
Wed Jul 23 09:04:04 CEST 2003 - jsrain@suse.de

- Using major/minor number for unusual devices instead of device
  node name in root kernel parameter (#28028)

-------------------------------------------------------------------
Mon Jul 21 17:00:59 CEST 2003 - jsrain@suse.de

- double click on tables now triggers Edit (#25156)
- fixed testuite and building
- 2.8.5

-------------------------------------------------------------------
Tue Jul  8 16:35:47 CEST 2003 - jsrain@suse.de

- fixed question popup if canceling configuration (#27479)
- installing additional copy of bootloader bootsector to bootsector
  of /boot partition for LILO and GRUB (#27389)
- not activating any partition by default if some already active
  (#26278)
- 2.8.4

-------------------------------------------------------------------
Wed Jun 25 10:11:41 CEST 2003 - jsrain@suse.de

- fixed several minor bugs
- 2.8.3

-------------------------------------------------------------------
Mon Jun 23 14:09:14 CEST 2003 - jsrain@suse.de

- fixed common_popups, common_messages -> YCP modules
- fixed missing imports
- 2.8.2

-------------------------------------------------------------------
Thu Jun 12 13:03:52 CEST 2003 - jsrain@suse.de

- fixed file list
- fixed user interface
- 2.8.1

-------------------------------------------------------------------
Wed May 28 15:00:47 CEST 2003 - jsrain@suse.de

- updated PPC bootloader support

-------------------------------------------------------------------
Fri May 16 09:09:46 CEST 2003 - jsrain@suse.de

- fixed collision with driver update (#26717)

-------------------------------------------------------------------
Thu May 15 14:27:25 CEST 2003 - jsrain@suse.de

- updated ELILO (IA64 bootloader) support

-------------------------------------------------------------------
Mon May  5 16:38:39 CEST 2003 - jsrain@suse.de

- updated and optimized some internal structures and related
  functions

-------------------------------------------------------------------
Thu Apr 24 11:19:57 CEST 2003 - jsrain@suse.de

- updated doaboot script (ro@suse.de)

-------------------------------------------------------------------
Wed Apr 23 13:12:31 CEST 2003 - jsrain@suse.de

- updated widget handling functions interface
- updated documentation

-------------------------------------------------------------------
Tue Apr 22 09:57:55 CEST 2003 - jsrain@suse.de

- added possibility to download boot floppy image via FTP/HTTP
  (#26175)
- added possibility to restore last MBR saved during isntallation
  or bootloader configuration (#16338)

-------------------------------------------------------------------
Fri Apr 18 13:18:24 CEST 2003 - jsrain@suse.de

- no more retaking current kernel parameters to bootloader
  configuration file when configuring installed system (#26304)
- fixed devices for MBR/boot partition/root/partition when
  installing on md (#26287)
- not activating any partition during update (#26323)
- better checkign of bootloader-on-floppy installation (#26323)
- in case of inconsistence between sysconfig and bootlaoder cfg.
  file bootloader cfg.file is prefered (#26323)
- fixed possible tmp filename security problem of installation
  on AXP (#26357)
- displaying partition that will be activated and MBR device that
  will be replaced with generic code (partial fix of #26278)
- added possibility to save MBR before bootloader installation and
  insert saved MBR image to GRUB menu (#16338)
- 2.8.0

-------------------------------------------------------------------
Tue Apr  8 09:12:41 CEST 2003 - jsrain@suse.de

- added possibility to save all settings and reinstall bootloader
  although nothing was changed (#24346)

-------------------------------------------------------------------
Fri Apr  4 16:27:36 CEST 2003 - jsrain@suse.de

- code cleanup and optimalization
- added bootloader parameters support, made routines more universal
- documentation update

-------------------------------------------------------------------
Thu Apr  3 17:50:50 CEST 2003 - jsrain@suse.de

- allowed bootfloppy to format floppy disk and select device
- allowed bootfloppy to use custom image (22376)
- other minor bootfloppy updates and code cleanup

-------------------------------------------------------------------
Mon Mar 24 12:07:34 CET 2003 - jsrain@suse.de

- removed reading of initrd modules from install_inf (#24709)

-------------------------------------------------------------------
Fri Mar 21 14:44:31 CET 2003 - jsrain@suse.de

- updated documentation
- updated testsuite
- several minor updates and optimalizations

-------------------------------------------------------------------
Tue Mar 18 13:09:02 CET 2003 - jsrain@suse.de

- fixed undeclared variable title (#25560)
- 2.7.19

-------------------------------------------------------------------
Mon Mar 17 14:24:01 CET 2003 - jsrain@suse.de

- fixed displaying of logs on bootloader errors (#25470)
- 2.7.18

-------------------------------------------------------------------
Mon Mar 17 09:41:07 CET 2003 - jsrain@suse.de

- fixed updating GRUB configuration if entry with other system was
  present and set as default (#25418)
- 2.7.17

-------------------------------------------------------------------
Fri Mar 14 13:26:39 CET 2003 - jsrain@suse.de

- fixed behaviour when iditing empty section, when creating new
  section, add most common keys (#25305)
- fixed initrd modules cloning (#25351)
- 2.7.16

-------------------------------------------------------------------
Tue Mar 11 12:55:43 CET 2003 - jsrain@suse.de

- using activate instead of sfdisk to activate bootloader
  partition, because sfdisk has unwanted side effects (#24740)
- 2.7.15

-------------------------------------------------------------------
Mon Mar 10 11:05:07 CET 2003 - jsrain@suse.de

- fixed filtering of modules added to initrd (#24709)
- fixed partition activation if bootloader in logical disk (#24740)
- 2.7.14

-------------------------------------------------------------------
Fri Mar  7 10:16:51 CET 2003 - jsrain@suse.de

- fixed update from version without sysconfig variables specifying
  used bootloader (#24783)
- fixed reading configuration, not using agent's cache (#24821)
- 2.7.13

-------------------------------------------------------------------
Wed Mar  5 13:48:29 CET 2003 - jsrain@suse.de

- fixed multiple occurences of map option in one GRUB section
  (#24627)
- not adding automatically the apic kernel option (#24668)
- fixed error message in log during saving (#24705)

-------------------------------------------------------------------
Mon Mar  3 12:51:51 CET 2003 - jsrain@suse.de

- added possibility to force complete bootloader save (not save
  only if settings have changed - no UI change, only for other
  modules that need it)
- merged texts from final proofreading
- 2.7.12

-------------------------------------------------------------------
Fri Feb 28 11:04:26 CET 2003 - jsrain@suse.de

- updated the detection of changes of settings (#24422)
- 2.7.11

-------------------------------------------------------------------
Thu Feb 27 12:33:24 CET 2003 - jsrain@suse.de

- fixed ordering of bootloader options (#24420)

-------------------------------------------------------------------
Mon Feb 24 09:20:59 CET 2003 - jsrain@suse.de

- updated confirmation popup after bootloader is isntalled to
  floppy (#23903)
- fixed forgotten saving of cfg. files in some cases (#24073)
- in repair mode reading bootloader type from sysconfig, no probing
  (#24062)
- 2.7.10

-------------------------------------------------------------------
Fri Feb 21 13:11:08 CET 2003 - jsrain@suse.de

- fixed adding of memtest to bootloader menu (#23924)
- fixed help text and behaviour of password option popup (#23954)
- added support for easy updating initrd contents during system
  update (#23976)
- fixed setting focus in popups (#24050)

-------------------------------------------------------------------
Thu Feb 20 09:50:57 CET 2003 - jsrain@suse.de

- changed executing /sbin/mk_initrd -> /sbin/mkinitrd
- reorganized kernel parameters when using GRUB (#23829)
- fixed capitalization of YCC labels (#23848)
- 2.7.9

-------------------------------------------------------------------
Wed Feb 19 14:17:58 CET 2003 - jsrain@suse.de

- changed color of text-mode LILO menu - now is blue
- removed unwanted reseting of "disk" LILO option when reproposing
  configuraition - some systems could be unbootable with LILO
  without possibility to prevent it at installation time
- updated ydoc comments
- fixed conversion between GRUB and LILO (#23826)

-------------------------------------------------------------------
Mon Feb 17 15:57:17 CET 2003 - jsrain@suse.de

- added popup when bootloader saved to floppy (#23571)
- added extra stage in progress bar for reading disks partitioning
  (#23712)
- 2.7.8

-------------------------------------------------------------------
Fri Feb 14 09:33:09 CET 2003 - jsrain@suse.de

- added splash-screen's size parameter when calling mk_initrd
  (#23579)

-------------------------------------------------------------------
Thu Feb 13 10:41:08 CET 2003 - jsrain@suse.de

- fixed floppy entry in bootloader menu behaviour - if installing
  to floppy, hard disk is used instead (#23572)

-------------------------------------------------------------------
Mon Feb 10 16:06:25 CET 2003 - jsrain@suse.de

- fixed proposing with merging GRUB menus, resulted in doubled
  items (#23346)
- merged proofread texts from second and third round
- 2.7.7

-------------------------------------------------------------------
Wed Feb  5 13:36:05 CET 2003 - jsrain@suse.de

- fixed bootloader changing during installation (#20759)
- fixed list of locations to hold bootloader bootsector (#17320)

-------------------------------------------------------------------
Tue Feb  4 13:50:29 CET 2003 - jsrain@suse.de

- updates of autoinstallation

-------------------------------------------------------------------
Mon Feb  3 16:59:29 CET 2003 - jsrain@suse.de

- fixed NCurses usability - focus setting
- 2.7.6

-------------------------------------------------------------------
Fri Jan 31 11:59:29 CET 2003 - jsrain@suse.de

- not adding lvm groups and md disks to device map (#23217)

-------------------------------------------------------------------
Thu Jan 30 09:15:45 CET 2003 - jsrain@suse.cz

- fixed setting of vga= kernel parameter (#23188)

-------------------------------------------------------------------
Wed Jan 29 13:23:45 CET 2003 - jsrain@suse.de

- patched proofread texts

-------------------------------------------------------------------
Tue Jan 28 13:43:45 CET 2003 - jsrain@suse.de

- fixed compilation of MBR only on selected platforms
- 2.7.5

-------------------------------------------------------------------
Mon Jan 27 17:48:21 CET 2003 - jsrain@suse.de

- added new testsuites
- added missing translators comments
- added missing functions comments
- made Replace code in MBR function running
- 2.7.4

-------------------------------------------------------------------
Fri Jan 24 13:04:19 CET 2003 - jsrain@suse.de

- fixed too often blinking floppy
- fixed Changed column modifying

-------------------------------------------------------------------
Thu Jan 23 13:44:33 CET 2003 - jsrain@suse.de

- fixed fillup-template usage
- changed symbols in export map to strings because of
  autoinstallation
- 2.7.3

-------------------------------------------------------------------
Wed Jan 22 14:30:26 CET 2003 - jsrain@suse.de

- fixed meaningless log messages (#23025)

-------------------------------------------------------------------
Fri Jan 17 15:00:17 CET 2003 - jsrain@suse.de

- fixed detection of disks configuration changes that may decide to
  use other bootloader (#22918)
- updated S390 installation
- 2.7.2

-------------------------------------------------------------------
Fri Jan 10 17:25:38 CET 2003 - jsrain@suse.de

- fixed failsafe kernel parameters on i386 (#22539)

-------------------------------------------------------------------
Fri Dec 20 16:37:56 CET 2002 - jsrain@suse.de

- added documentation files

-------------------------------------------------------------------
Thu Dec 19 16:27:40 CET 2002 - jsrain@suse.de

- fixed path to elilo.conf (IA64 only affected) (#22502)

-------------------------------------------------------------------
Tue Dec 17 14:53:24 CET 2002 - jsrain@suse.de

- now using fillup-template for sysconfig/bootloader

-------------------------------------------------------------------
Fri Dec 13 08:48:41 CET 2002 - jsrain@suse.de

- fixed ordering of modules in initrd
- added function for changing write process settings

-------------------------------------------------------------------
Wed Dec 11 11:14:58 CET 2002 - jsrain@suse.de

- if something goes wrong during bootloader installation saving, it
  is now possible to fix configuration (#21076)
- possible to change section type an easy way (#19451)
- dialogs updates
- other updates and fixes
- adding sysconfig metadata
- 2.7.1

-------------------------------------------------------------------
Wed Dec  4 17:46:46 CET 2002 - jsrain@suse.cz

- Removed global variables from Liloagent, now able to be used at
  once for more bootloaders
- Added GRUB option types to LiloAgent
- Removed test mode and possible security problem from bootfloppy
  (#20962)
- Fixed several problems of LiloAgent
- Fixed ask for floppy popup (#10485)
- If no initrd created, GRUB's menu.lst doesn't contain it now
  (#21469)
- 2.7.0

-------------------------------------------------------------------
Tue Nov 19 15:19:59 CET 2002 - schwab@suse.de

- Use product name for EFI boot manager entry (#21879).
- Report error when boot loader installation fails.

-------------------------------------------------------------------
Wed Nov 13 09:08:12 CET 2002 - jsrain@suse.cz

- again fixed installing a kernel to *NWSSTG when root is on RAID
  on PPC (#21368)
- creating syntactically correct menu.lst file for GRUB, contents
  may be still incorrect on some servers (#20637)
- 2.6.66

-------------------------------------------------------------------
Tue Nov  5 09:41:05 CET 2002 - jsrain@suse.cz

- Bugfix - LTC1394 - FTP installation to root on LVM didn't install
  a kernel on PPC (#20933)
- 2.6.65

-------------------------------------------------------------------
Wed Oct 30 21:44:47 CET 2002 - kukuk@suse.de

- fix log path in dosilo script
- update_silo_conf: modify version number in /boot/message
- BootSILO.ycp: Don't show popup on success when installing silo

-------------------------------------------------------------------
Wed Oct 30 21:39:20 CET 2002 - kukuk@suse.de

- fix log path in dosilo script
- update_silo_conf: modify version number in /boot/message
- BootSILO.ycp: Don't show popup on success when installing silo

-------------------------------------------------------------------
Tue Oct 29 10:13:28 CET 2002 - jsrain@suse.cz

- fixed target dialog for x86-64 (#21258)
- fixed selecting a prep boot partition on the root drive on PPC
  (#21315)
- fixed installing a kernel to *NWSSTG when root is on RAID on PPC
  (#21368)
- 2.6.64

-------------------------------------------------------------------
Fri Oct 25 14:38:02 CEST 2002 - arvin@suse.de

- log output of mk_initrd also on S390 (bug #21273)
- 2.6.63

-------------------------------------------------------------------
Mon Oct 14 16:50:46 CEST 2002 - jsrain@suse.cz

- fixed activating of boot partition if not instaling bootloader
  (#20874)
- 2.6.62

-------------------------------------------------------------------
Fri Oct 11 11:10:43 CEST 2002 - jsrain@suse.cz

- fixed security problem with permissions of /boot/grub/menu.lst
  (#20803)
- activating /boot partition if grub installed to mbr (part of
  #20637)
- 2.6.61

-------------------------------------------------------------------
Thu Oct 10 17:32:15 CEST 2002 - jsrain@suse.cz

- if bootloader which should be used is not selected for
  installation, backup one is installed on i386 and x86-64
  (grub instead of lilo and lilo instead of grub) (#20759)

-------------------------------------------------------------------
Wed Oct  9 09:22:09 CEST 2002 - jsrain@suse.cz

- now not enabling 2 gettys on same serial line on p690 (#19788)

-------------------------------------------------------------------
Tue Oct  8 14:16:06 CEST 2002 - jsrain@suse.cz

- fixed type in initrd modules ignore list for PPC (#20684)
- 2.6.59

-------------------------------------------------------------------
Mon Oct  7 08:23:36 CEST 2002 - jsrain@suse.cz

- fixed activating boot method on PPC (#20407)
- fixed helptexts on PPC (#20605)
- fixed translating of PPC-specific strings
- 2.6.58

-------------------------------------------------------------------
Fri Oct  4 10:38:02 CEST 2002 - jsrain@suse.cz

- added more comments to bootloader in sysconfig/bootloader (#20385)
- fixed restoring original configuration - could caused unbootable
  system (#20391)
- 2.6.57

-------------------------------------------------------------------
Wed Oct  2 14:01:36 CEST 2002 - jsrain@suse.cz

- fixed update of lilo, resulted in corrupted lilo.conf (#20320)
- fixed errors reporting during bootloader update (#20321)
- fixed activating of initrd at update (#19643)

-------------------------------------------------------------------
Tue Oct  1 15:34:28 CEST 2002 - jsrain@suse.cz

- fixed nasty trap in bootloader installation (now not reseting
  configuration without question) (#20073)

-------------------------------------------------------------------
Fri Sep 27 16:45:01 CEST 2002 - jsrain@suse.cz

- applied patches for PPC (#20178 and #20205 - initrd modules list)

-------------------------------------------------------------------
Fri Sep 27 08:45:51 CEST 2002 - lslezak@suse.cz

- fixed configuration reset at installation proposal
  if partitioning was changed (#20073)
- fixed failsafe options on x86-64 (removed disableapic,
  added iommu=noforce) (#19903)

-------------------------------------------------------------------
Tue Sep 24 11:23:39 CEST 2002 - lslezak@suse.cz

- check if label already exists (in section edit),
  allow labels longer than 15 chars for grub (#19874)
- removed 'nosmp' from failsafe options on x86-64 (#19903)
- don't add rewritten other section to menu (#19990)
- version 2.6.56

-------------------------------------------------------------------
Tue Sep 17 17:13:23 CEST 2002 - lslezak@suse.de

- fixed obsoleted help text in y2cc (#19466)
- version 2.6.55

-------------------------------------------------------------------
Fri Sep 13 13:52:12 CEST 2002 - mvidner@suse.cz

- bootfloppy: enable asking the user for the CD (#19628).
- 2.6.54

-------------------------------------------------------------------
Fri Sep 13 13:25:06 CEST 2002 - fehr@suse.de

- make supression of certain modules (cdrom and usb) work
- version 2.6.53

-------------------------------------------------------------------
Thu Sep 12 19:58:13 CEST 2002 - lslezak@suse.cz

- do not regenerate device.map file at update (part of #19555)
- version 2.6.52

-------------------------------------------------------------------
Thu Sep 12 18:17:11 CEST 2002 - fehr@suse.de

- fix to use lilo on update if there is no /etc/sysconfig/bootloader
  (#19558)

-------------------------------------------------------------------
Thu Sep 12 16:12:56 CEST 2002 - lslezak@suse.cz

- add current kernel parameters to lilo.conf at update (#19415)
- added missing function DisplayLogFile to BootSILO.ycp, BootELILO.ycp
- version 2.6.51

-------------------------------------------------------------------
Thu Sep 12 16:02:49 CEST 2002 - kkaempf@suse.de

- run mkinitrd on PPC if needed (#18276)
- 2.6.50

-------------------------------------------------------------------
Thu Sep 12 11:23:17 CEST 2002 - kkaempf@suse.de

- exclude usb modules from initrd (#19432)
- 2.6.49

-------------------------------------------------------------------
Wed Sep 11 14:02:12 CEST 2002 - lslezak@suse.cz

- don't change configuration if partitioning was changed
  and bootloader location is floppy (at installation proposal) (#19388)
- allow installation on extended partition (at installation) (#19184)
- version 2.6.48

-------------------------------------------------------------------
Tue Sep 10 18:30:26 CEST 2002 - kkaempf@suse.de

- ppc bugfix #18849
- 2.6.47

-------------------------------------------------------------------
Tue Sep 10 17:32:18 CEST 2002 - lslezak@suse.cz

- use lilo instead grub at update
- version 2.6.46

-------------------------------------------------------------------
Tue Sep 10 12:15:10 CEST 2002 - fehr@suse.de

- fix root device detection of mk_lilo_conf
- change default mbr detection in Boot.ycp (#19117)
- prevent blanks in label in BootLILO.ycp (#19181)
- version 2.6.45

-------------------------------------------------------------------
Mon Sep  9 17:59:48 CEST 2002 - lslezak@suse.cz

- allow installation on extended partion (#19184)
- version 2.6.44

-------------------------------------------------------------------
Mon Sep  9 13:40:09 CEST 2002 - mvidner@suse.cz

- Replace whitespace (and nonprintable characters)
  in lilo section labels by an underscore (#19181).
- Properly use / or /boot/ in /boot/grub/menu.lst during upgrade (#19125).
- 2.6.43

-------------------------------------------------------------------
Sun Sep  8 19:47:38 CEST 2002 - mvidner@suse.cz

- Fixed the testsuite.
- 2.6.42

-------------------------------------------------------------------
Sun Sep  8 13:30:47 CEST 2002 - kkaempf@suse.de

- drop "make check" for the moment.

-------------------------------------------------------------------
Fri Sep  6 21:34:54 CEST 2002 - kkaempf@suse.de

- workaround for hwinfo bug (#19071)
- 2.6.41

-------------------------------------------------------------------
Fri Sep  6 17:16:13 CEST 2002 - jsrain@suse.cz

- fixed provides/obsoletes
- 2.6.40

-------------------------------------------------------------------
Fri Sep  6 12:45:21 CEST 2002 - jsrain@suse.cz

- fixed deletion of cfg. file entries wjen using GRUB (Bug #18962)
- fixed rendering GRUB menu on installed system (Bug #18973)
- fixed handling of errors during bootlaoder installation
  (Bug #19020)
- 2.6.39

-------------------------------------------------------------------
Thu Sep  5 21:14:47 CEST 2002 - kkaempf@suse.de

- properly check for update when determing boot type
- 2.6.38

-------------------------------------------------------------------
Thu Sep  5 11:49:23 CEST 2002 - jsrain@suse.cz

- not calling Storage::UseLilo () in Boot module constructor
- 2.6.37

-------------------------------------------------------------------
Thu Sep  5 10:36:55 CEST 2002 - schwab@suse.de

- Move elilo.conf to /boot/efi/SuSE.

-------------------------------------------------------------------
Wed Sep  4 12:35:39 CEST 2002 - jsrain@suse.cz

- fixed bootfloppy function (Bug #17430)
- fixed checking for need to set active partition (Bug #18835)
- fixed reseting bootloader type after partitioning change
- fixed label of sections dialog (Bug #18877)
- 2.6.36

-------------------------------------------------------------------
Tue Sep  3 20:37:36 CEST 2002 - kukuk@suse.de

- installation/src/silo/agents/update_silo_conf: New
  file, modifies silo.conf and boot/message if an update is done.
- installation/src/silo/BootSILO.ycp: Implement calling "dosilo"
  script.
- prom.cc: Add reg string if prom name exists at least once.

-------------------------------------------------------------------
Tue Sep  3 17:05:39 CEST 2002 - jsrain@suse.cz

- fixed usage of Pkg::SourceProvideFile function

-------------------------------------------------------------------
Tue Sep  3 10:28:02 CEST 2002 - jsrain@suse.cz

- if partitioning changes, resets bootloader location to MBR, only
  meaningful partitions possible as bootloader bootsector locations
  (Bug #18744)
- 2.6.35

-------------------------------------------------------------------
Mon Sep  2 17:33:54 CEST 2002 - jsrain@suse.cz

- added reset function (for calling after partitioning changes
  during installation) (Bug #18744)

-------------------------------------------------------------------
Mon Sep  2 10:55:24 CEST 2002 - jsrain@suse.cz

- updating prep boot partition during installation on PPC
  (Bug #18689)
- 2.6.34

-------------------------------------------------------------------
Fri Aug 30 15:54:15 CEST 2002 - jsrain@suse.cz

- fixed bootfloppy creation (not yet tested) (Bug #17430)
- building fixed
- removed shadowed symbols (Bug #18622)
- 2.6.33

-------------------------------------------------------------------
Wed Aug 28 12:13:05 CEST 2002 - kkaempf@suse.de

- fix checking for splashscreen
- 2.6.31

-------------------------------------------------------------------
Wed Aug 28 11:57:22 CEST 2002 - jsrain@suse.cz

- fixed building on SPARC
- removed unneeded files from GRUB installation
- fixed boot floppies location
- fixed logging
- 2.6.32

-------------------------------------------------------------------
Tue Aug 27 16:19:25 CEST 2002 - jsrain@suse.cz

- if no boot message exists not including in menu.lst (Bug #18381)
- fixed ordering of list of kernel images / other partitions
- 2.6.30

-------------------------------------------------------------------
Mon Aug 26 23:39:13 EDT 2002 - nashif@suse.de

- do not reset location value in autoinst mode
- if location is not empty, configure boot device in autoinst
  mode (Avoid calling ConfigureLocation)
- 2.6.29

-------------------------------------------------------------------
Mon Aug 26 17:12:14 CEST 2002 - jsrain@suse.cz

- removed icons from control center on S390 (Bugs #18371 and #18367)
- fixed curses UI buttons (Bug #18333)
- fixed handling of nonwritable floppy (Bug #18312)
- fixed PPC installation (Bug #18140)
- 2.6.28

-------------------------------------------------------------------
Fri Aug 23 18:34:27 CEST 2002 - jsrain@suse.cz

- fixed lists of devices (Bug #18269)
- fixed installation on compaq disk array (Bug #18134)
- 2.6.27

-------------------------------------------------------------------
Tue Aug 20 17:05:05 CEST 2002 - arvin@suse.de

- correctly handle hvc console on ppc
- 2.6.26

-------------------------------------------------------------------
Tue Aug 20 14:48:13 CEST 2002 - jsrain@suse.cz

- fixed original configuration restore when using GRUB
- fixed partition list reading
- 2.6.25

-------------------------------------------------------------------
Mon Aug 19 14:10:01 CEST 2002 - jsrain@suse.cz

- modified failsafe kernel image name for update of lilo
- fixed GRUB save after configuration
- not deleting old device map during installation
- /sbin/elilo now not running after configuration change
- 2.6.24

-------------------------------------------------------------------
Fri Aug 16 14:13:01 CEST 2002 - jsrain@suse.cz

- added universal functions for accessing kernel parameters
  independent on bootloader
- modified failsafe kernel image name
- fixed kdoc comments
- merged proofread texts
- now building initrd on S390
- 2.6.23

-------------------------------------------------------------------
Tue Aug 13 06:49:05 CEST 2002 - jsrain@suse.cz

- fixed handling different BIOS Ids (Bug #17594)
- added disableapic to failsafe kernel command
- 2.6.22

-------------------------------------------------------------------
Fri Aug  9 16:10:37 CEST 2002 - jsrain@suse.de

- fixed installation on S390 (Bug #17244)
- 2.6.21

-------------------------------------------------------------------
Fri Aug  9 09:24:57 CEST 2002 - jsrain@suse.de

- now setting framebuffer vga mode (Bug #17537)
- 2.6.20

-------------------------------------------------------------------
Thu Aug  8 09:59:38 CEST 2002 - jsrain@suse.de

- fixed device name translation for GRUB during installation for
  other systems
- 2.6.19

-------------------------------------------------------------------
Wed Aug  7 15:04:52 CEST 2002 - jsrain@suse.de

- Fix adaptation for multiple 'other' partitions for booting
  for GRUB (#17458)
- 2.6.18

-------------------------------------------------------------------
Wed Aug  7 12:39:25 CEST 2002 - kkaempf@suse.de

- Allow for multiple 'other' partitions for booting (#17458)

-------------------------------------------------------------------
Wed Aug  7 08:45:44 CEST 2002 - jsrain@suse.de

- added support for changing kernel command line for other modules
  when using GRUB easily
- 2.6.17

-------------------------------------------------------------------
Tue Aug  6 16:43:24 CEST 2002 - jsrain@suse.de

- fixed abort button behaviour
- 2.6.16

-------------------------------------------------------------------
Tue Aug  6 15:07:04 CEST 2002 - jsrain@suse.de

- fixed ordering of GRUB commands in menu.lst
- added expert configuration of /etc/grub.conf
- 2.6.15

-------------------------------------------------------------------
Mon Aug  5 18:00:24 CEST 2002 - jsrain@suse.cz

- fixed lilo update problem (Bug #15819)
- fixed bootloader loaction dialog contents (Bug #17320)

-------------------------------------------------------------------
Mon Aug 05 13:11:26 CEST 2002 - arvin@suse.de

- changes for new /etc/install.inf agent

-------------------------------------------------------------------
Mon Aug  5 12:55:29 CEST 2002 - fehr@suse.de

- make BootS390.ycp work again (was broken after 8.0 changes)
- 2.6.13

-------------------------------------------------------------------
Thu Aug  1 15:15:24 CEST 2002 - jsrain@suse.cz

- minor updates and fixes
- 2.6.12

-------------------------------------------------------------------
Tue Jul 30 16:15:24 CEST 2002 - jsrain@suse.cz

- added comments for translators

-------------------------------------------------------------------
Tue Jul 30 15:27:45 CEST 2002 - arvin@suse.de

- fixed configuration of grub

-------------------------------------------------------------------
Mon Jul 29 11:26:24 CEST 2002 - jsrain@suse.cz

- added basic expert dialogs for GRUB
- several fixes
- 2.6.10

-------------------------------------------------------------------
Fri Jul 26 15:44:32 CEST 2002 - jsrain@suse.cz

- fixed configuration of installed system for GRUB
- added password support for GRUB
- added boot from floppy support for GRUB
- 2.6.9

-------------------------------------------------------------------
Fri Jul 26 09:34:02 CEST 2002 - jsrain@suse.cz

- added bootloader graphical screen support for GRUB
- added other OS during installation support for GRUB
- 2.6.8

-------------------------------------------------------------------
Thu Jul 25 15:54:25 CEST 2002 - schwab@suse.de

- Fix doelilo script.

-------------------------------------------------------------------
Thu Jul 25 13:28:41 CEST 2002 - jsrain@suse.cz

- added support for GRUB configuration on running system
- added support for installing GRUB during installation process
- fixed for lilo startup (#17142)
- 2.6.7

-------------------------------------------------------------------
Mon Jul 22 12:20:57 CEST 2002 - kkaempf@suse.de

- prepare for GRUB support

-------------------------------------------------------------------
Wed Jul 17 11:28:44 CEST 2002 - arvin@suse.de

- fixed file list for i386 (use %ix86 macro)

-------------------------------------------------------------------
Fri Jul 12 12:33:34 CEST 2002 - arvin@suse.de

- use proper namespace for Args and CallFunction (#16776)

-------------------------------------------------------------------
Mon Jul  8 16:01:04 CEST 2002 - mvidner@suse.cz

- fixed Provides/Obsoletes (yast2-agent-liloconf)

-------------------------------------------------------------------
Thu Jul 04 20:50:02 CEST 2002 - arvin@suse.de

- moved non binary files to /usr/share/YaST2

-------------------------------------------------------------------
Wed Jul  3 10:38:58 CEST 2002 - lslezak@suse.cz

- fixed installation/src/ppc/agents/Makefile.am (ppc build bug)
- version 2.6.2

-------------------------------------------------------------------
Tue Jul  2 15:31:29 CEST 2002 - lslezak@suse.cz

- merged with yast2-agent-lilo, yast2-agent-prom,
  yast2-config-bootfloppy and yast2 lilo installation part
- renamed to yast2-bootloader
- version 2.6.1

-------------------------------------------------------------------
Tue Jun 25 16:57:19 CEST 2002 - lslezak@suse.cz

- addded editor for expert user
- changed ABC::`abc -> ABC::abc
- version 2.6.0

-------------------------------------------------------------------
Thu Apr 11 11:01:31 CEST 2002 - lslezak@suse.cz

- SuSE-8_0-Branch merged to the head

-------------------------------------------------------------------
Thu Mar 21 15:04:50 CET 2002 - mvidner@suse.cz

- Obsoletes yast2-config-bootloader. (#15135)
- 2.5.13

-------------------------------------------------------------------
Fri Mar 15 12:01:57 CET 2002 - dmeszar@suse.cz

- fixed #14935 (can't close with WM)

-------------------------------------------------------------------
Mon Mar  4 12:12:49 CET 2002 - dmeszar@suse.cz

- fixed bug #14100 (main dialog not hiden when exiting)
- screenshot mode implemented

-------------------------------------------------------------------
Mon Feb 18 19:29:06 CET 2002 - dmeszar@suse.cz

- fixed bug #13505 (incomplete label "Uninstall boot loader from"->
  device name is missing)
- fixed bug #13524 (broken writing of special lilo options
  (like change-rules, disk, map-drive...)

-------------------------------------------------------------------
Mon Feb 11 15:19:24 CET 2002 - dmeszar@suse.cz

- fixed restoring original settings from installation

-------------------------------------------------------------------
Tue Feb  5 13:24:57 CET 2002 - dmeszar@suse.cz

- implemented section order changing

-------------------------------------------------------------------
Mon Jan 28 17:04:55 CET 2002 - dmeszar@suse.cz

- don't read 'user_settings'

-------------------------------------------------------------------
Wed Jan 23 17:44:13 CET 2002 - dmeszar@suse.cz

- fixed rpm dependencied

-------------------------------------------------------------------
Fri Jan 11 19:38:30 CET 2002 - dmeszar@suse.cz

- fixed original lilo.conf restoring

-------------------------------------------------------------------
Sat Dec 22 18:45:31 CET 2001 - dmeszar@suse.cz

- autoinstallation adaptation
- installed linux's scanner
- 3rd param for 'select', fixed specfile

-------------------------------------------------------------------
Fri Nov  9 13:21:52 CET 2001 - dmeszar@suse.cz

- major ui changes- new startup dialog, sequence changed
- addaptation for installation

-------------------------------------------------------------------
Thu Sep 20 19:08:32 CEST 2001 - dmeszar@suse.cz

- module icon changed to 'boot.png' ;)

-------------------------------------------------------------------
Tue Sep 18 15:36:00 CEST 2001 - dmeszar@suse.cz

- module icon changed to 'lilo.png' (#10656)

-------------------------------------------------------------------
Mon Sep 17 14:01:01 CEST 2001 - dmeszar@suse.cz

- bug #10661 fixed (lilo configuration written without change !!)
- bug #10667 fixed (No section is marked as default, if there is the
    keyword 'default' missing in the lilo.conf.)

-------------------------------------------------------------------
Thu Sep 13 16:51:28 CEST 2001 - kendy@suse.cz

- Write the lilo.conf first and then run lilo (not in the reverse
  order...)
- Some unused code removed, lilo_write.ycp is not distributed.

-------------------------------------------------------------------
Mon Sep 10 14:47:28 CEST 2001 - dmeszar@suse.cz

- use Arch:: instead of user_settings

-------------------------------------------------------------------
Tue Sep  4 15:02:23 CEST 2001 - dmeszar@suse.cz

- fix #10062
- fixed the qt-IntField update bug (after creation of
  dialog the intfield doesn't show its actual value
  but shows 0 under qt)

-------------------------------------------------------------------
Fri Aug 31 13:49:03 CEST 2001 - dmeszar@suse.cz

- use 'Add other section' radio button instead of 'add windows/os2 section'
  for sparcs
- removed debug logging

-------------------------------------------------------------------
Mon Aug 27 12:54:32 CEST 2001 - dmeszar@suse.cz

- removed 'uninstall silo', 'install to boot/root' for sparcs
- sparc: if kernel image's path is /'kernel', add '/boot' as prefix
  when checking the kernel existence and description

-------------------------------------------------------------------
Mon Aug 20 16:58:35 CEST 2001 - dmeszar@suse.cz

- fixed section label displaying in summary table ("section label" - > section label)

-------------------------------------------------------------------
Mon Aug 13 17:14:39 CEST 2001 - dmeszar@suse.cz

- fixed description for other sections in summary table

-------------------------------------------------------------------
Wed Aug  8 15:09:04 CEST 2001 - dmeszar@suse.cz

- correct handling od '\' '"' chars when reading ui input fields
- fixed 'other' section removing
- section quota set to 16

-------------------------------------------------------------------
Tue Jul 31 19:07:59 CEST 2001 - dmeszar@suse.cz

- uninstall ability implemnted
- section removing fixed
- don't show 'image' option in options list of image/other section
- help text for options stripped to minimal acceptable extent
- options dialog layout changes
- option editing dialog added

-------------------------------------------------------------------
Mon Jul 30 16:49:14 CEST 2001 - dmeszar@suse.cz

- save confirm dialog added

-------------------------------------------------------------------
Thu Jul 26 18:59:25 CEST 2001 - dmeszar@suse.cz

- proof-read texts, platform dependent code added

-------------------------------------------------------------------
Thu Mar 22 09:27:24 CET 2001 - dmeszar@suse.cz

- initial version<|MERGE_RESOLUTION|>--- conflicted
+++ resolved
@@ -1,5 +1,14 @@
 -------------------------------------------------------------------
-<<<<<<< HEAD
+Tue Sep 30 09:30:52 UTC 2014 - jreidinger@suse.com
+
+- use short product name to avoid truncated text on small
+  resolution (bnc#873675)
+- Avoid crash in clone_system on s390 (bnc#897399)
+- propose missing attributes also during automatic upgrade which
+  propose grub2 configuratin (bnc#897058)
+- 3.1.100
+
+-------------------------------------------------------------------
 Tue Sep 30 09:15:52 UTC 2014 - jreidinger@suse.com
 
 - move boot record backup functionality to own class to make code
@@ -21,26 +30,6 @@
 - move udev mapping functionality to own class to make code easier
   to understand and better tested
 - 3.1.97
-=======
-Thu Sep 25 07:28:20 UTC 2014 - jreidinger@suse.com
-
-- use short product name to avoid truncated text on small
-  resolution (bnc#873675)
-- 3.1.94.5
-
--------------------------------------------------------------------
-Tue Sep 23 12:15:25 UTC 2014 - jreidinger@suse.com
-
-- Avoid crash in clone_system on s390 (bnc#897399)
-- 3.1.94.4
-
--------------------------------------------------------------------
-Thu Sep 18 15:24:43 UTC 2014 - jreidinger@suse.com
-
-- propose missing attributes also during automatic upgrade which
-  propose grub2 configuratin (bnc#897058)
-- 3.1.94.3
->>>>>>> 70866c16
 
 -------------------------------------------------------------------
 Wed Sep 17 07:42:12 UTC 2014 - jreidinger@suse.com
