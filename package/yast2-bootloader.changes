--- conflicted
+++ resolved
@@ -1,13 +1,11 @@
 -------------------------------------------------------------------
-<<<<<<< HEAD
-Thu Aug 10 12:28:13 UTC 2017 - gsouza@suse.com
+Thu Aug 14 11:28:13 UTC 2017 - gsouza@suse.com
 
 - Allow installation of system without grub if it will not be 
   used (bsc#1014167)
-- 3.3.1
-
--------------------------------------------------------------------
-=======
+- 3.3.2
+
+-------------------------------------------------------------------
 Fri Aug 11 14:14:33 UTC 2017 - snwint@suse.com
 
 - merge storage-ng branch to master
@@ -97,7 +95,6 @@
   if it breaks some functionality.
 
 -------------------------------------------------------------------
->>>>>>> 99236316
 Fri Jun 23 09:14:05 CEST 2017 - schubi@suse.de
 
 - AutoYaST configuration: Set StorageDevices flag disks_valid
