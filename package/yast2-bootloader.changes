--- conflicted
+++ resolved
@@ -1,13 +1,13 @@
 -------------------------------------------------------------------
-<<<<<<< HEAD
-Wed May 11 14:11:12 UTC 2016 - mvidner@suse.com
+Mon May 16 09:36:28 UTC 2016 - mvidner@suse.com
 
 - Reintroduce Trusted Boot (FATE#316553).
-=======
+- 3.1.184
+
+-------------------------------------------------------------------
 Thu May 12 15:46:49 CEST 2016 - snwint@suse.de
 
 - fix grub2 settings for lvm encrypted boot partition (bsc#976315)
->>>>>>> 0a2ff174
 - 3.1.183
 
 -------------------------------------------------------------------
