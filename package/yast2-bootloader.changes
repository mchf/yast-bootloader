-------------------------------------------------------------------
<<<<<<< HEAD
Tue Nov 22 13:41:42 UTC 2016 - jreidinger@suse.com

- use proper sources when doing kexec (bsc#981434)
- 3.2.9

-------------------------------------------------------------------
Wed Nov 16 14:19:14 UTC 2016 - jreidinger@suse.com

- when protecting modification of kernel parameters by password,
  add also rd.shell=0 parameter to avoid getting into initrd shell
  (bsc#1009220)
- 3.2.8

-------------------------------------------------------------------
Mon Nov 14 14:21:16 UTC 2016 - lslezak@suse.cz

- Revert the package deselection check (from 3.2.3), there is
  a new generic solution in yast2-packager-3.2.6 for all YaST
  modules (bsc#885496)
- 3.2.7

-------------------------------------------------------------------
Wed Nov  2 14:14:21 UTC 2016 - jreidinger@suse.com

- set pmbr flag only on GPT disks (bsc#1008092)
- 3.2.6

-------------------------------------------------------------------
Tue Nov  1 11:49:05 UTC 2016 - jreidinger@suse.com

- Use the system-wide locale (/etc/sysconfig/language:RC_LANG) when
  generating the GRUB2 menu (bsc#998152)
- 3.2.5
=======
Fri Nov 11 12:09:59 UTC 2016 - jreidinger@suse.com

- Do not crash in bootloader when default mount by is set to label
  (bsc#1009493)
- 3.1.206
>>>>>>> b1546750

-------------------------------------------------------------------
Thu Oct 13 12:26:53 UTC 2016 - jreidinger@suse.com

- Do not require syslinux on target system during installation
  (bsc#1004229)
- fix installation on dm raids to not use mapper device and instead
  use underlaying device (bsc#1004921)
- 3.2.4

-------------------------------------------------------------------
Fri Oct  7 12:46:18 UTC 2016 - jreidinger@suse.com

- Warn user if the packages needed for booting are deselected
  (bsc#885496)
- 3.2.3

-------------------------------------------------------------------
Thu Oct  6 08:24:51 UTC 2016 - jreidinger@suse.com

- allow user to repropose configuration if unknown udev link found
  (bnc#931291)
- 3.2.2

-------------------------------------------------------------------
Tue Oct  4 12:51:04 UTC 2016 - ancor@suse.com

- Do not crash when the user tries to enable serial console with
  blank arguments (bsc#1000629)
- 3.2.1

-------------------------------------------------------------------
Fri Sep 30 15:25:29 UTC 2016 - jreidinger@suse.com

- show popup when unsupported bootloader used on system, allowing
  user to exit yast2-bootloader or propose supported bootloader
  there (bnc#923458)
- Version bumped to 3.2.X to ease coordination of Tumbleweed,
  Leap 42.2 and SLE-12-SP2 development.
- 3.2.0

-------------------------------------------------------------------
Tue Aug 30 13:31:14 UTC 2016 - jreidinger@suse.com

- import properly device map in autoyast profile (found during
  debugging bnc#995627)
- log device map entries before written them, to allow easier
  debugging of augeas lenses failure (bnc#995627)
- 3.1.203

-------------------------------------------------------------------
Tue Aug 30 08:42:25 UTC 2016 - jreidinger@suse.com

- fix crash when activating partition on md raid (bnc#995627)
- 3.1.202

-------------------------------------------------------------------
Fri Aug 26 09:25:49 UTC 2016 - jsrain@suse.cz

- warn user if enabling TPM when not available (bsc#994556)
- 3.1.201

-------------------------------------------------------------------
Tue Aug 23 14:20:15 UTC 2016 - jreidinger@suse.com

- fix proposing generic mbr if proposed to boot from MBR
  ( found during debugging bnc#994348 )
- 3.1.200

-------------------------------------------------------------------
Mon Jul 18 14:56:27 UTC 2016 - jreidinger@suse.com

- do not fail tests when run in environment connected by serial
  console (bnc#989405)
- 3.1.199

-------------------------------------------------------------------
Wed Jul 13 08:49:50 UTC 2016 - jreidinger@suse.com

- fix writing default boot entry when it is located in grub2
  submenu (bnc#986005)
- 3.1.198

-------------------------------------------------------------------
Mon Jul 11 12:18:29 UTC 2016 - jreidinger@suse.com

- do not crash after configuration in autoyast bootloader section
  without previous cloning (bnc#985007)
- 3.1.197

-------------------------------------------------------------------
Thu Jul  7 07:51:12 UTC 2016 - jreidinger@suse.com

- set by default SECURE_BOOT to false on architectures that do not
  support it to avoid call of shim there (bnc#984895)
- 3.1.196

-------------------------------------------------------------------
Fri Jul  1 15:10:53 UTC 2016 - jreidinger@suse.com

- Optimize code for quicker run (bnc#986649)
- 3.1.195

-------------------------------------------------------------------
Wed Jun 15 12:42:08 UTC 2016 - jreidinger@suse.com

- do not activate partition on gpt disks on ppc (bnc#983194)
- 3.1.194

-------------------------------------------------------------------
Mon Jun 13 13:36:51 UTC 2016 - jreidinger@suse.com

- fix unknown method extended_partition (bnc#983062)
- 3.1.193

-------------------------------------------------------------------
Wed Jun  1 13:31:57 UTC 2016 - igonzalezsosa@suse.com

- Drop yast2-bootloader-devel-doc package (fate#320356)
- 3.1.192

-------------------------------------------------------------------
Mon May 30 08:23:24 UTC 2016 - jreidinger@suse.com

- fix unknown method error ( caused by fix for bnc#980529)
- 3.1.191

-------------------------------------------------------------------
Fri May 27 12:13:54 UTC 2016 - jreidinger@suse.com

- use proper device to setup pmbr for grub2efi (bnc#981997)
- 3.1.190

-------------------------------------------------------------------
Wed May 25 11:59:53 UTC 2016 - jreidinger@suse.com

- do not try to install grub2 on lvm on partition-less disk
  (bnc#980529)
- 3.1.189

-------------------------------------------------------------------
Tue May 24 09:00:13 UTC 2016 - jreidinger@suse.com

- run mkinitrd at the end of installation to ensure proper initrd
  even for image based installation or live install
  (bnc#977656,bnc#979719)
- 3.1.188

-------------------------------------------------------------------
Tue May 17 07:42:46 UTC 2016 - jreidinger@suse.com

- do not skip grub2 install during installation on s390
  (bnc#980250)
- 3.1.187

-------------------------------------------------------------------
Mon May 16 12:21:09 UTC 2016 - jreidinger@suse.com

- Fix storing default boot section (bnc#978366)
- Fix showing default boot section name with spaces inside
  (found during testing fix for bnc#978366)
- 3.1.186

-------------------------------------------------------------------
Mon May 16 11:41:05 UTC 2016 - jreidinger@suse.com

- do not install grub2 with --no-nvram on non-EFI systems
  (bnc#980108)
- 3.1.185

-------------------------------------------------------------------
Mon May 16 09:36:28 UTC 2016 - mvidner@suse.com

- Reintroduce Trusted Boot (FATE#316553).
- 3.1.184

-------------------------------------------------------------------
Thu May 12 15:46:49 CEST 2016 - snwint@suse.de

- fix grub2 settings for lvm encrypted boot partition (bsc#976315)
- 3.1.183

-------------------------------------------------------------------
Wed May 11 11:03:09 UTC 2016 - jreidinger@suse.com

- do not crash when stage1 is set to extended partition (thanks to
  mvidner for catch, also fix bnc#978284)
- 3.1.182

-------------------------------------------------------------------
Tue May 10 15:10:43 UTC 2016 - jreidinger@suse.com

- do not crash with uninitialized variable 'extended' (bnc#978284)
- 3.1.181

-------------------------------------------------------------------
Mon May  9 09:28:55 UTC 2016 - agraf@suse.com

- Disable secure boot on AArch64 (bsc#978157)
- Generate grub2 as removable on non-nvram efi systems (bsc#978593)
- 3.1.180

-------------------------------------------------------------------
Mon May  2 10:24:17 CEST 2016 - schubi@suse.de

- Fixed nil in custom_devices. Compact! is returning nil if no
  changes were made.
  Removed empty reject, because it is not needed anymore.
  (bnc#977945)
- 3.1.179

-------------------------------------------------------------------
Wed Apr 27 10:43:14 CEST 2016 - schubi@suse.de

- Adapted new version of bootloader to the AutoYaST configuration
  module.
  (related to FATE#317701)
- 3.1.178

-------------------------------------------------------------------
Tue Apr 26 10:27:20 CEST 2016 - schubi@suse.de

- Added requirement in proposal. (bnc#977004)
- 3.1.177

-------------------------------------------------------------------
Fri Apr 22 08:55:08 UTC 2016 - jreidinger@suse.com

- smarter prep partition proposal (bnc#970152)
- fix exception when grub.cfg is not yet generated (bnc#976534)
- 3.1.176

-------------------------------------------------------------------
Wed Apr 20 15:18:46 UTC 2016 - jreidinger@suse.com

- fix installing grub2 to underlaying devices (bnc#976315)
- 3.1.175

-------------------------------------------------------------------
Tue Apr 19 09:01:33 UTC 2016 - jreidinger@suse.com

- Improve misleading label for GRUB2 password (bnc#952633)
- 3.1.174

-------------------------------------------------------------------
Mon Apr 18 13:20:34 UTC 2016 - jreidinger@suse.com

- fix regression in installation on md raid
  (related to FATE#317701 found by openqa)
- 3.1.173

-------------------------------------------------------------------
Mon Apr 18 06:53:06 UTC 2016 - jreidinger@suse.com

- fix regression in serial console handling and cover it with
  automatic tests
  (bnc#870514 appears again)
- 3.1.172

-------------------------------------------------------------------
Thu Apr 14 15:52:10 UTC 2016 - igonzalezsosa@suse.com

- Fix error when showing order of hard disks (bsc#975514)
- 3.1.171

-------------------------------------------------------------------
Thu Apr 14 12:21:20 CEST 2016 - schubi@suse.de

- Fix: Taking modulename "Bootloader" instead of class.
  (related to FATE#317701)
- 3.1.170

-------------------------------------------------------------------
Wed Apr 13 14:14:14 UTC 2016 - jreidinger@suse.com

- Clean pending TODOs and implement bootloader API calls with new
  architecture (related to FATE#317701)
- 3.1.169

-------------------------------------------------------------------
Wed Apr 13 13:14:30 UTC 2016 - jreidinger@suse.com

- Drop preparing storage data for perl-Bootloader as it is no
  longer needed (related to FATE#317701)
- 3.1.168

-------------------------------------------------------------------
Wed Apr 13 11:14:11 UTC 2016 - jreidinger@suse.com

- Fix import of integer timeout and export of terminal symbol
  (found during testing of FATE#317701)
- 3.1.167

-------------------------------------------------------------------
Tue Apr 12 13:29:54 UTC 2016 - jreidinger@suse.com

- do not propose nor running grub2-install on bare metal POWER
  (bnc#970582)
- do not use perl-Bootloader in yast2-bootloader (FATE#317701)
- 3.1.166

-------------------------------------------------------------------
Fri Mar 23 18:09:10 UTC 2016 - dvaleev@suse.com

- Set gfxterm to console on POWER
  (bsc#911682)
- 3.1.165

-------------------------------------------------------------------
Fri Mar 11 15:22:10 UTC 2016 - dvaleev@suse.com

- include quiet in default kernel boot parameters for POWER
  (bsc#965347)
- 3.1.164

-------------------------------------------------------------------
Thu Feb 25 19:27:10 UTC 2016 - dmueller@suse.com

- include quiet in default kernel boot parameters for aarch64
- 3.1.163

-------------------------------------------------------------------
Fri Nov 27 14:46:57 CET 2015 - snwint@suse.de

- updated boot doc for prep partitions
- 3.1.162

-------------------------------------------------------------------
Fri Nov 20 07:19:26 UTC 2015 - igonzalezsosa@suse.com

- Fix AutoYaST schema to allow specification of 'vgamode',
  'xen_kernel_append' and 'failsafe_disabled' in globals section
  (bsc#954412)

-------------------------------------------------------------------
Wed Nov 18 12:10:10 UTC 2015 - mvidner@suse.com

- Fix validation of AutoYaST profiles (bsc#954412)

-------------------------------------------------------------------
Tue Nov 17 13:59:40 CET 2015 - shundhammer@suse.de

- Fixed crash in bootloader proposal if previous installation was
  on software RAID (bsc#955216)
- 3.1.161

-------------------------------------------------------------------
Wed Nov 11 11:36:29 UTC 2015 - jreidinger@suse.com

- Do not show raid0 warning for /boot on s390 and ppc architectures
  (bnc#952823)
- 3.1.160

-------------------------------------------------------------------
Fri Oct 23 13:16:59 UTC 2015 - jreidinger@suse.com

- respect original grub2 configuration when upgrade from grub2
  to grub2 (bnc#951731)
- 3.1.159

-------------------------------------------------------------------
Mon Oct 19 16:10:34 UTC 2015 - jreidinger@suse.com

- do not modify bootloader configuration during offline upgrade
  from grub2 to grub2 (bnc#950695,bnc#950162)
- 3.1.158

-------------------------------------------------------------------
Fri Oct 16 14:27:17 CEST 2015 - schubi@suse.de

- Set StorageDevices flag disks_valid to true while cloning system
  in AutoYaST. (bnc#950105)
- 3.1.157

-------------------------------------------------------------------
Thu Oct  1 12:21:31 UTC 2015 - jreidinger@suse.com

- Fix proposing stage1 location in autoyast (bnc#948258)
- 3.1.156

-------------------------------------------------------------------
Tue Sep 29 10:28:42 UTC 2015 - jreidinger@suse.com

- fix device map handling if there's no 'hd0' entry in it
  (bsc#947730) by snwint
- 3.1.155

-------------------------------------------------------------------
Mon Sep 28 15:41:45 CEST 2015 - schubi@suse.de

- Including a needed file. This is an additional fix for
  bnc#930341.
- 3.1.154

-------------------------------------------------------------------
Fri Sep 25 15:22:17 UTC 2015 - jreidinger@suse.com

- fix booting on ppc with /boot on software raid (bnc#940542)
- 3.1.153

-------------------------------------------------------------------
Thu Sep 24 08:53:00 UTC 2015 - jreidinger@suse.com

- fix one click proposal change to behave reasonable
- add warnings for missing generic_mbr or activate when really
  missing (bnc#930341)
- 3.1.152

-------------------------------------------------------------------
Wed Sep 16 08:12:28 UTC 2015 - jreidinger@suse.com

- support custom names for raids (bnc#944041)
- 3.1.151

-------------------------------------------------------------------
Tue Sep 15 12:05:28 UTC 2015 - jreidinger@suse.com

- make default distributor value empty to use default one in grub2
  (bnc#942519)
- remove distributor entry from ui. Support only changes in text
  file
- 3.1.150

-------------------------------------------------------------------
Tue Sep 15 12:04:28 UTC 2015 - jreidinger@suse.com

- fix typo when invalid architecture is used (bnc#945764)
- Do not propose bootloader stage1 location for grub2 on EFI
  (bnc#945764)
- 3.1.149

-------------------------------------------------------------------
Fri Sep 11 16:46:11 UTC 2015 - ancor@suse.com

- Empty kernel command lines are now properly written (bnc#945479)
- 3.1.148

-------------------------------------------------------------------
Thu Sep 10 14:45:51 CEST 2015 - schubi@suse.de

- AutoYaST configuration: Initialize libstorage and do not regard
  the installed system.
  (bnc#942360)
- 3.1.147

-------------------------------------------------------------------
Fri Sep  4 15:17:27 CEST 2015 - snwint@suse.de

- ensure device map has really been proposed (bsc#943749)
- when we switch to custom boot, turn off the other boot locations
  (bsc#943749)
- 3.1.146

-------------------------------------------------------------------
Thu Aug 27 13:21:25 UTC 2015 - jreidinger@suse.com

- use extended partition to boot even for non software raids
  (bnc#940765)
- for separate boot partition with btrfs prefer MBR bootloader
  location (bnc#940797)
- 3.1.145

-------------------------------------------------------------------
Tue Aug 25 07:31:56 UTC 2015 - igonzalezsosa@suse.com

- Add support for kernel parameter with multiple values
  (bsc#882082)
- 3.1.144

-------------------------------------------------------------------
Mon Aug 24 12:44:51 UTC 2015 - jreidinger@suse.com

- fix removing password protection (bnc#942867)
- 3.1.143

-------------------------------------------------------------------
Wed Aug 19 12:42:41 UTC 2015 - jreidinger@suse.com

- do not require parted on target system (bnc#937066)
- 3.1.142

-------------------------------------------------------------------
Mon Aug 17 07:44:21 UTC 2015 - jreidinger@suse.com

- avoid bootloader module stuck caused by parted prompt
  (bnc#941510)
- 3.1.141

-------------------------------------------------------------------
Fri Aug 14 15:17:16 CEST 2015 - snwint@suse.de

- as SCR hasn't been setup yet, use some trickery to read boot config (bsc #940486)
- 3.1.140

-------------------------------------------------------------------
Wed Aug  5 11:37:12 UTC 2015 - jsrain@suse.cz

- always run mkinitrd at the end of S/390 installation (bsc#933177)
- 3.1.139

-------------------------------------------------------------------
Thu Jul  9 08:54:10 UTC 2015 - jreidinger@suse.com

- fix crash when aborting during initial screen (bnc#910343)
- 3.1.138

-------------------------------------------------------------------
Tue Jul  7 12:20:21 UTC 2015 - jreidinger@suse.com

- skip MBR update on s390 (bnc#937015)
- 3.1.137

-------------------------------------------------------------------
Mon Jun 29 12:46:58 UTC 2015 - jreidinger@suse.com

- set only proper boot flags ("boot" for DOS partition table and
  legacy_boot for GPT partition table), otherwise it can confuse
  some firmware and cause booting problems (bnc#930903)
- 3.1.136

-------------------------------------------------------------------
Mon Jun 22 11:01:16 UTC 2015 - jreidinger@suse.com

- Let password protection be configurable between a restricted mode
  (cannot boot at all without password, default GRUB2 behavior)
  and an unrestricted mode (can boot but cannot edit entries, GRUB1
  behavior) (FATE#318574).
- 3.1.135

-------------------------------------------------------------------
Tue Jun 16 15:13:10 UTC 2015 - jreidinger@suse.com

- Stop adding 'Failsafe' entry to bootloader menu unless user
  manually add it (fate#317016)
- 3.1.134

-------------------------------------------------------------------
Wed Jun  3 14:42:59 UTC 2015 - jreidinger@suse.com

- do not crash in offline update in bootloader proposal(bnc#931021)
- 3.1.133

-------------------------------------------------------------------
Wed Jun  3 12:37:08 UTC 2015 - jreidinger@suse.com

- Fix cleaning of tmp file for init bootloader (bnc#926843)
- 3.1.132

-------------------------------------------------------------------
Wed Jun  3 11:44:23 UTC 2015 - jreidinger@suse.com

- Fix ignoring bootloader settings after changing them in proposal
  screen (bnc#925987)
- 3.1.131

-------------------------------------------------------------------
Tue Jun  2 12:40:05 UTC 2015 - jreidinger@suse.com

- Do not crash if system contain unpartitioned disk (bnc#930091)
- allow negative timeout to cancel automatic boot (bnc#812618)
- fix typo in help text (bnc#702664)
- 3.1.130

-------------------------------------------------------------------
Mon Jun  1 14:20:30 UTC 2015 - jreidinger@suse.com

- Don't crash when reconfiguring from grub1 to grub2 (bnc#923458)
- 3.1.129

-------------------------------------------------------------------
Wed May 20 13:35:23 CEST 2015 - dvaleev@suse.com

- Disable os-prober for Power boo#931653
- 3.1.128
-------------------------------------------------------------------
Tue Apr 14 14:50:43 CEST 2015 - schubi@suse.de

- While calling AutoYaST clone_system libStorage has to be set
  to "normal" mode in order to read mountpoints correctly.
- 3.1.127

-------------------------------------------------------------------
Thu Apr  9 13:15:02 UTC 2015 - jreidinger@suse.com

- fix abort when importing bootloader values in autoyast
  (bnc#914812)
- 3.1.126

-------------------------------------------------------------------
Wed Mar 25 08:15:01 UTC 2015 - schwab@suse.de

- Propose secure_boot by default only on x86, aarch64 is not ready yet
- 3.1.125

-------------------------------------------------------------------
Wed Feb 25 21:48:10 UTC 2015 - jreidinger@suse.com

- Fixed creation of a multipath device map
- 3.1.124

-------------------------------------------------------------------
Wed Feb 18 16:22:05 UTC 2015 - jreidinger@suse.com

- fix crash on ppc(bnc#917833)
- 3.1.123

-------------------------------------------------------------------
Tue Feb 17 13:24:26 UTC 2015 - jreidinger@suse.com

- reset flags before set new ones(bnc#848609)
- 3.1.122

-------------------------------------------------------------------
Mon Feb 16 13:57:27 UTC 2015 - jreidinger@suse.com

- ensure that there is only limited amount of disks in device map
  (bnc#917640)
- 3.1.121

-------------------------------------------------------------------
Thu Feb 12 12:45:50 UTC 2015 - jreidinger@suse.com

- fix redundancy boot proposal if there are more devices
  (bnc#917025)
- 3.1.120

-------------------------------------------------------------------
Tue Feb 10 15:24:53 UTC 2015 - ancor@suse.com

- Fixed detection for encrypted partitions (bnc#913540)
- 3.1.119

-------------------------------------------------------------------
Fri Feb  6 12:46:48 UTC 2015 - ancor@suse.com

- The unit tests are now compatible with RSpec 3 (bnc#916364)
- 3.1.118

-------------------------------------------------------------------
Wed Feb  4 13:56:13 UTC 2015 - jsrain@suse.cz

- initialize bootloader during update if proposed from scratch
  (bnc#899743)
- 3.1.117

-------------------------------------------------------------------
Tue Feb  3 15:08:09 UTC 2015 - schwab@suse.de

- Use ttyAMA instead of ttyS on aarch64
- 3.1.116

-------------------------------------------------------------------
Tue Jan 20 10:54:52 UTC 2015 - schwab@suse.de

- Use grub2-efi on aarch64
- 3.1.115

-------------------------------------------------------------------
Tue Jan 13 08:48:38 UTC 2015 - jreidinger@suse.com

- Do not crash with unsupported bootloader when resetting
  bootloader to repropose during update (bnc#912595)
- 3.1.113

-------------------------------------------------------------------
Thu Dec  4 09:47:42 UTC 2014 - jreidinger@suse.com

- remove X-KDE-Library from desktop file (bnc#899104)

-------------------------------------------------------------------
Tue Dec  2 14:52:29 UTC 2014 - jreidinger@suse.com

- fix crash when not using separate boot (found by openqa)
- 3.1.112

-------------------------------------------------------------------
Fri Nov 21 11:56:38 UTC 2014 - jsrain@suse.cz

- detect EFI directly from sysfs during live installation
  (bnc#829256)

-------------------------------------------------------------------
Tue Nov 18 12:12:59 UTC 2014 - jreidinger@suse.com

- run password encryption always locally to ensure that
  grub2-mkpasswd is there (bnc#900039)
- 3.1.111

-------------------------------------------------------------------
Tue Nov 11 08:43:27 UTC 2014 - jreidinger@suse.com

- properly align checkboxes and improve spacing (bnc#900023)
- 3.1.110

-------------------------------------------------------------------
Fri Oct 31 06:36:13 UTC 2014 - jreidinger@suse.com

- do not show useless widgets when user decided to not install
  bootloader (bnc#901060)
- 3.1.109

-------------------------------------------------------------------
Wed Oct 29 14:13:52 UTC 2014 - jreidinger@suse.com

- do not return /dev/null if cannot detect bootloader devices as it
  cause errors later

-------------------------------------------------------------------
Wed Oct 29 13:18:10 UTC 2014 - jreidinger@suse.com

- do not show warning if boot from extended partition (bnc#898023)
- 3.1.108

-------------------------------------------------------------------
Wed Oct 29 07:16:22 UTC 2014 - jreidinger@suse.com

- fix branding activation on live CD and also with kexec enabled
  (bnc#897847)
- 3.1.107

-------------------------------------------------------------------
Fri Oct 24 14:30:20 UTC 2014 - jreidinger@suse.com

- fix crash during installation if kernel parameter is not
  pre-proposed (bnc#902397)
- 3.1.106

-------------------------------------------------------------------
Wed Oct 15 11:50:20 UTC 2014 - jreidinger@suse.com

- improve usability of device map editor (bnc#900807)
- 3.1.105

-------------------------------------------------------------------
Wed Oct 15 09:43:11 UTC 2014 - jreidinger@suse.com

- ensure branding is used also during common install (bnc#901003)
- 3.1.104

-------------------------------------------------------------------
Wed Oct 15 08:54:35 UTC 2014 - jreidinger@suse.com

- fix missing widgets log entries(bnc#889169)
- 3.1.103

-------------------------------------------------------------------
Wed Oct 15 08:02:24 UTC 2014 - jreidinger@suse.com

- do not refer to info page of grub1 (bnc#878796)
- fixed an Internal Error when using password for grub2 with
  non-english locale (bnc#900358)
- 3.1.102

-------------------------------------------------------------------
Tue Oct  7 09:08:07 UTC 2014 - jreidinger@suse.com

- keep user selection for password (bnc#900026)
- fix build on ppc
- 3.1.101

-------------------------------------------------------------------
Tue Sep 30 09:30:52 UTC 2014 - jreidinger@suse.com

- use short product name to avoid truncated text on small
  resolution (bnc#873675)
- Avoid crash in clone_system on s390 (bnc#897399)
- propose missing attributes also during automatic upgrade which
  propose grub2 configuratin (bnc#897058)
- 3.1.100

-------------------------------------------------------------------
Tue Sep 30 09:15:52 UTC 2014 - jreidinger@suse.com

- move boot record backup functionality to own class to make code
  easier to understand and better tested
- 3.1.99

-------------------------------------------------------------------
Mon Sep 29 07:42:06 UTC 2014 - jreidinger@suse.com

- fix crash in lib_iface caused by typo (found by openQA and
  bnc#898878)
- fix crash when using tmpfs
- fix crash when device have explicit mount by device name
- 3.1.98

-------------------------------------------------------------------
Thu Sep 18 07:28:13 UTC 2014 - jreidinger@suse.com

- move udev mapping functionality to own class to make code easier
  to understand and better tested
- 3.1.97

-------------------------------------------------------------------
Wed Sep 17 07:42:12 UTC 2014 - jreidinger@suse.com

- pass vga mode if specified during installation
  (bnc#896300,bnc#891060)

-------------------------------------------------------------------
Mon Sep 15 14:18:20 UTC 2014 - jreidinger@suse.com

- Fix API to remove or add kernel parameter for bootloader
  (bnc#894603)

-------------------------------------------------------------------
Tue Sep  9 15:38:15 UTC 2014 - jreidinger@suse.com

- cleaning of section related code because we no longer support
  any bootloader which allows direct write of sections

-------------------------------------------------------------------
Mon Sep  8 14:03:36 UTC 2014 - jreidinger@suse.com

- switch build tool from autotools to rake
- 3.1.96

-------------------------------------------------------------------
Mon Sep  8 13:26:45 UTC 2014 - jreidinger@suse.com

- Drop remaining support for GRUB1 (fate#317700)
- 3.1.95

-------------------------------------------------------------------
Mon Sep  8 07:56:29 UTC 2014 - jreidinger@suse.com

- Avoid configuration where to MBR we want grub2 and also
  generic_mbr which can lead to unbootable configuration
  (bnc#893626)
- 3.1.94

-------------------------------------------------------------------
Thu Sep  4 12:04:09 UTC 2014 - mvidner@suse.com

- Use a more flexible rubygem requirement syntax (bnc#895069)
- 3.1.93

-------------------------------------------------------------------
Thu Sep  4 07:49:57 UTC 2014 - jreidinger@suse.com

- Do not overwrite bios_boot partition flag by boot flag leading
  to error in writing boot code (Bnc#894040)
- 3.1.92

-------------------------------------------------------------------
Wed Aug 27 07:53:45 UTC 2014 - jreidinger@suse.com

- do not reset secure boot to false at the end of installation in
  case of incapable device (bnc#892032)
- 3.1.91

-------------------------------------------------------------------
Tue Aug 26 11:37:17 UTC 2014 - jreidinger@suse.com

- fix partition activation on LVM (bnc#893449)
- fix activation device when md raid devices do not have
  recognizable bios id
- 3.1.90

-------------------------------------------------------------------
Fri Aug 15 12:27:58 CEST 2014 - snwint@suse.de

- remove nonsense check (bnc #768538)
- 3.1.89

-------------------------------------------------------------------
Fri Aug 15 10:15:49 UTC 2014 - jreidinger@suse.com

- read properly secure boot status when used from other modules
  like yast2-vm, so it adds new entry as secure boot (bnc#892032)
- 3.1.88

-------------------------------------------------------------------
Thu Aug 14 13:11:29 CEST 2014 - schubi@suse.de

- AutoYaST clone_system: Not using "next" in a ruby "reduce" call.
  (bnc#891079)
- 3.1.87

-------------------------------------------------------------------
Tue Aug 12 13:46:17 UTC 2014 - jreidinger@suse.com

- Fixed adding a crashkernel parameter to xen_append if the latter
  is missing. kdump.service would fail then (bnc#886843)
- 3.1.86

-------------------------------------------------------------------
Fri Aug  8 13:55:23 UTC 2014 - jreidinger@suse.com

- do not crash in some condition in combination of LVM and GPT
  (bnc#891070)
- 3.1.85

-------------------------------------------------------------------
Thu Aug  7 13:39:09 UTC 2014 - jreidinger@suse.com

- fix assigning priority disks to device map for LVM (bnc#890364)
- 3.1.84

-------------------------------------------------------------------
Thu Aug  7 08:32:39 UTC 2014 - jreidinger@suse.com

- workaround initrd recreation if some packages forgot during
  upgrade (bnc#889616)
- 3.1.83

-------------------------------------------------------------------
Wed Aug  6 08:59:52 UTC 2014 - jreidinger@suse.com

- ignore unknown priority device to avoid problems in corner case
  scenarios (bnc#890364)
- 3.1.82

-------------------------------------------------------------------
Tue Aug  5 09:17:20 UTC 2014 - jreidinger@suse.com

- fix assigning priority disks to device map for md raid
  (bnc#890246)
- fix choosing priority device causing bootloader crash
  (bnc#890204)
- 3.1.81

-------------------------------------------------------------------
Fri Aug  1 07:37:50 UTC 2014 - jsrain@suse.cz

- fixed bootloader installation (bnc#889770)
- 3.1.80

-------------------------------------------------------------------
Thu Jul 31 14:01:43 UTC 2014 - jreidinger@suse.com

- Disk order dialog:
  - fix non-working up button (bnc#885867)
  - fix enabling/disabling up/down buttons in various situations
  - when adding new device set focus to input field to better UX
- 3.1.79

-------------------------------------------------------------------
Thu Jul 31 12:40:37 UTC 2014 - jreidinger@suse.com

- reinit branding in upgrade of SLE-12 as it is overwritten
  (bnc#879686)
- 3.1.78

-------------------------------------------------------------------
Thu Jul 31 06:48:59 UTC 2014 - jreidinger@suse.com

- fix crash in bootloader caused by wrong device in device map
  (bnc#889670)
- 3.1.77

-------------------------------------------------------------------
Wed Jul 30 14:03:18 CEST 2014 - schubi@suse.de

- Fixed error popup for unsupported bootloader in autoyast.
  (bnc#889538)
- 3.1.76

-------------------------------------------------------------------
Wed Jul 30 08:20:59 UTC 2014 - ancor@suse.com

- Added a missing call to i18n for a string (bnc#887553)
- 3.1.75

-------------------------------------------------------------------
Wed Jul 30 06:30:40 UTC 2014 - jreidinger@suse.com

- Fix crash if during proposal some device map value is nil
  ( found by openQA )
- 3.1.74

-------------------------------------------------------------------
Tue Jul 29 09:23:34 UTC 2014 - jreidinger@suse.com

- Always use device with /boot as first device in device map to
  avoid problems with other MBRs (bnc#887808, bnc#880439)
- 3.1.73

-------------------------------------------------------------------

Mon Jul 28 07:18:47 UTC 2014 - jreidinger@suse.com

- fix proposing disabledos prober on certain products (SLES is
  affected) (bnc#884007)
- 3.1.72

-------------------------------------------------------------------
Mon Jul 28 09:14:18 CEST 2014 - snwint@suse.de

- enable secure boot by default (bnc #879486)
- 3.1.71

-------------------------------------------------------------------
Fri Jul 25 16:11:37 UTC 2014 - jreidinger@suse.com

- allow change of bootloader proposal during upgrade (bnc#887015)
- 3.1.70

-------------------------------------------------------------------
Fri Jul 25 11:48:35 UTC 2014 - jsrain@suse.cz

- code de-duplication of recent AUtoYaST fixes (bnc#885634)
- 3.1.69

-------------------------------------------------------------------
Tue Jul 22 09:00:56 UTC 2014 - jsrain@suse.cz

- initialize bootloader location configuration on AutoYaST ugprade
  (bnc#885634)
- 3.1.68

-------------------------------------------------------------------
Wed Jul 16 11:46:38 UTC 2014 - jsrain@suse.cz

- don't check dedicated /boot/zipl partition on upgrade
  (bnc#886604)
- 3.1.67

-------------------------------------------------------------------
Fri Jul 11 08:17:54 UTC 2014 - jreidinger@suse.com

- fix writing sysconfig for grub1 (bnc#885634)
- 3.1.66

-------------------------------------------------------------------
Fri Jul 11 07:11:41 UTC 2014 - mchang@suse.com

- fix secure boot widget did not function from installed system
  because bootloader not get re-installed (bnc#882124)
- 3.1.65

-------------------------------------------------------------------
Wed Jul  9 09:49:21 UTC 2014 - jreidinger@suse.com

- add check for combination of MBR, GPT, btrfs and missing
  bios_grub partitition (bnc#886143)
- 3.1.64

-------------------------------------------------------------------
Tue Jul  8 11:08:06 UTC 2014 - jreidinger@suse.com

- warn user if no location chosen for stage 1 (bnc#885208)
- 3.1.63

-------------------------------------------------------------------
Mon Jul  7 13:33:19 UTC 2014 - jreidinger@suse.com

- use only simple device map on s390 (bnc#884798, bnc#885984)
- 3.1.62

-------------------------------------------------------------------
Thu Jul  3 07:33:51 UTC 2014 - jreidinger@suse.com

- add perl-Bootloader-YAML to needed packages (BNC#885496)
- 3.1.61

-------------------------------------------------------------------
Fri Jun 27 13:31:01 UTC 2014 - jreidinger@suse.com

- do not allow to install to partition with xfs otherwise fs can be
  broken due to missing reserved space in xfs(bnc#884255)
- 3.1.60

-------------------------------------------------------------------
Fri Jun 27 12:27:05 UTC 2014 - jreidinger@suse.com

- properly install needed packages in autoinstallation
- 3.1.59

-------------------------------------------------------------------
Thu Jun 26 10:50:28 UTC 2014 - jreidinger@suse.com

- add help and translation for grub2 distributor description and
  other small localization improvements (bnc#884344)
- fix crash during propose of EFI during upgrade (bnc#884397)
- 3.1.58

-------------------------------------------------------------------
Tue Jun 24 15:10:21 UTC 2014 - jreidinger@suse.com

- respect product default configuration for os-prober enablement
  (bnc#884007)
- 3.1.57

-------------------------------------------------------------------
Wed Jun 18 14:25:19 CEST 2014 - schubi@suse.de

- Initialize variable correctly for supported bootloaders
  (bnc#883040)
- 3.1.56

-------------------------------------------------------------------
Mon Jun 16 09:22:43 UTC 2014 - jreidinger@suse.com

- Allow in autoyast only supported bootloaders (bnc#882210)
- 3.1.55

-------------------------------------------------------------------
Fri Jun 13 12:03:40 UTC 2014 - jreidinger@suse.com

- fix crash with invalid partition to activate (bnc#882592)
- 3.1.54

-------------------------------------------------------------------
Fri Jun 13 11:46:09 UTC 2014 - jsrain@suse.cz

- don't prevent installation because of BIOS IDs not detected if
  disks order reviewed by user (bnc#880439)
- 3.1.53

-------------------------------------------------------------------
Wed Jun 11 14:24:22 UTC 2014 - jreidinger@suse.com

- do not crash in autoyast (bnc#882210)
- 3.1.52

-------------------------------------------------------------------
Mon Jun  9 08:32:44 UTC 2014 - jreidinger@suse.com

- Fix reinstallation of secure boot stage 1 (bnc#875235)
- 3.1.51

-------------------------------------------------------------------
Thu Jun  5 11:00:35 UTC 2014 - jsrain@suse.cz

- adjusted wording if disk order could not be detected (bnc#880439)
- 3.1.50

-------------------------------------------------------------------
Wed Jun  4 09:10:42 UTC 2014 - jreidinger@suse.com

- remove translation of section as it is generated in GRUB2 and
  never work reliably fro GRUB1 (bnc#875819)
- 3.1.49

-------------------------------------------------------------------
Mon Jun  3 18:13:05 UTC 2014 - dvaleev@suse.com

- Setting boot flag on GPT PReP resets prep flag which leads to
   grub2-install unable to install a bootloader (bnc#880094)
- 3.1.48

-------------------------------------------------------------------
Mon Jun  2 09:07:14 UTC 2014 - jreidinger@suse.com

-  fix typo causing crash when writing pmbr flag (bnc#880893)
- 3.1.47

-------------------------------------------------------------------
Thu May 29 13:47:40 UTC 2014 - jreidinger@suse.com

- Fix crash in upgrade from SLE11
- 3.1.46

-------------------------------------------------------------------
Wed May 28 14:19:36 UTC 2014 - jreidinger@suse.com

- Remove check for iscsi boot partition (bnc#880328)
- 3.1.45

-------------------------------------------------------------------
Wed May 28 13:23:19 UTC 2014 - jreidinger@suse.com

- fix crash in summary page of installation for grub2 (bnc#880324)
- 3.1.44

-------------------------------------------------------------------
Tue May 27 11:43:45 UTC 2014 - jreidinger@suse.com

- fix crash in summary page of installation
- 3.1.43

-------------------------------------------------------------------
Tue May 27 11:06:47 UTC 2014 - mchang@suse.com

- reinstall bootloader if the settings requires it
- 3.1.42

-------------------------------------------------------------------
Tue May 27 07:48:09 UTC 2014 - jreidinger@suse.com

- Fix detection if bootloader installation failed (bnc#879883)
- 3.1.41

-------------------------------------------------------------------
Mon May 26 15:31:16 UTC 2014 - jreidinger@suse.com

- add support to set Protective MBR and use reasonable proposal
  (bnc#872054)
- 3.1.40

-------------------------------------------------------------------
Fri May 23 14:32:07 UTC 2014 - jreidinger@suse.com

- Installation Summary: do not allow change location for grub2
  on ppc and s390 (bnc#879107)
- 3.1.39

-------------------------------------------------------------------
Thu May 22 13:06:25 UTC 2014 - jreidinger@suse.com

- Report if grub2-install failed so user see quickly, that he
  cannot boot(bnc#878664)
- 3.1.38

-------------------------------------------------------------------
Fri May 16 17:10:26 CEST 2014 - snwint@suse.de

- get rid of grub in loader type selection
- 3.1.37

-------------------------------------------------------------------
Fri May 16 13:44:48 UTC 2014 - jreidinger@suse.com

- fix progress report to not show 100% and waiting to write
  bootloader (bnc#878007)
- 3.1.36

-------------------------------------------------------------------
Wed May 14 09:22:15 UTC 2014 - jreidinger@suse.com

- add new API call to work nice with grub2 kernel parameter
  configuration (bnc#869608)
- 3.1.35

-------------------------------------------------------------------
Mon May 12 12:35:51 UTC 2014 - jreidinger@suse.com

- extended sysconfig options only for grub1 to prevent confusion
  (bnc#870890)
- 3.1.34

-------------------------------------------------------------------
Tue May  6 11:20:06 UTC 2014 - jreidinger@suse.com

- reinit perl-bootloader library in update mode to force write
  configuration (bnc#876359,876355)
- 3.1.33

-------------------------------------------------------------------
Fri May  2 08:31:32 UTC 2014 - jreidinger@suse.com

- fix activating partitions with number bigger then 4 on GPT disks
  with legacy x86 boot (bnc#875757)
- 3.1.32

-------------------------------------------------------------------
Wed Apr 30 16:23:57 UTC 2014 - jreidinger@suse.com

- handle diskless nfs setup for ppc (bnc#874466)
- 3.1.31

-------------------------------------------------------------------
Tue Apr 29 19:47:03 UTC 2014 - jreidinger@suse.com

- fix reading of previous bootloader (bnc#874646)
- 3.1.30

-------------------------------------------------------------------
Tue Apr 22 08:44:57 UTC 2014 - jreidinger@suse.com

- Use correct check for partition setup for grub2 on s390
  (bnc#873951)
- 3.1.29

-------------------------------------------------------------------
Thu Apr 17 14:46:17 UTC 2014 - jreidinger@suse.com

- do not complain for missing bios order on s390(bnc#874106)
- 3.1.28

-------------------------------------------------------------------
Thu Apr 17 11:18:31 UTC 2014 - jreidinger@suse.com

- improve logging if setting kernel paramater failed to help with
  bnc#873996
- remove graphic adapter configuration on s390 (bnc#874010)
- 3.1.27

-------------------------------------------------------------------
Wed Apr 16 19:49:56 UTC 2014 - jreidinger@suse.com

- allow switching to grub2 also on ppc
- Do not raise exception for grub2efi on non-pc architectures
  (bnc#873861)
- 3.1.26

-------------------------------------------------------------------
Wed Apr 16 12:11:53 UTC 2014 - jreidinger@suse.com

- fix crash on s390 due to missing loader widget(bnc#873911)
- 3.1.25

-------------------------------------------------------------------
Tue Apr 15 10:52:27 UTC 2014 - jreidinger@suse.com

- fix proposing when proposal do not change (bnc#873620)
- 3.1.24

-------------------------------------------------------------------
Tue Apr 15 10:38:17 UTC 2014 - jreidinger@suse.com

- cleaning up deprecated code to improve stability and maintenance
  of code
- 3.1.23

-------------------------------------------------------------------
Tue Apr 15 08:33:29 UTC 2014 - mchang@suse.com

- remove error if boot directory on xfs file system (bnc#864370)
- 3.1.22

-------------------------------------------------------------------
Thu Apr 10 11:18:51 UTC 2014 - jreidinger@suse.com

- drop not-supported bootloaders except grub1
- 3.1.21

-------------------------------------------------------------------
Tue Apr  8 11:27:42 UTC 2014 - jreidinger@suse.com

- modify proposal to work also during upgrade and propose upgrade
  to grub2 (bnc#872081)
- 3.1.20

-------------------------------------------------------------------
Mon Apr  7 14:57:38 UTC 2014 - jreidinger@suse.com

- return back installation details for tweaking device map
  (bnc#872300)
- 3.1.19

-------------------------------------------------------------------
Fri Apr  4 13:05:55 CEST 2014 - snwint@suse.de

- install mokutil along with shim (bnc #808852)
- fix regular expessions (ported from bnc #743805)
- 3.1.18

-------------------------------------------------------------------
Wed Apr  2 11:26:23 UTC 2014 - jreidinger@suse.com

- fix crash on s390 (bnc#871597)
- 3.1.17

-------------------------------------------------------------------
Wed Apr  2 06:57:01 UTC 2014 - jreidinger@suse.com

- fix autoyast location proposal (bnc#869083)
- 3.1.16

-------------------------------------------------------------------
Wed Apr  2 08:36:41 CEST 2014 - snwint@suse.de

- don't question device mapping passed to us explicitly by autoyast
  (bnc #717978, bnc #870494)

-------------------------------------------------------------------
Fri Mar 28 10:17:07 UTC 2014 - jreidinger@suse.com

- improve support grub2 on non-pc architectures 
  (bnc#866912,bnc#868909)
- 3.1.15

-------------------------------------------------------------------
Fri Mar 28 04:03:54 UTC 2014 - mchang@suse.com

- fix wrong console regexp match (bnc#870514)
- 3.1.14

-------------------------------------------------------------------
Fri Mar 21 10:10:45 CET 2014 - snwint@suse.de

- fix minor typo (bnc #869324)

-------------------------------------------------------------------
Wed Mar 12 09:15:33 UTC 2014 - mchang@suse.com

- fix grub2-*-efi package not installed (bnc#867380) 
- 3.1.13

-------------------------------------------------------------------
Mon Mar 10 12:07:17 UTC 2014 - jreidinger@suse.com

- do not crash if there is no swap partition (bnc#867435)
- 3.1.12

-------------------------------------------------------------------
Mon Mar 10 08:30:40 UTC 2014 - mchang@suse.com

- fix some serial console issues (bnc#862388) (bnc#866710)
- 3.1.11

-------------------------------------------------------------------
Wed Mar  5 10:02:23 CET 2014 - snwint@suse.de

- always allow grub2 (bnc #866863)
- 3.1.10

-------------------------------------------------------------------
Tue Mar  4 16:27:11 CET 2014 - snwint@suse.de

- switch to grub2 on s390x
- support both grub2 & zipl
- drop grub & elilo support from x86
- 3.1.9

-------------------------------------------------------------------
Tue Mar  4 12:03:05 UTC 2014 - jreidinger@suse.com

- fix typo in proposal screen(bnc#866607)
- 3.1.8

-------------------------------------------------------------------
Mon Mar  3 10:06:19 UTC 2014 - jreidinger@suse.com

- fix permissions on file which contain encrypted password to be
  readable only by root(BNC#864544)(CVE#2013-4577)
- 3.1.7

-------------------------------------------------------------------
Thu Feb 27 08:32:24 UTC 2014 - jreidinger@suse.com

- Add support for password in GRUB2 (FATE#315404)
- restructure details dialog in GRUB2 to have better UX
- fix crash of GRUB2 module
- 3.1.6

-------------------------------------------------------------------
Wed Feb 12 10:18:39 UTC 2014 - jreidinger@suse.com

- rephrase bootloader proposal on summary screen (BNC#853058)
- 3.1.5

-------------------------------------------------------------------
Mon Feb 10 10:56:36 CET 2014 - snwint@suse.de

- don't ask to run yast.ssh in second stage as there's no second stage
  anymore (bnc 861537)

-------------------------------------------------------------------
Tue Jan 28 09:56:33 UTC 2014 - jreidinger@suse.com

- Fix examining MBR
- 3.1.4

-------------------------------------------------------------------
Tue Jan 14 10:37:06 UTC 2014 - jreidinger@suse.com

- handle problematic conversion of perl undef in perl-json
  (bnc#858461)
- fix "undefined method `split' for true:TrueClass" with grub2-efi
  (bnc#855568) ( thanks lpechacek )
- always use local parted. It allows to have target system without parted.
- 3.1.3

-------------------------------------------------------------------
Tue Nov  5 13:55:05 CET 2013 - locilka@suse.com

- Using 'Kernel' Yast library for handling modules loaded on boot
  (bnc#838185)
- 3.1.2

-------------------------------------------------------------------
Tue Nov  5 11:05:12 CET 2013 - snwint@suse.de

- use pbl-yaml script to communicate with perl-Bootloader
- 3.1.1

-------------------------------------------------------------------
Wed Sep 18 12:27:52 UTC 2013 - lslezak@suse.cz

- do not use *.spec.in template, use *.spec file with RPM macros
  instead
- 3.1.0

-------------------------------------------------------------------
Fri Aug 23 13:37:42 CEST 2013 - snwint@suse.de

- desktop files now also for s390
- 3.0.3

-------------------------------------------------------------------
Tue Aug  6 19:50:43 UTC 2013 - lslezak@suse.cz

- removed obsolete BuildRequires: yast2 and yast2-core
- 3.0.2

-------------------------------------------------------------------
Thu Aug  1 14:52:09 UTC 2013 - lslezak@suse.cz

- move the development documentation to devel-doc subpackage
- removed obsolete BuildRequires, not needed anymore:
  docbook-xsl-stylesheets doxygen gcc-c++ libxslt perl-Bootloader
  perl-gettext perl-XML-Writer sgml-skel swig update-alternatives
  libtool yast2-installation yast2-packager yast2-perl-bindings
  yast2-pkg-bindings yast2-storage yast2-testsuite
- 3.0.1

-------------------------------------------------------------------
Wed Jul 31 08:27:20 UTC 2013 - yast-devel@opensuse.org

- converted from YCP to Ruby by YCP Killer
  (https://github.com/yast/ycp-killer)
- version 3.0.0

-------------------------------------------------------------------
Fri Jun 14 11:55:44 CEST 2013 - snwint@suse.de

- remove limal reference
- 2.24.1

-------------------------------------------------------------------
Wed Mar  6 17:21:06 CET 2013 - snwint@suse.de

- set secureboot default to firmware status
- 2.23.12

-------------------------------------------------------------------
Mon Feb 25 16:33:16 CET 2013 - snwint@suse.de

- support uefi secureboot
- Propose grub2 theme path
- 2.23.11

-------------------------------------------------------------------
Mon Feb  4 15:05:47 CET 2013 - snwint@suse.de

- write gpt bootcode on gpt disks (fate #313880)
- fix initrd selection due to initrd-*-kdump in our new kernel packages
- take boot code from syslinux instead of master-boot-code package
- 2.23.10

-------------------------------------------------------------------
Mon Feb  4 13:42:36 CET 2013 - snwint@suse.de

- fix automake file
- 2.23.9

-------------------------------------------------------------------
Fri Jan 11 17:17:18 CET 2013 - snwint@suse.de

- jsuchome: /sbin/SuSEconfig call removed
- mchang: some bug fixing and improve grub2's summary
- 2.23.8

-------------------------------------------------------------------
Thu Aug 30 12:13:29 CEST 2012 - mchang@suse.com

- remove vga=ask
- add option to disable os-prober

-------------------------------------------------------------------
Fri Jul 13 15:40:46 CEST 2012 - mchang@suse.com

- support failsafe kernel parameters
- use product name in distributor
- rearrange widgets in dialog
- fix redundant kernel append
- 2.23.7

-------------------------------------------------------------------
Mon Jul  9 13:08:29 CEST 2012 - ug@suse.de

- fixed rnc schema file (bnc#752450)
- 2.23.6

-------------------------------------------------------------------
Wed Jul  4 09:44:00 CEST 2012 - mchang@suse.de

- set leagcy grub as default for xen pv guest
- use 'auto' for default gfxmode
- replace background with theme
- support editing GRUB_DISTRIBUTOR
- make vgamode widget wider
- 2.23.5

-------------------------------------------------------------------
Mon Jun  4 15:51:19 CEST 2012 - mchang@suse.com

- support console related global options gfxterm, serial, gfxbackground
  and gfxmode
- 2.23.4

-------------------------------------------------------------------
Tue Apr 24 15:06:19 CEST 2012 - snwint@suse.de

- don't do kexec on hyper-v (bnc#732693)
- 2.23.3

-------------------------------------------------------------------
Mon Apr 23 12:40:24 CEST 2012 - mchang@suse.com

- add "Boot Loader Options" dialog for grub2-efi that provides widgets for
  manipulating global options. These options include timeout, vgamode,
  append and default.
- add widgets for enabling serial console and specify it's arguments on
  "Boot Loader Options" dialog.
- add "Boot Loader Options" dialog for grub2 that provides widgets for
  manipulating global options. These options include activate, generic_mbr,
  timeout, vgamode, append and default.
- 2.23.2

-------------------------------------------------------------------
Mon Apr 23 11:35:06 CEST 2012 - snwint@suse.de

- adapted ssh command for 2nd stage ssh installation (bnc#745340)

-------------------------------------------------------------------
Thu Mar 22 10:56:28 UTC 2012 - mchang@suse.com

- add kernel parameters (detected necessary and user specfied one during
  installation) to grub2's config file (bnc#752939)
- 2.23.1

-------------------------------------------------------------------
Thu Mar 22 10:56:28 UTC 2012 - mchang@suse.com

- add new grub2-efi module to support booting on UEFI firmware.

-------------------------------------------------------------------
Wed Mar 14 15:43:44 CET 2012 - aschnell@suse.de

- adapted ssh command for 2nd stage ssh installation (bnc#745340)

-------------------------------------------------------------------
Mon Mar  5 14:42:10 CET 2012 - mchang@suse.com

- add basic grub2 support that only handles installs
- 2.23.0

-------------------------------------------------------------------
Fri Jan 13 11:31:51 CET 2012 - jsuchome@suse.cz

- added GfxMenu::Update to the client, so calling does not require
  package dependency (bnc#730391)
- 2.22.0

-------------------------------------------------------------------
Fri Nov 25 12:17:41 UTC 2011 - coolo@suse.com

- add libtool as buildrequire to avoid implicit dependency

-------------------------------------------------------------------
Fri Oct 21 15:34:43 CEST 2011 - snwint@suse.de

- yast2-storage uses fake uuids for btrfs handling; adjust our
  code (bnc #707450)
- 2.21.2

-------------------------------------------------------------------
Tue Oct 18 13:44:46 CEST 2011 - snwint@suse.de

- fix bootloader package handling (bnc #716404)
- 2.21.1

-------------------------------------------------------------------
Tue Oct  4 10:06:56 UTC 2011 - cfarrell@suse.com

- license update: GPL-2.0+
  SPDX format

-------------------------------------------------------------------
Mon Sep 26 12:54:57 CEST 2011 - visnov@suse.cz

- set dialog title
- 2.21.0 

-------------------------------------------------------------------
Wed Sep 21 12:37:32 CEST 2011 - snwint@suse.de

- revert kernel-*-base change
- 2.20.5

-------------------------------------------------------------------
Wed Sep 21 11:55:12 CEST 2011 - snwint@suse.de

- enable resume for s390x (bnc #692606)
- kernel images are in kernel-*-base package
- 2.20.4

-------------------------------------------------------------------
Mon Sep 19 17:14:01 CEST 2011 - snwint@suse.de

- s390x: add hvc_iucv=8 to boot options (bnc #718089)
- 2.20.3

-------------------------------------------------------------------
Fri Sep 16 15:27:09 CEST 2011 - snwint@suse.de

- fix typo
- 2.20.2

-------------------------------------------------------------------
Fri Aug  5 12:30:54 CEST 2011 - tgoettlicher@suse.de

- fixed .desktop file (bnc #681249)

-------------------------------------------------------------------
Mon Mar 21 14:26:51 CET 2011 - jreidinger@suse.de

- fix detection of other linux partitions (BNC#675224)

-------------------------------------------------------------------
Tue Feb 22 11:30:20 UTC 2011 - jreidinger@novell.com

- during probe of partitions don't try to mount encrypted one
  (bnc#673906)
- 2.20.1

-------------------------------------------------------------------
Mon Jan 10 12:56:07 UTC 2011 - jreidinger@novell.com

- add missing file to tarball

-------------------------------------------------------------------
Thu Dec 30 08:52:36 UTC 2010 - jreidinger@novell.com

- allow to not specify vga mode for boot (bnc#643984)
- improve help text for menu section (bnc#621290)
- explicitelly  mention variables to compare to avoid problems with nil
  value (consider nil as false)
- number of partition can be integer so always convert it to string
- more explanation for warning messages with hint how to solve it
- 2.19.16

-------------------------------------------------------------------
Wed Jun  2 17:06:53 CEST 2010 - juhliarik@suse.cz

- added update of fix for (bnc#604401)
- 2.19.15 

-------------------------------------------------------------------
Wed May 19 09:57:34 CEST 2010 - juhliarik@suse.cz

- added xen boot section as default during installation on 
  PV guest (bnc#604401)
- 2.19.14

-------------------------------------------------------------------
Thu May  6 13:15:18 CEST 2010 - juhliarik@suse.cz

- added patch for (bug#448883)
- 2.19.13

-------------------------------------------------------------------
Tue Apr 13 14:15:33 CEST 2010 - juhliarik@suse.cz

- added fix for troubles with using uuid names (bnc#594482)
- 2.19.12

-------------------------------------------------------------------
Thu Apr  8 15:55:40 CEST 2010 - juhliarik@suse.cz

- added patch for enable/disable SELinux (fate#309275)
- 2.19.11

-------------------------------------------------------------------
Wed Mar 31 12:09:27 CEST 2010 - juhliarik@suse.cz

- added fix for sending empty "boot_custom" (bnc#589433)
- 2.19.10

-------------------------------------------------------------------
Tue Mar 23 11:00:00 CET 2010 - juhliarik@suse.cz

- added fix for checking custom boot partition (bnc#588770)
- 2.19.9 

-------------------------------------------------------------------
Tue Mar 16 17:35:52 CET 2010 - juhliarik@suse.cz

- added fix for adding XEN section on IA64 (bnc#588609) 

-------------------------------------------------------------------
Tue Mar  9 16:17:10 CET 2010 - juhliarik@suse.cz

- added fix for using device map in autoyast profile (bnc#585824)
- 2.19.8 

-------------------------------------------------------------------
Fri Feb 26 10:20:10 CET 2010 - juhliarik@suse.cz

- added fix for creating sysconfig directory file (bnc#583088)
- 2.19.7

-------------------------------------------------------------------
Mon Feb 22 12:10:48 CET 2010 - juhliarik@suse.cz

- added fix for detection of UEFI (bnc#581213)
- 2.19.6 

-------------------------------------------------------------------
Thu Feb 11 16:16:12 CET 2010 - juhliarik@suse.cz

- added fix for calling mkinitrd if vga is "normal" (bnc#292013)
- 2.19.5 

-------------------------------------------------------------------
Thu Feb 11 13:36:28 CET 2010 - juhliarik@suse.cz

- added fix for using persistent device names (bnc#533782) 

-------------------------------------------------------------------
Thu Feb 11 12:13:19 CET 2010 - juhliarik@suse.cz

- added fix for using encrypted swap partition (bnc#577127)
- 2.19.4

-------------------------------------------------------------------
Thu Feb 11 10:55:21 CET 2010 - juhliarik@suse.cz

- added fix for detection of QEMU (bnc#571850)
- 2.19.3 

-------------------------------------------------------------------
Wed Feb 10 13:49:32 CET 2010 - juhliarik@suse.cz

- added fix for adding crashkernel option to XEN kernel 
  (bnc#578545)

-------------------------------------------------------------------
Tue Feb  9 16:30:04 CET 2010 - juhliarik@suse.cz

- solved problem with wrtting to floppy (bnc#539774) 

-------------------------------------------------------------------
Tue Feb  9 16:03:31 CET 2010 - juhliarik@suse.cz

- added fix for deleting Custom Boot Partition (bnc#544809)
- 2.19.2 

-------------------------------------------------------------------
Thu Jan 28 16:08:30 CET 2010 - juhliarik@suse.cz

- added commnets for using options in /etc/sysconfig/bootloader
  (bnc#511319)
- 2.19.1

-------------------------------------------------------------------
Wed Jan 13 18:56:03 CET 2010 - kmachalkova@suse.cz

- Adjusted .desktop file(s) to wrap /sbin/yast2/ calls in xdg-su
  where root privileges are needed, removed X-KDE-SubstituteUID key 
  (bnc#540627)

-------------------------------------------------------------------
Tue Jan 12 13:07:25 CET 2010 - juhliarik@suse.cz

- added fix for data in device.map if MD RAID from Intel is used
  (bnc#568837) 
- 2.19.0

-------------------------------------------------------------------
Wed Dec  9 11:39:18 CET 2009 - juhliarik@suse.cz

- added patch for KMS (bnc#561566) 

-------------------------------------------------------------------
Mon Dec  7 14:26:19 CET 2009 - juhliarik@suse.cz

- added fix for problem with characters in name (bnc#558542) 

-------------------------------------------------------------------
Fri Dec  4 16:14:07 CET 2009 - juhliarik@suse.cz

- added fix for section name mismatch in lilo.conf for PPC
  (bnc#441051)

-------------------------------------------------------------------
Tue Oct 13 15:41:07 CEST 2009 - juhliarik@suse.cz

- deleted handling of luks_root and updating initrd for encrypted
  "/" (bnc#528474)
- 2.18.17 

-------------------------------------------------------------------
Mon Sep 21 10:40:13 CEST 2009 - juhliarik@suse.cz

- added fix for missing persistent device names in mapping for
  perl-Bootloader (bnc#534905A)
- 2.18.16 

-------------------------------------------------------------------
Thu Sep 17 12:43:53 CEST 2009 - juhliarik@suse.cz

- added fix for typy in help (bnc#532904) 

-------------------------------------------------------------------
Fri Sep  4 17:50:39 CEST 2009 - juhliarik@suse.cz

- fixed type (bnc#535442) 

-------------------------------------------------------------------
Thu Sep  3 13:27:09 CEST 2009 - juhliarik@suse.cz

- added fixed in help text convert "XEN" to "Xen" (bnc#532512)

-------------------------------------------------------------------
Thu Sep  3 13:10:07 CEST 2009 - juhliarik@suse.cz

- added fix for editing boot section (bnc#535739) 
- 2.18.15

-------------------------------------------------------------------
Thu Aug  6 10:31:03 CEST 2009 - juhliarik@suse.cz

- added support for enable SELinux (fate#305557)
- 2.18.14 

-------------------------------------------------------------------
Tue Aug  4 16:52:57 CEST 2009 - juhliarik@suse.cz

- added support for redundancy md array (fate#305008)
- 2.18.13

-------------------------------------------------------------------
Fri Jul 31 11:55:40 CEST 2009 - aschnell@suse.de

- adapted to changes in yast2-storage
- 2.18.12

-------------------------------------------------------------------
Tue Jul 28 13:21:34 CEST 2009 - juhliarik@suse.cz

- added support for luks_root also to xen sections with kernel-xen 

-------------------------------------------------------------------
Tue Jul 28 10:29:13 CEST 2009 - juhliarik@suse.cz

- reorganize UI widgets in GRUB global options 

-------------------------------------------------------------------
Mon Jul 27 15:48:32 CEST 2009 - juhliarik@suse.cz

- added support for enable/disable acoustinc signals (fate#305403)
- 2.18.11 

-------------------------------------------------------------------
Fri Jul 24 14:54:16 CEST 2009 - juhliarik@suse.cz

- added support for encrypted disk (fate#305633)
- 2.18.10 

-------------------------------------------------------------------
Mon Jul 20 16:51:05 CEST 2009 - juhliarik@suse.cz

- added client bootloader_preupdate it takes care about calling 
  Storage::Update() (bnc#414490)
- added fix for using iscsi disk (bnc#393928)
- updated help text (bnc#511007)
- enabled change bootloader settings via one-click in installation
  summary (fate#303643)
- deleted warning message about using ext4
- updated proposal and using checkboxes Boot from Boot Partition
  and Boot from Extended Partition
- 2.18.9

-------------------------------------------------------------------
Mon Jun  8 10:37:27 CEST 2009 - jsrain@suse.cz

- do not add 'ide=nodma' to failsafe kernel parameter (bnc#510784)

-------------------------------------------------------------------
Mon May 25 16:23:55 CEST 2009 - jreidinger@suse.cz

- refactor Update code (update between products)

-------------------------------------------------------------------
Wed May 20 14:20:57 CEST 2009 - juhliarik@suse.cz

- fixed additional options for memory test section (bnc#396150)
- fixed problems with empty settings in autoyast profile for 
  memory test section (bnc#390659)
- fixed problem with custom (disable) gfxmenu option in autoyast
  profile (bnc#380509) 
- fixed deleting gfxmenu option if there is defined serial console
  (bnc#346576)
- added support check for ext4 (fate#305691)
- 2.18.8

-------------------------------------------------------------------
Mon May 18 17:45:52 CEST 2009 - juhliarik@suse.cz

- added fix for changing device map in y2-bootloader (bnc#497944)
- added warning message if there is not valid configuration for
  soft-raid (bnc#501043) 

-------------------------------------------------------------------
Thu May  7 10:05:02 CEST 2009 - juhliarik@suse.cz

- added fix for checking soft-raid devices in device.map
  (bnc#494630)
- added fix for changing device map in y2-bootloader (bnc#497944)
- 2.18.7

-------------------------------------------------------------------
Tue Apr 28 16:48:12 CEST 2009 - juhliarik@suse.cz

- added updated patch from IBM and reipl (bnc#471522) 

-------------------------------------------------------------------
Tue Apr 28 16:37:43 CEST 2009 - juhliarik@suse.cz

- disable checking thinkpad sequence in MBR also save content of 
  MBR (bnc#464485) 

-------------------------------------------------------------------
Wed Apr 22 15:47:26 CEST 2009 - jreidinger@suse.cz

- code clean
- add interface for new perl-Bootloader MBR tools 
- add missing short-cuts for widgets

-------------------------------------------------------------------
Thu Apr 16 14:52:23 CEST 2009 - juhliarik@suse.cz

- added fix for commandline interface (bnc#479069) 

-------------------------------------------------------------------
Wed Apr 15 11:31:40 CEST 2009 - juhliarik@suse.cz

- added back function setKernelParam (bnc#495048)
- 2.18.6 

-------------------------------------------------------------------
Tue Apr 14 13:25:52 CEST 2009 - juhliarik@suse.cz

- updated timeout for ppc and elilo both to seconds
- 2.18.5 

-------------------------------------------------------------------
Tue Apr 14 11:44:43 CEST 2009 - juhliarik@suse.cz

- added fix for troubles with analyse of MBR on soft riad 
  (bnc#483797) 

-------------------------------------------------------------------
Fri Apr 10 15:18:33 CEST 2009 - juhliarik@suse.cz

- added fix for problem with special chars in menu.lst (bnc#456362) 

-------------------------------------------------------------------
Fri Apr 10 14:15:02 CEST 2009 - juhliarik@suse.cz

- added fix for troubles with help in boot menu (bnc#384768) 

-------------------------------------------------------------------
Tue Apr  7 15:50:12 CEST 2009 - juhliarik@suse.cz

- refactoring UI is done (fate#305268)
- fixed problem with providing vga modes list in grub(bnc#362517)
- fixed troubles with short input field for devices (bnc#396387)
- fixed problem with setup of password for grub 
  (bnc#407887,#433854,#450470)
- fixed problem with keyboard shortcuts (bnc#414989)
- setup for console in grub was rewritten (bnc#431515)
- 2.18.4 

-------------------------------------------------------------------
Mon Feb 16 14:42:56 CET 2009 - juhliarik@suse.de

- added fix for problem with wrong init for storage library 
  (bnc#464090)
- updated fix for increase performance on huge machine (bnc#468922)
- added fix for checking GPT and using the 4th partition for 
  booting (bnc#474854)
- added quit booting "splash=silent quiet" (bnc#475194)
- updated change log for using convention (bnc#no,fate#no etc.)
- 2.18.3

-------------------------------------------------------------------
Mon Feb  9 15:42:12 CET 2009 - juhliarik@suse.de

- added fix for using buttons (bnc#440553)
- added fix for checking boot device on mac machines (bnc#343670)
- 2.18.2 

-------------------------------------------------------------------
Wed Feb  4 14:50:21 CET 2009 - juhliarik@suse.cz

- added fix for problem with unnecessary popup mesage for writting
  bootloader to floppy (bnc#333459)
- added fix meesage about writting bootloader to floppy includes 
  "Cancel" button (bnc#433348)
- changed text about using XFS there is used "may not" insted of 
  "will not" (bug#449823)  
- updated help text
- 2.18.1

-------------------------------------------------------------------
Wed Feb  4 12:15:21 CET 2009 - juhliarik@suse.cz

- added fix for finding the smallest partition on pmac machine
  (bnc#459860)
- updated function Dev2MountByDev() which can run long time if
  machine included huge number of disks (bnc#468922)
- added fix for problem with adding boot entry to EFI if
  installation run on different disk but with same boot partition
  (bnc#450682)
- added fix for using translated text in bootloader e.g. Image,
  Other (bug#445999)
- 2.18.0

-------------------------------------------------------------------
Tue Jan 20 14:11:38 CET 2009 - juhliarik@suse.cz

- added fix for problem with calling parted each time when
  yast2-bootloader is called (bnc#461613,#357290) 

-------------------------------------------------------------------
Thu Jan 15 15:28:38 CET 2009 - juhliarik@suse.cz

- added fix for problem with lines_cache_id == "" -it is cause of
  error output from perl-Bootloader (bnc#464098) 

-------------------------------------------------------------------
Wed Jan 14 13:59:14 CET 2009 - juhliarik@suse.cz

- added fix for changing EFI label in running system (bnc#269198)
- added fix for problem with primary language in GRUB (bnc#447053) 

-------------------------------------------------------------------
Thu Dec 11 17:43:40 CET 2008 - juhliarik@suse.cz

- added fix for problem with autoinstallation and powerlilo 
  (bnc#439674)
- added fix for (bnc#450506) root=kernelname
- added fix for problem with adding kernel to proposal (SLERT)
  (bnc#450153) 
- 2.17.46

-------------------------------------------------------------------
Mon Dec  8 15:41:43 CET 2008 - juhliarik@suse.cz

- added fix for problem with installation if boot device is NFS
  (bnc#440183) 

-------------------------------------------------------------------
Sun Dec  7 14:45:22 CET 2008 - juhliarik@suse.cz

- deleted support of detail settings for trustedgrub because it is
  not supporeted by trustedgrub package 

-------------------------------------------------------------------
Thu Dec  4 09:34:22 CET 2008 - juhliarik@suse.cz

- 2.17.45 

-------------------------------------------------------------------
Tue Dec  2 16:28:27 CET 2008 - juhliarik@suse.cz

- added fix for onetime boot if default is windows (bnc#339024) 

-------------------------------------------------------------------
Tue Dec  2 15:35:30 CET 2008 - juhliarik@suse.cz

- updated heuristic for adding other OS to menu.lst for GRUB 
  (bnc#448010) 

-------------------------------------------------------------------
Mon Dec  1 16:07:54 CET 2008 - juhliarik@suse.cz

- added fix for proposal if MBR include Vista code and "/" is on
  logical partition (bnc#450137)
- added update of handling serial console (bnc#449726)
- 2.17.44

-------------------------------------------------------------------
Mon Dec  1 14:32:09 CET 2008 - juhliarik@suse.cz

- added fix for problem with multipath (bnc#448110)
- added fix for problem with cloning boot sections (bnc#450190) 

-------------------------------------------------------------------
Thu Nov 27 18:55:11 CET 2008 - juhliarik@suse.cz

- added fix for problem with missing "console" (bnc#449726) 
- 2.17.43

-------------------------------------------------------------------
Thu Nov 27 16:46:21 CET 2008 - juhliarik@suse.cz

- deleted fix for (bnc#439674) - it fix problem with proposal of 
  globals on PPC (bnc#449747)
- 2.17.42

-------------------------------------------------------------------
Wed Nov 26 16:58:21 CET 2008 - juhliarik@suse.cz

- 2.17.41 

-------------------------------------------------------------------
Wed Nov 26 13:26:21 CET 2008 - juhliarik@suse.cz

- added fix for problem with "boot" in lilo.conf (bnc#449062) 

-------------------------------------------------------------------
Tue Nov 25 15:37:01 CET 2008 - juhliarik@suse.cz

- added fix for problem with changed default section (bnc#446555) 

-------------------------------------------------------------------
Tue Nov 25 10:51:12 CET 2008 - jsrain@suse.cz

- write correct language list in /boot/message (bnc#447053)

-------------------------------------------------------------------
Tue Nov 25 10:05:30 CET 2008 - juhliarik@suse.cz

- added fix for recreating device map (bnc#438243)
- updated proposal if boot device is on logical partition 
  (bnc#279837#c53) 

-------------------------------------------------------------------
Mon Nov 24 15:54:41 CET 2008 - juhliarik@suse.cz

- updated proposal of bootloader (bnc#279837#c53)
- added fix for recreating device map if storage change settings
  (bnc#438243)

-------------------------------------------------------------------
Fri Nov 21 12:11:27 CET 2008 - juhliarik@suse.cz

- updated fix for checking if boot entry exist in EFI (bnc#438215)
- 2.17.40 

-------------------------------------------------------------------
Wed Nov 19 13:50:35 CET 2008 - juhliarik@suse.cz

- added fix for problem with writing default kernel args to 
  /etc/sysconfig/bootloader (bnc#440125) 
-2.17.39 

-------------------------------------------------------------------
Wed Nov 12 12:26:47 CET 2008 - juhliarik@suse.cz

- deleted adding beep for booting (bnc#439328) 
- 2.17.38

-------------------------------------------------------------------
Wed Nov 12 10:55:10 CET 2008 - juhliarik@suse.cz

- added fix for problem with missing boot_* in globals (bnc#439674)

-------------------------------------------------------------------
Mon Nov 10 14:46:36 CET 2008 - juhliarik@suse.cz

- added fix for problem with disabled button for detail settings of
  trusted GRUB (bnc#442706)
- added calling function Pkg::SourceProvideFile() (bnc#409927)
- 2.17.37  

-------------------------------------------------------------------
Fri Nov  7 10:29:26 CET 2008 - juhliarik@suse.cz

- added fix for writing crashkernel to bootloader from kdump on ppc
  (bnc#441547)
- added fix for double boot entry twice by efibootmgr (bnc#438215)
- added fix for using fix_chs (bnc#367304)
- 2.17.36 

-------------------------------------------------------------------
Fri Oct 31 12:49:14 CET 2008 - juhliarik@suse.cz

- added better proposal checking elilo ,lilo
- added fix for typo (bnc#439030)
- added fix for selectinf "none" bootloader (bnc#438976)
- 2.17.35 

-------------------------------------------------------------------
Mon Oct 27 12:45:44 CET 2008 - juhliarik@suse.cz

- updated checking of boot device s not on XFS (bnc#438757)
- added fix for problem with generic boot code (bnc#438752) 
- 2.17.34

-------------------------------------------------------------------
Mon Oct 27 10:39:37 CET 2008 - jsrain@suse.cz

- updated method of ThinkPad MBR detection
- 2.17.33

-------------------------------------------------------------------
Mon Oct 27 10:21:57 CET 2008 - juhliarik@suse.cz

- added fix for using persistent device name in lilo (bnc#437764)
- 2.17.32

-------------------------------------------------------------------
Fri Oct 24 14:25:23 CEST 2008 - juhliarik@suse.cz

- added fix for problem with converting lilo to grub during update
  system
- added fix - deleting read-only option for elilo (bnc#438276) 

-------------------------------------------------------------------
Thu Oct 23 14:25:18 CEST 2008 - juhliarik@suse.cz

- added fix for broken titles in lilo (bnc#437693)  

-------------------------------------------------------------------
Tue Oct 21 18:35:31 CEST 2008 - juhliarik@suse.cz

- update for bug with deleting boot section (bnc#436890)
- 2.17.31

-------------------------------------------------------------------
Tue Oct 21 12:01:31 CEST 2008 - juhliarik@suse.cz

- added fix for problem with deleting all boot section for elilo
  (bnc#436890)
- added fox for problem with XEN boot section in domU (bnc#436899)
- 2.17.30

-------------------------------------------------------------------
Fri Oct 17 14:58:02 CEST 2008 - juhliarik@suse.cz

- added fix for adding language to GRUB (bnc#429287)
- 2.17.29

-------------------------------------------------------------------
Thu Oct 16 15:24:21 CEST 2008 - juhliarik@suse.cz

- added fix for using autoyast profil from SLES9 (bnc#344659)

-------------------------------------------------------------------
Thu Oct 16 10:05:03 CEST 2008 - juhliarik@suse.cz

- added fix for handling mounpoints (bnc#431977)

-------------------------------------------------------------------
Wed Oct 15 12:51:29 CEST 2008 - juhliarik@suse.cz

- added fix to proposal with "/" on logical partition (bnc#259050)

-------------------------------------------------------------------
Wed Oct 15 12:21:51 CEST 2008 - jsrain@suse.cz

- handle multipath devices properly when creating device map
  (bnc#433092)
- 2.17.28

-------------------------------------------------------------------
Mon Oct 13 16:40:11 CEST 2008 - juhliarik@suse.cz

- added fix for translation labes for ELILO (bnc#151486)
- added fix for typo in help text (bnc#433424)
- added fix for problem with device names in live CD installation
  (bnc#432699) 
- 2.17.27

-------------------------------------------------------------------
Fri Oct 10 14:50:31 CEST 2008 - jsrain@suse.cz

- fixed bootloader proposal in mixed standalone disk and BIOS-RAID
  environments (bnc#433092)
- issue a warning if /boot directory is on XFS on x86 boot
  architecture (bnc#429042)

-------------------------------------------------------------------
Wed Oct  8 15:32:09 CEST 2008 - juhliarik@suse.cz

- added fix for handling nil from function InitializeBootloader()

-------------------------------------------------------------------
Wed Oct  8 10:39:12 CEST 2008 - juhliarik@suse.cz

- added fix for adding crashkernel from y2-kdump (bnc#432651)
- added fix for writing proposal (bnc#433344)
- added fix for checking if boot device is on raid0 (bnc#156800)
- 2.17.26 

-------------------------------------------------------------------
Fri Oct  3 17:28:27 CEST 2008 - juhliarik@suse.cz

- added fix for installing packages (bnc#431580)
- added fix for 2 identical section in powerLILO (bnc#427730)
- added fix for mapping disk by label for powerLILO (bnc#41497)
- 2.17.25

-------------------------------------------------------------------
Tue Sep 30 13:37:44 CEST 2008 - juhliarik@suse.cz

- updated fix for converting LILO to GRUB (bnc#430579)
- 2.17.24

-------------------------------------------------------------------
Mon Sep 29 17:10:36 CEST 2008 - juhliarik@suse.cz

- added new dialog for updating from lilo to grub (bnc#430579)
- 2.17.23

-------------------------------------------------------------------
Mon Sep 29 15:45:41 CEST 2008 - jsrain@suse.cz

- fixed no scrren contents after changing loader type (bnc#427622)
- avoid mixing options of different bootloader after loaded type
  change

-------------------------------------------------------------------
Thu Sep 25 17:44:24 CEST 2008 - juhliarik@suse.cz

- added fix for problem with changed default name (bnc#169062)
- added fix for problem with editing custom boot  (bnc#395009)
- added fix for problem with timeout update (bnc#395851)
- 2.17.22

-------------------------------------------------------------------
Thu Sep 18 17:39:43 CEST 2008 - juhliarik@suse.cz

- added fix for initialise yast2-stroage (bnc#419197)
- help update (bnc#220283)
- 2.17.21

-------------------------------------------------------------------
Thu Sep 16 16:35:43 CEST 2008 - juhliarik@suse.cz

- added fix for deleting fake xen boot section (bnc#408346)
- added fix for failsafe options for kernel (bnc#419464)
- 2.17.20

-------------------------------------------------------------------
Thu Sep 16 16:35:43 CEST 2008 - juhliarik@suse.cz

- added fix for getDefaultSection() for zipl (bnc#364904)
- added fix for deleting gfxmenu from menu.lst (bnc#398806)
- 2.17.19

-------------------------------------------------------------------
Thu Sep 16 10:54:43 CEST 2008 - juhliarik@suse.cz

- added fix for problem with rnc file - syntax error (bnc#426522)
- 2.17.18

-------------------------------------------------------------------
Thu Sep 12 14:24:43 CEST 2008 - juhliarik@suse.cz

- added support of trusted grub (fate#303784), (fate#303672), 
  (fate#303891), (fate#303983)
- added warning that lilo is not supported (fate#305006)
- 2.17.17

-------------------------------------------------------------------
Thu Sep 11 15:27:43 CEST 2008 - locilka@suse.cz

- Calling new reipl_bootloader_finish client from yast2-reipl
  in bootloader_finish (fate#304960).
- 2.17.16

-------------------------------------------------------------------
Thu Sep 11 08:22:53 CEST 2008 - jsrain@suse.cz

- merged texts from proofread

-------------------------------------------------------------------
Wed Sep  3 12:00:58 CEST 2008 - jsrain@suse.cz

- added detection of EFI, proposing ELILO in that case 
 (fate#301882)
- 2.17.15

-------------------------------------------------------------------
Wed Aug 20 15:34:22 CEST 2008 - jsrain@suse.cz

- added skeleton for checking whether scenario is supported, not
  yet actually used (fate#304499)

-------------------------------------------------------------------
Mon Aug 18 12:34:35 CEST 2008 - jsrain@suse.cz

- store bootloader type before installing packages, fixed check
  for undefined product name (bnc#417383)
- 2.17.14 

-------------------------------------------------------------------
Thu Aug 14 15:16:04 CEST 2008 - juhliarik@suse.cz

- added support for creating console for kernel args (fate#110038)
- 2.17.13 

-------------------------------------------------------------------
Wed Aug 13 14:36:59 CEST 2008 - juhliarik@suse.cz

- added changes for pesistent device names (fate#302219)
- 2.17.12

-------------------------------------------------------------------
Wed Aug  6 15:42:28 CEST 2008 - juhliarik@suse.cz

- added better detection of NFS boot device (bnc#408912) 
- added better detection of EVMS - do not install bootloader 
  (fate#305007)
- 2.17.11

-------------------------------------------------------------------
Wed Aug  6 12:55:17 CEST 2008 - juhliarik@suse.cz

- added support for acoustic signals (fate#303481)
- added checkbox for enabling remapping in chainloader section
- 2.17.10

-------------------------------------------------------------------
Tue Aug  5 12:05:04 CEST 2008 - juhliarik@suse.cz

- added/enabled support for ordering disks in device.map for GRUB
  (fate#303964)
- 2.17.9 

-------------------------------------------------------------------
Mon Aug  4 13:29:01 CEST 2008 - juhliarik@suse.cz

- added support for reducing devices from device.map to 8 devices
  (fate#303548)
- 2.17.8  

-------------------------------------------------------------------
Thu Jul 31 10:27:42 CEST 2008 - juhliarik@suse.cz

- added support for remaping windows chainloader boot section
  (fate#301994)
- 2.17.7 

-------------------------------------------------------------------
Tue Jul 29 18:18:38 CEST 2008 - juhliarik@suse.cz

- update solution for saving kernel args to 
  /etc/sysconfig/bootloader (fate#302245)
- 2.17.6

------------------------------------------------------------------
Sun Jul 27 17:52:58 CEST 2008 - juhliarik@suse.cz

- added powersaved=off to boot section for failsave (bnc#153345)

-------------------------------------------------------------------
Wed Jul 23 15:16:58 CEST 2008 - juhliarik@suse.cz

- added support for persistent device names (fate#302219)  
- 2.17.5

-------------------------------------------------------------------
Wed Jul 21 09:20:13 CEST 2008 - juhliarik@suse.cz

- 2.17.4

-------------------------------------------------------------------
Wed Jul 16 14:27:23 CEST 2008 - jsrain@suse.cz

- store kernel parameters to sysconfig during installation
  (fate#302245)

-------------------------------------------------------------------
Fri Jul 11 13:18:05 CEST 2008 - ug@suse.de

- rnc file fixed (bnc#407615)

-------------------------------------------------------------------
Thu Jul 10 17:29:00 CEST 2008 - juhliarik@suse.cz

- enable installing GRUB to XEN  (bnc#380982)
- 2.17.3

-------------------------------------------------------------------
Thu Jun 27 17:24:00 CEST 2008 - juhliarik@suse.cz

- correct labels for buttons  (bnc#398492)

-------------------------------------------------------------------
Thu Jun 26 17:24:00 CEST 2008 - juhliarik@suse.cz

- deleted support xenpae (bnc#400526)
- 2.17.2

-------------------------------------------------------------------
Thu Jun 26 16:51:00 CEST 2008 - juhliarik@suse.cz

- added support for better detection Vista in MBR
- added fix for installing generic code if MBR is uknown (bnc#400062)
- added fix for detection MBR if sw-raid is used (bnc#398356)
- 2.17.1

-------------------------------------------------------------------
Mon Jun  9 13:35:26 CEST 2008 - juhliarik@suse.cz

- added fix for problem with booting Vista bnc #396444
- 2.16.20

-------------------------------------------------------------------
Wed Jun  4 13:39:59 CEST 2008 - juhliarik@suse.cz

- added fix for problem with deleting boot sections bnc #396810
- 2.16.19 

-------------------------------------------------------------------
Wed Jun  4 10:06:01 CEST 2008 - juhliarik@suse.cz

- added fix for problem with liveCD and simlinks for initrd and 
  kernel (bnc# 393030)
- 2.16.18

-------------------------------------------------------------------
Mon May 26 18:34:43 CEST 2008 - juhliarik@suse.cz

- added fix for problem with editing boot section for LILO 
  (bnc# 340732)
- added fix for cloning boot section (bnc# 390719)
- 2.16.17 

-------------------------------------------------------------------
Fri May 16 16:40:22 CEST 2008 - jsrain@suse.cz

- added categories Settings and System into desktop file
  (bnc #382778)

-------------------------------------------------------------------
Thu May 15 17:51:28 CEST 2008 - juhliarik@suse.cz

- added fix for bnc# 164884 - disabled Back button during 
  installation
- added missing strings bnc# 386527
- 2.16.16 

-------------------------------------------------------------------
Wed May  7 14:54:16 CEST 2008 - juhliarik@suse.cz

- added fix for bnc#335526 - problem with adding "resume" into 
  boot section for memtest
- 2.16.15

-------------------------------------------------------------------
Mon Apr 28 14:16:26 CEST 2008 - juhliarik@suse.cz

- added fix for bnc#232424 - problem with propose new config.
- 2.16.14 

-------------------------------------------------------------------
Tue Apr 22 13:09:57 CEST 2008 - juhliarik@suse.cz

- added fix for bnc#363254
- added fix for UI problem with ComboBoxes and "Browse..." button
- 2.16.13 

-------------------------------------------------------------------
Fri Apr 18 15:52:47 CEST 2008 - juhliarik@suse.cz

- added fix for (bnc#381192) bootloader uses grubonce _and_ kexec
- added detecting VirtualBox - cancel using kexec
- 2.16.12 

-------------------------------------------------------------------
Thu Apr 17 20:19:04 CEST 2008 - juhliarik@suse.cz

- new version
- 2.16.11 

-------------------------------------------------------------------
Thu Apr 17 20:02:19 CEST 2008 - locilka@suse.cz, juhliarik@suse.cz

- fixed initializing of combo-box widgets in dialogs, ComboBox
  in Qt does not accept `Value, using `Items instead (bnc #380781).
- using `InputField as a replacement for obsolete `TextEntry.

-------------------------------------------------------------------
Wed Apr 16 15:20:15 CEST 2008 - juhliarik@suse.cz

- added fix for activating DM-RAID boot partition (bnc #337742)
- added fix for lilo and raid version (bnc #357897)
- 2.16.10 

-------------------------------------------------------------------
Fri Apr 11 15:53:19 CEST 2008 - juhliarik@suse.cz

- added handling of option for calling kexec instead of reboot
  (fate#303395)
- 2.16.9 

-------------------------------------------------------------------
Tue Apr  1 12:24:12 CEST 2008 - jsrain@suse.cz

- adapted to changed handling of inst_finish steps during live
  installation

-------------------------------------------------------------------
Thu Mar 27 09:32:41 CET 2008 - juhliarik@suse.cz

- added deleting of duplicated sections after installation
- 2.16.8 

-------------------------------------------------------------------
Thu Mar 20 12:45:20 CET 2008 - jsrain@suse.cz

- updated the way section list is displayed in the installation
  proposal (fate#120376)
- 2.16.7

-------------------------------------------------------------------
Tue Mar 18 10:07:57 CET 2008 - jsrain@suse.cz

- keep the 'linux' section name if product name is empty 
  (bnc#371741)

-------------------------------------------------------------------
Mon Mar 17 12:43:32 CET 2008 - jsrain@suse.cz

- added 'StartupNotify=true' to the desktop file (bnc #304964)

-------------------------------------------------------------------
Fri Mar 14 14:57:17 CET 2008 - juhliarik@suse.cz

- added inst_bootloader for saving config file before installing 
  kernel (F #302660) 
- 2.16.6

-------------------------------------------------------------------
Thu Jan 31 13:03:52 CET 2008 - locilka@suse.cz

- Update::*version were moved to Installation::*version.
- 2.16.5

-------------------------------------------------------------------
Thu Jan 24 09:01:01 CET 2008 - juhliarik@suse.cz

- added patch for Bug#352020 - Graphical failsafe mode
- added support for Fate#300779: Install diskless client (NFS-root) 
- 2.16.4

-------------------------------------------------------------------
Tue Dec 11 16:12:09 CET 2007 - jsrain@suse.cz

- do not translate boot menu to unsupported language (#310459)
- 2.16.3

-------------------------------------------------------------------
Wed Dec  5 12:36:32 CET 2007 - jsrain@suse.cz

- fixed the device map proposal if USB stick is present (F#302075)

-------------------------------------------------------------------
Wed Oct 31 14:32:59 CET 2007 - dfiser@suse.cz

- Adapted to change of StorageDevices API.
- v2.16.2

-------------------------------------------------------------------
Wed Oct 31 14:08:59 CET 2007 - locilka@suse.cz

- installedVersion and updateVersion moved from 'Update' to
  'Installation' YCP module to remove dependencies.

-------------------------------------------------------------------
Thu Oct 11 15:22:27 CEST 2007 - od@suse.de

- migrate SLES9 persistent device ("...p1") names to SLES10
  persistent device names ("...-part1") (#162216)
- 2.16.1

-------------------------------------------------------------------
Wed Sep 26 21:22:58 CEST 2007 - od@suse.de

- added flag avoid_reading_device_map to blRead(), all internal
  Read()s and ReadSettings() interface to perl-Bootloader: used by
  BootLILO and BootGRUB during update to migrate device names in
  the device_map and then re-read the config files with correct
  device name translation (#328448)
- do not install bootloader in XEN paravirtualized DomU (#308451)
- 2.15.29

-------------------------------------------------------------------
Tue Sep 25 13:53:18 CEST 2007 - od@suse.de

- re-read bootloader config from system after the delayed run of
  perl-Bootloader updates, then call FlagOnetimeBoot() based on
  current setup (#328078)
- 2.15.28

-------------------------------------------------------------------
Tue Sep 25 11:09:55 CEST 2007 - od@suse.de

- added logging to find problem in #328078
- minor addition of whitespace
- 2.15.27

-------------------------------------------------------------------
Mon Sep 24 21:25:37 CEST 2007 - od@suse.de

- Storage::GetTranslatedDevices() called often and uneccesarily
  (related to #304269):
  - added more logging to UpdateSections()
  - added comments and FIXMEs
  - disabled calling device name update again for "linux",
    "failsafe" and "initrd" sections: this is not needed and would
    reverse device name updates when forwards and backwards device
    name update mappings exist
  - enabled device name updates for "other" sections (booting other
    installations)
- (related to #326372, see comment #12)
  - fix "Interpreter" error: also activates persistent device
    translation for device.map in yast2-bootloader (but no disk
    device mappings are defined in yast2-storage, so devices remain
    untranslated as of now)
- 2.15.26

-------------------------------------------------------------------
Fri Sep 21 16:19:02 CEST 2007 - od@suse.de

- run delayed bootloader_entry at the very end of the update, when
  the migrated bootloader configuration (including device mapping)
  has already been written (#309837)
- added some comments
- 2.15.25

-------------------------------------------------------------------
Thu Sep 20 21:00:14 CEST 2007 - od@suse.de

- log the contents of the perl-BL_delayed_exec script (#309837)
- 2.15.24

-------------------------------------------------------------------
Thu Sep 20 18:44:06 CEST 2007 - od@suse.de

- ckornacker@suse.de: added PREFIX to Makefile.cvs
- when bootloader_entry saved (during kernel postuninstall) a
  command in /boot/perl-BL_delayed_exec for delayed execution in
  the target system, run that script to remove old sections
  (#309837)
- 2.15.23

-------------------------------------------------------------------
Tue Sep 18 10:03:53 CEST 2007 - od@suse.de

- update the default entry during update when the comment with the
  former default exists, even if the current default is valid
  (#309837)
- 2.15.22

-------------------------------------------------------------------
Mon Sep 17 19:31:03 CEST 2007 - od@suse.de

- #309837:
  - fix setting the default section at the end of an update,
    according to saved previous default kernel image flavor
  - use fallback flavors if previous flavor is unavailable
- 2.15.21

-------------------------------------------------------------------
Thu Sep 13 05:41:00 CEST 2007 - od@suse.de

- specify blockoffset as string, rather than number
- added a FIXME comment
- fixed conversion of obsolete filenames in kernel and initrd keys
- fixed conversion of device names in root and chainloader keys
  (#309837)
- 2.15.20

-------------------------------------------------------------------
Tue Aug 28 18:35:52 CEST 2007 - pth@suse.de

- Fix the code in bootloader_finish so that the one-time-boot code
  is actually called.
- Redo the logic and structure of the one-time booting code.
  * Global Write uses Bootloader::getDefaultSection() to determine the
    section name.
  * New function BootCommon::Section2Index that determines the
    index # for a given section, currently only used by 
    BootGRUB::FlagOnetimeBoot.

-------------------------------------------------------------------
Wed Aug 15 20:34:07 CEST 2007 - od@suse.de

- forgot to use changed sections (feature #302302)
- added logging with y2milestone()s for last change
- 2.15.17

-------------------------------------------------------------------
Mon Aug 13 22:32:26 CEST 2007 - od@suse.de

- grub: feature #302302:
  - added code to UpdateSections() to update old sections for
    "other" installations to chainloader/configfile sections
  - moved PBR-examination code to function IsPartitionBootable(),
    used by BootGRUB::CreateSections() and
    BootCommon::UpdateSections() now
  - always use a "root" command for "other" installations: added
    a "root" command to chainloader entries
  - also use "noverifyroot" and "blockoffset" in chainloader
    entries
  - added a FIXME comment
- 2.15.16

-------------------------------------------------------------------
Fri Aug 10 20:11:24 CEST 2007 - od@suse.de

- part of feature #301313:
  - added front-end function and infrastructure in switcher.ycp for
    FlagOnetimeBoot()
  - added FlagOnetimeBoot() implementation for POWERLILO
- fixed return codes of examine_mbr.pl: do not overlap error codes
  with "bootloader stage1 needs to be (re)-installed here" return
  code
- evaluate new return code in yast2-bootloader
- added documentation comment to examine_mbr.pl
- changed documentation comments where yast2-bootloader calls
  examine_mbr.pl
- fixed error in autoinstall client that prevented importing legacy
  global keys
- added/fixed some comments
- added documentation comments to BootGRUB::CreateSections()
- changed two y2debug() into y2milestone()
- fixed: a chainloader entry may have been produced that pointed to
  the boot partition of our current installation
- grub: implemented booting other Linux installations on the system
  via chainloader/configfile entries (feature #302302)
- fixed: if-block contained no statement, uncommented y2debug() in
  there
- 2.15.15

-------------------------------------------------------------------
Thu Jul 26 07:26:05 CEST 2007 - jsrain@suse.cz

- removed unneeded yast2-devel from BuildRequires
- 2.15.14

-------------------------------------------------------------------
Fri Jul 20 18:21:03 CEST 2007 - od@suse.de

- preventing cyclic dependency in autobuild with a BuildIgnore on
  autoyast2-installation
- 2.15.13

-------------------------------------------------------------------
Fri Jul 13 18:25:18 CEST 2007 - od@suse.de

- converting old key "kernel" to new key "image" when converting
  autoyast configuration to export map (#285790)
- re-added lost y2milestone() to BootELILO.ycp
- creating "image" section instead of "kernel" section now in
  CreateLinuxSection()
- 2.15.11

-------------------------------------------------------------------
Wed Jul 11 00:25:18 CEST 2007 - od@suse.de

- Merge from SLES10-SP1 branch:
- let "SLES 9 style" autoyast xml files configure bootloader
  timeout (#214468, #183051)
- added help texts and widget descriptions to grub and elilo
  (#221737)
- Fixed type of passed arguments in function Import() (in
  modules/Bootloader.ycp & modules/BootELILO.ycp) (#236163)
- bootloader.rnc fixed for autoyast schema check
- set __auto key to false when user clones sections (#241158)
- added log message when FixSections() silently discards a section
  (#241158)
- fixed some whitespace
- fixed myToInteger(): return 0 if string cannot be converted to
  integer
- bootloader.rnc fixed for autoyast schema check (#211014)
- always log the target map when Propose() is called (not only when
  we debug)
- convert custom boot device names to the names indicated by the
  mountby setting; this is one part of a change to use persistent
  device names for the bootloader boot device, the rest requires
  simultaneously changing perl-Bootloader because of an
  incompatible interface change
  (#248162)
- #214468:
  - fixed autoyast schema
  - fixed import of autoyast data: do not remove the "default" option
- GRUB only: integrated the new boot_*, generic_mbr and activate
  keys (found in the "globals" map) from the new
  widget/perl-Bootloader interface into the internal workings of
  the grub code
  - for grub, this obsoletes the global variables loader_device,
    selected_location (aka loader_location), repl_mbr and activate
  - fixes loosing the information of multiple selected bootloader
    installation devices (#245680)
  - fixes faulty detection of user-changes to the "/boot" and "/"
    devices from yast2-storage (#247852)
  - decided that boot_mbr_md key is unneeded, because the decision
    to write to the MBRs of all underlying devices of a soft-RAID
    is automatic (kept commented-out sample code for boot_mbr_md)
  - decided that boot_extended is unneeded, because the decision to
    write the bootloader to the extended partition instead of to an
    un-activatable "/boot" or "/" partition is automatic (kept
    commented-out sample code for boot_extended)
  - removed wrapper code for variable translation from
    BootGRUB::Propose()
  - made private copies of functions in grub/misc.ycp and changed
    the code to use the new interface variables only (this is also
    wanted for better code separation between bootloaders, to
    reduce amount of special-case handling (to be worked on)):

      * from routines/misc.ycp:
          grub_getPartitionToActivate ()
          grub_getPartitionsToActivate ()
          grub_getMbrsToRewrite ()
          grub_getFileChangeDate ()
          grub_saveMBR ()
          grub_updateMBR ()
          grub_DetectDisks ()

      * from routines/lilolike.ycp:
          grub_ProposeDeviceMap ()
            ( ^^ really needed? no changes here, it just "belongs"
            to grub...)
          grub_ConfigureLocation()
          grub_DetectDisks ()
          grub_DisksChanged ()
          grub_LocationProposal ()

  - added helper functions:
      grub/misc.ycp:          SetBootloaderDevice()
      routines/misc.ycp:      GetBootloaderDevices()

  - added note to to-be-phased-out functions:
      routines/misc.ycp:      GetBootloaderDevice()

  - made some functions globally accessible:
      routines/popup.ycp:     askLocationResetPopup ()
      routines/misc.ycp:      myToInteger ()
      routines/lilolike.ycp:  FindMBRDisk ()

  - fixed bug with the detection of MD-RAID devices (both in
    grub_getPartitionToActivate and getPartitionToActivate): BIOS
    ID was assumed to be less than 128, but it starts at 128

  - commented out some obsolete and broken code that would activate
    the "/boot" device on installation of the bootloader to MBR;
    the code was cancelled out by program logic ("activate" flag)
    though;
    this also simplified the interface to getPartitionToActivate ()

  - added conditionals to Bootloader.ycp and BootCommon.ycp: do not
    handle obsolete variables for grub

  - commented out probably obsolete code in BootGRUB::Read() to
    determine old_style loader_device from read devices (including
    old-style "mbr_md")

  - added several FIXME:s
  - changed a fixed FIXME to FIXED

- when reading settings from the system: convert custom boot device
  names in globals to the kernel device names (#248162)
- corrected whitespace in grub/helps.ycp and ppc/helps.ycp
- fix faulty detection of user-changes to the "/boot" and "/"
  devices from yast2-storage: rewrote grub_DisksChanged() to work
  properly with boot_* variables (previous fix did not work
  correctly) (#247852)
- grub_DisksChanged() now returns a message summarizing all changes
  for selected bootloader devices; this message is now used in the
  popup that ask the user if he wants to repropose after a
  partitioning change (in askLocationResetPopup()) (#247852)
- rewrote check for disk changes to work with multiple selected
  bootloader locations in grub_DetectDisks() and
  grub_LocationProposal() (#247852)
- the summary message for GRUB now includes a short string ("/",
  "/boot", MBR) that gives the reason why each device has been
  selected for bootloader stage 1 installation
- changed comment for GetBootloaderDevices()
- GRUB only: accept old-style autoyast keys "repl_mbr" "activate" and
  "location" when importing an autoyast profile; "loader_device" is
  ignored (which may be fixable if we can make sure a target map is
  available) (#245680)
- grub:
  - if autoyast profile does not specify a bootloader location,
    propose one (#263305)
  - if autoyast profile does not specify a key for the default keys
    set by a yast-bootloader proposal, add these missing
    keys/values
- enabled translation of the kernel image name from the symlink to
  the real kernel file for the "failsafe" section; perl-Bootloader
  can handle this now
- convert device names in the grub device map to and from the
  "mount_by" device names as well (#248162)
- Changed location of EFI Bootloader Label widget in YaST2 gui (#242985)
- make installation of bootloader to the extended partition work
  with new design (#246161, #259050)
- enabled extended device handling in GetBootloaderDevices as well
- make persistent device names work with boot= directive for i386
  lilo (#248162)
- log conversion of old-style global keys from autoyast profile to
  new-style keys
- during update, update value of "default" directive for lilo and grub
  (#266534)
- do not show popup for changed MBR position when it did not
  change: use correct function for MBR detection (#267276)
- fixed autoyast logging change
- Fix for removal of wrong efiboot entries (#269130)
- fix for update-mode: fix updating of kernel-image and initrd
  filenames to the resolved symlinks (image-version and
  initrd-version) (#268731, helps not to trigger #267582 and
  #244033)
- #270202:
  - grub: fix erroneously added section "Hard Disk" on systems
    without a floppy drive: use new style variables for detecting
    that we install stage1 to a floppy disk
  - for bootloaders that still use the old style variables, check
    for undefined loader_device before comparing to floppy device
- 2.15.10

-------------------------------------------------------------------
Sat Jul  7 00:25:57 CEST 2007 - od@suse.de

- Remove limal-devel from BuildRequires again
- 2.15.9

-------------------------------------------------------------------
Wed Jul  4 09:25:00 CEST 2007 - aj@suse.de

- Add limal-perl to Requires as well.

-------------------------------------------------------------------
Wed Jul  4 08:33:40 CEST 2007 - aj@suse.de

- Fix BuildRequires so that package builds again.

-------------------------------------------------------------------
Tue Jul  3 17:27:50 CEST 2007 - od@suse.de

- re-added limal-devel to BuildRequires

-------------------------------------------------------------------
Tue Jul  3 16:34:02 CEST 2007 - od@suse.de

- moved Bootloader_API.pm from limal-bootloader to yast2-bootloader

-------------------------------------------------------------------
Thu Jun 21 17:36:59 CEST 2007 - adrian@suse.de

- fix changelog entry order

-------------------------------------------------------------------
Fri May 25 13:30:04 CEST 2007 - jsrain@suse.cz

- removed outdated translations from .desktop-files (#271209)

-------------------------------------------------------------------
Wed Apr 11 19:14:30 CEST 2007 - aosthof@suse.de

- Fixed erroneous EFI Bootloader Label (#242985) in BootELILO.ycp
- Fixed removal of obsolete entries in EFI Boot Menu in
  BootELILO.ycp (#237873)
- 2.15.8

-------------------------------------------------------------------
Thu Mar  1 10:04:44 CET 2007 - aosthof@suse.de

- Reverted to make Xen kernel default boot kernel if Xen pattern
  or Xen RPMs are installed. (Fate #301384)
- 2.15.7

-------------------------------------------------------------------
Tue Feb 27 16:33:32 CET 2007 - od@suse.de

- include yast2-storage in BuildRequires
- 2.15.6

-------------------------------------------------------------------
Mon Feb 26 18:44:18 CET 2007 - od@suse.de

- safeguard against mount-by device that does not exist (yet): fall  
  back to kernel name (#239473, #223608)
- fix entry for memtest86, it is named memtest86+ meanwhile
- collecting device information for perl-Bootloader now works with
  persistent device names; this caused a bug in the grub
  configuration where the gfxmenu entry was discarded because the
  device name could not be translated, as well as unbootable system
  (#244566, #247775)
- 2.15.5

-------------------------------------------------------------------
Tue Jan 23 12:58:51 CET 2007 - aosthof@suse.de

- Forgot to delete "src/clients/bootfloppy.ycp" and
  "src/config/bootfloppy.desktop" from SVN (#218437)

-------------------------------------------------------------------
Tue Jan 23 10:56:42 CET 2007 - aosthof@suse.de

- Removed bootfloppy module due to malfunction (#218437)
- 2.15.4

-------------------------------------------------------------------
Wed Jan 17 13:09:10 CET 2007 - jplack@suse.de

- revise efi boot manager entry handling (#233537)

-------------------------------------------------------------------
Tue Jan 16 23:46:27 CET 2007 - jplack@suse.de

- fix various zipl configuration problems (#235486)

-------------------------------------------------------------------
Mon Jan 15 15:03:49 CET 2007 - jplack@suse.de

- more stream lining in help messages

-------------------------------------------------------------------
Mon Jan 15 14:44:26 CET 2007 - jplack@suse.de

- handle efi boot manager entries properly (#233537)

-------------------------------------------------------------------
Mon Jan 15 13:33:00 CET 2007 - jplack@suse.de

- add label text snippets for grub so that they can get translated

-------------------------------------------------------------------
Thu Jan 11 14:10:31 CET 2007 - jplack@suse.de

- make xen section the first entry which will get the default
  though (FATE#301384)

-------------------------------------------------------------------
Wed Jan 10 18:06:26 CET 2007 - jplack@suse.de

- mostly complete fix for #228833, wrong elilo configurator

-------------------------------------------------------------------
Fri Jan  5 19:01:07 CET 2007 - jplack@suse.de

- fixed message handling, proposal, dialog handling for zipl, etc.
  (#228841, Fate#300732)

-------------------------------------------------------------------
Fri Dec 22 16:45:54 CET 2006 - jplack@suse.de

- do map "kernel" tag to "image" tag for now, so that proposal gets
  interpreted right.

-------------------------------------------------------------------
Fri Dec 22 09:57:53 CET 2006 - aosthof@suse.de

- Fixed "Propose New Configuration" in Bootloader Settings in YaST
  - Part 1 (#230230)
- Fixed "Propose New Configuration" in Bootloader Settings in YaST
  - Part 2 (#230230)
- 2.15.2

-------------------------------------------------------------------
Thu Dec 14 13:56:26 CET 2006 - jplack@suse.de

- code review and cleanup: eliminate dead code, eliminate simple
  functions used once, keep local functions local (part2)

-------------------------------------------------------------------
Mon Dec 11 18:38:35 CET 2006 - jplack@suse.de

- code review and cleanup: eliminate dead code, eliminate simple
  functions used once, keep local functions local (part1)

-------------------------------------------------------------------
Mon Dec 11 17:05:58 CET 2006 - jplack@suse.de

- replace Kernel::GetFinalKernel function which is broken by design
  by Kernel::ComputePackage.

-------------------------------------------------------------------
Mon Dec 11 16:27:16 CET 2006 - jplack@suse.de

- move CheckAdditionalKernels from misc to Grub and fix that crappy
  stuff

-------------------------------------------------------------------
Fri Dec  8 19:14:25 CET 2006 - od@suse.de

- related to help_messages and descriptions:
  - added comments to generic_Description() and the descriptions
    variable
  - corrected one warning and one debug message
  - renamed arch_widget_name to loader_widget_name, matching new
    functionality
- 2.15.1

-------------------------------------------------------------------
Fri Dec  8 15:40:38 CET 2006 - jplack@suse.de

- basic implementation for generic bootloader widgets for ELILO
  (Fate#300732)

-------------------------------------------------------------------
Fri Dec  8 12:03:16 CET 2006 - jplack@suse.de

- more zipl changes for Fate#300732
- merge elilo/misc into basic module

-------------------------------------------------------------------
Fri Dec  8 11:25:20 CET 2006 - jplack@suse.de

- basic implementation for generic bootloader widgets for ZIPL
  (Fate#300732)

-------------------------------------------------------------------
Fri Dec  1 16:58:24 CET 2006 - od@suse.de

- use kernel and initrd softlinks in Failsafe entry again, thus
  preventing the removal of the Failsafe entry when the kernel is
  updated (#224481)
- 2.14.15

-------------------------------------------------------------------
Fri Dec  1 11:32:49 CET 2006 - jplack@suse.de

- signal change of boot loader location so that the boot loader can
  be rewritten if needed (#225023)
- 2.14.14

-------------------------------------------------------------------
Fri Nov 24 19:35:33 CET 2006 - aosthof@suse.de

- fixed usage of function remove()
- added FIXME
- fixed typo in comment
- actually use sorted DMTargetMap by adding bios_ids (#223473)
- 2.14.13

-------------------------------------------------------------------
Fri Nov 24 17:03:10 CET 2006 - od@suse.de

- fixed typo in a comment
- added a FIXME in BootCommon
- added kernel and image file link resolve code to
  BootPOWERLILO.ycp (adapted from BootCommon.ycp)
- Fix broken bootloader configuration on ppc: initialize library
  at the appropriate point again (#210535)
- 2.14.12

-------------------------------------------------------------------
Fri Nov 24 14:47:00 CET 2006 - aosthof@suse.de

- Sorted DMTargetMap in lilolike.ycp to match the BIOS order
  (#223473)
- Fixed typos in lilolike.ycp
- 2.14.11

-------------------------------------------------------------------
Wed Nov 22 17:08:09 CET 2006 - ug@suse.de

- schema file fixes (#215263)

-------------------------------------------------------------------
Wed Nov 22 09:33:25 CET 2006 - aosthof@suse.de

- Fixed typo in lilolike.ycp (#223145)
- 2.14.10

-------------------------------------------------------------------
Tue Nov 21 20:59:51 CET 2006 - aosthof@suse.de

- Fixed target map for dmraids (aka FakeRAIDs) in lilolike.ycp
  (#222471)
- 2.14.9

-------------------------------------------------------------------
Tue Nov 21 14:56:00 CET 2006 - od@suse.de

- have a current target map available in the log when we debug
- added y2milestone()s around remapping
- fix forgetting to rewrite some kernel/image entries (ycp really
  should have a for loop, so resetting variables is not forgotten)
  (#214935)
- 2.14.8

-------------------------------------------------------------------
Tue Nov 21 14:29:08 CET 2006 - jplack@suse.de

- UpdateInitrdLine function is old, broken, rotten and completely
  useless now

-------------------------------------------------------------------
Tue Nov 21 11:45:46 CET 2006 - jplack@suse.de

- suppress newline from readlink command, breaks config files
- 2.14.7

-------------------------------------------------------------------
Tue Nov 21 10:16:22 CET 2006 - jplack@suse.de

- "activate" and "generic_mbr" do now get set if newly proposed

-------------------------------------------------------------------
Mon Nov 20 22:57:32 CET 2006 - od@suse.de

- #214935:
  - added more comments
  - only resolve symlinks for linux, xen and failsafe sections,
    type image and xen
  - do not resolve symlinks for files that are not on the default
    boot partition (because they have a grub device name prefix)
  - added more logging
  - actually use the resolved symlinks for kernel and initrd
- moved some comments to the right position in the code
- 2.14.6

-------------------------------------------------------------------
Mon Nov 20 16:10:03 CET 2006 - jplack@suse.de

- quick fix for problems with Xen pattern selection (#208380):
  never use cached_proposal for now

-------------------------------------------------------------------
Mon Nov 20 15:52:07 CET 2006 - od@suse.de

- reverted initrd and kernel names to links for everything but
  Mode::normal() (#214935)
- resolve symlinks for kernel and initrd during inst_finish, so
  that the "real names" are put into the bootloader configuration
  -- this is the plan B solution, plan A (which shows correct
  filenames instead of link names in the proposal) does not
  currently work (#214935)
- 2.14.4

-------------------------------------------------------------------
Mon Nov 20 15:31:58 CET 2006 - jplack@suse.de

- fix format for DefaultKernelParams

-------------------------------------------------------------------
Mon Nov 20 15:29:50 CET 2006 - jplack@suse.de

- fix boot loader location mapping: check boot_root before
  boot_boot (#219409)

-------------------------------------------------------------------
Mon Nov 20 13:12:45 CET 2006 - jplack@suse.de

- fix full adoption to new grub name sceme ((#214935, FATE#300732)

-------------------------------------------------------------------
Fri Nov 17 13:17:50 CET 2006 - od@suse.de

- added comments
- fix finding the correct names for kernel image and initrd (not
  yet fixed for powerlilo) (#214935)
- first part of fix for resetting user changes when going to expert
  settings
- 2.14.3

-------------------------------------------------------------------
Thu Nov 16 13:32:48 CET 2006 - jplack@suse.de

- section type of 'xen' is now handled (FATE#300732)

-------------------------------------------------------------------
Wed Nov 15 16:21:37 CET 2006 - jplack@suse.de

- fixed Summary generation for Grub (#220285), did still consider
  old-style variable loader-device

-------------------------------------------------------------------
Wed Nov 15 11:19:04 CET 2006 - jplack@suse.de

- widget for type selectdevice did not get initialized (#221180)

-------------------------------------------------------------------
Mon Nov 13 16:40:04 CET 2006 - od@suse.de

- add more variables for the new perl-Bootloader interface to the
  autoyast DTD for yast2-bootloader: currently, the user needs to
  specify them if he wants to specify any global variable (which
  probably is the right interface for him)
- reverted BootGRUB to use FixGlobals(), this functionality is not
  a bug
- added comments to FixGlobals() and the call from BootGRUB to it
- move setting of boot_* and activate keys in globals for new
  perl-Bootloader interface from BootCommon::i386LocationProposal()
  in lilolike to the end of BootGRUB::Propose(), so that the need
  to set defaults for the other values in globals is detected and
  these are proposed as well (#219409)
- 2.14.1

-------------------------------------------------------------------
Mon Nov 13 13:19:01 CET 2006 - jplack@suse.de

- remove in ycp has bogus semantics (#220365)

-------------------------------------------------------------------
Mon Nov 13 12:58:18 CET 2006 - jplack@suse.de

- generic MBR not written/activate flag not set due to incomplete
  impl. of FATE#300732

-------------------------------------------------------------------
Mon Nov 13 12:36:50 CET 2006 - ug@suse.de

- schema file for autyast fixed

-------------------------------------------------------------------
Mon Nov 13 11:15:20 CET 2006 - jplack@suse.de

- fix missing proposal of global values during installation
  (#219409), function FixGlobals was inappropriate

-------------------------------------------------------------------
Thu Nov  9 21:54:15 CET 2006 - od@suse.de

- added a few comments to the new code
- fix trashing globals in grub et al.: use remove() to remove
  values from a map (#219409)
- 2.13.86

-------------------------------------------------------------------
Wed Nov  8 20:49:52 CET 2006 - od@suse.de

- moved change_widget_default_value() to BootCommon.ycp
- use change_widget_default_value() to work around "select" widget
  default value bug
- logging variables filled by grub proposal
- using correct variable (globals) for new perl-Bootloader
  interface (#213256)
- 2.13.85

-------------------------------------------------------------------
Wed Nov  8 18:16:57 CET 2006 - od@suse.de

- changed some comments
- move global_options, section_options and exports (new
  perl-Bootloader interface) to BootCommon.ycp
- pass proposal for grub to new perl-Bootloader interface (#213256)
- 2.13.84

-------------------------------------------------------------------
Tue Nov  7 18:25:55 CET 2006 - od@suse.de

- removed unused variable
- changed and added some documentation in comments
- fixed global options filtering for global options widget
  (#213256)
- 2.13.83

-------------------------------------------------------------------
Tue Oct 31 17:08:26 CET 2006 - od@suse.de

- autoyast Relax-NG Compact schema file added (#215263)
- 2.13.82

-------------------------------------------------------------------
Tue Oct 31 02:51:33 CET 2006 - od@suse.de

- fixed exporting the device map to autoyast (#211908)

-------------------------------------------------------------------
Tue Oct 17 00:35:45 CEST 2006 - od@suse.de

- packaged missing grub/help.ycp and generic/help.ycp
- added comments to UpdateGfxMenuContents()
- 2.13.80

-------------------------------------------------------------------
Fri Oct 13 11:45:28 CEST 2006 - sf@suse.de

- Bug #173486: do not display ssh message when installed with ssh 
  and vnc

-------------------------------------------------------------------
Thu Oct 12 09:35:16 CEST 2006 - jplack@suse.de

- implementation of generic password widget (FATE#300732)

-------------------------------------------------------------------
Mon Oct  9 19:09:25 CEST 2006 - jplack@suse.de

- implement generic widget functionality for Grub (FATE#300732)
- 2.13.79

-------------------------------------------------------------------
Tue Sep 26 17:23:23 CEST 2006 - jplack@suse.de

- part of new interface for FATE#300732
- 2.13.78

-------------------------------------------------------------------
Tue Sep 26 14:47:58 CEST 2006 - jplack@suse.de

- implementation for FATE#120026: button to initialize bootloader

-------------------------------------------------------------------
Thu Sep 21 10:19:54 CEST 2006 - od@suse.de

- jplack@suse.de: basic implementation for 'selectdevice' entry
  type which will act as a hook for more sophisticated UI handling
  for device-by-id selection and such.
- 2.13.77

-------------------------------------------------------------------
Fri Sep 15 19:00:21 CEST 2006 - od@suse.de

- added caching of bootloader proposal patch by lslezak@suse.de,
  with some changed variable names and added comments (feature
  #300709)
- 2.13.76

-------------------------------------------------------------------
Wed Sep 13 20:19:07 CEST 2006 - od@suse.de

- reverted last change (in SVN) to bootfloppy.ycp, so the final
  correction to include this change of aosthof again:
  A few corrections had to be done related to wrong pathes (Bug
  #180240)
- using parted for activation of boot partition again (instead of
  /sbin/activate from the lilo package) -- extended partition
  handling was fixed (#167602)
- 2.13.75

-------------------------------------------------------------------
Mon Sep 11 13:45:44 CEST 2006 - mvidner@suse.cz

- Fixed autodocs.

-------------------------------------------------------------------
Mon Sep  4 17:20:15 CEST 2006 - jplack@suse.de

- support new options no_os_chooser and optional (#202069, #202072)

-------------------------------------------------------------------
Tue Aug 22 15:21:30 CEST 2006 - od@suse.de

- jplack: use new device_map format (#198244)
- 2.13.74

-------------------------------------------------------------------
Wed Jun 21 14:28:21 CEST 2006 - uli@suse.de

- zipl: add "TERM=linux console=..." to proposal if booted with 
  TERM=linux (bug #186970)

-------------------------------------------------------------------
Mon Jun 19 15:18:29 CEST 2006 - aosthof@suse.de

- Fixed erroneous pathes in function createFloppyImage() in 
  bootfloppy.ycp (#180240) 

-------------------------------------------------------------------
Fri Jun  9 19:14:30 CEST 2006 - od@suse.de

- when a change somewhere in the proposal causes a new section to
  be created (e.g. for a xen kernel), if the section does not yet
  exist and has not explicitly been deleted, add it to our proposal
  (#170469)
- added lots of commentary to FixSections()
- revert patch that added "powersaved=off" to append line in
  failsafe section - more testing needed (#153345)
- 2.13.73

-------------------------------------------------------------------
Thu Jun  8 17:23:54 CEST 2006 - od@suse.de

- ppc: always initialize board type when making a proposal in an
  autoyast installation (#178831)
- 2.13.72

-------------------------------------------------------------------
Wed Jun  7 18:30:11 CEST 2006 - od@suse.de

- add "powersaved=off" to append line in failsafe section for i386,
  x86_64 and ia64 (#153345)
- filter virtual mountpoints such as swap etc. (#182375)
- use full path to MD device (was broken since ever according to
  documentation)
- 2.13.71

-------------------------------------------------------------------
Fri Jun  2 17:42:57 CEST 2006 - jplack@suse.de

- fixed raid 1 detection in lib_iface.ycp (#178802)

-------------------------------------------------------------------
Wed May 31 16:11:36 CEST 2006 - od@suse.de

- check for RAID1 md arrays as all others will break on reboot
  (#178802)
- 2.13.69

-------------------------------------------------------------------
Wed May 31 13:49:59 CEST 2006 - od@suse.de

- replace occurences of a-z and A-Z with character lists to prevent
  problems in some locales (#177560)
- 2.13.68

-------------------------------------------------------------------
Mon May 29 13:06:10 CEST 2006 - od@suse.de

- iseries: fix proposal for NWSSTG boot device (#167390)
- 2.13.67

-------------------------------------------------------------------
Mon May 22 18:30:52 CEST 2006 - jplack@suse.de

- add initial support for xenpae (#177051)
- 2.13.66

-------------------------------------------------------------------
Fri May 19 16:05:32 CEST 2006 - od@suse.de

- added FIXME note to Bootloader.ycp
- send partitioning info always when Initializer called (#161755)
- 2.13.65

-------------------------------------------------------------------
Fri May 19 12:25:09 CEST 2006 - od@suse.de

- fixed installation of installation kernel (ISERIES64) into slot A
  on iSeries (#165497)
- 2.13.64

-------------------------------------------------------------------
Wed May 17 22:42:52 CEST 2006 - od@suse.de

- fix backwards mapping of "mount by" device names when bl
  configuration is read (#176201)
- revert last change in MountByDev2Dev() and use y2milestone()
  again
- 2.13.63

-------------------------------------------------------------------
Wed May 17 16:52:30 CEST 2006 - od@suse.de

- added bootloader device conversion for mount by ID, UUID etc. to
  BootPOWERLILO (#174349)
- added debug messages to Dev2MountByDev()
- changed 2x y2milestone() -> y2debug() in MountByDev2Dev()
- 2.13.62

-------------------------------------------------------------------
Fri May 12 16:02:34 CEST 2006 - od@suse.de

- during installation/update on ppc iseries, unconditionally
  install the ISERIES64 file from the installation media as rescue
  kernel into slot A (#165497)
- fixed some whitespace
- 2.13.61

-------------------------------------------------------------------
Fri May 12 13:24:19 CEST 2006 - od@suse.de

- adapted to ppc/BootPOWERLILO.ycp: fixed mangled section titles
  after update (#170579)
- 2.13.60

-------------------------------------------------------------------
Wed May 10 19:07:38 CEST 2006 - od@suse.de

- added comments to update code
- fixed mangled section titles after update (#170579)
- 2.13.59

-------------------------------------------------------------------
Wed May 10 15:49:39 CEST 2006 - od@suse.de

- fix broken consistency check for legacy iSeries with DASD only
  (#166378)
- make it possible to manually add a value to selection list
  (needed for work arounds #166378 et. al.)
- fix error typo in lib_iface.ycp
- 2.13.58

-------------------------------------------------------------------
Thu May  4 15:02:21 CEST 2006 - locilka@suse.cz

- merged texts from proofread 
- 2.13.57

-------------------------------------------------------------------
Thu May  4 11:02:00 CEST 2006 - jsrain@suse.cz

- change the message before reboot if performing an SSH
  installation (#160301)

-------------------------------------------------------------------
Tue May  2 18:53:10 CEST 2006 - od@suse.de

- on ppc, never create a "failsafe" section (#170565)
- 2.13.56

-------------------------------------------------------------------
Tue May  2 18:01:17 CEST 2006 - od@suse.de

- in UI, show explanatory message instead of missing UUID (before
  partition is formatted)
- added code readability comment
- 2.13.55

-------------------------------------------------------------------
Fri Apr 28 14:32:22 CEST 2006 - od@suse.de

- fixed elilo section name fix from #170129:
  - getLoaderType() cannot be called from GfxMenu.ycp, so changed
    internal Interface of GfxMenu::translateSectionTitle() to
    accept "loader" parameter instead of "allow_blanks" parameter
  - updated other functions to use/pass through the "loader"
    parameter now:
      GfxMenu::UpdateGfxMenuContents()
      GfxMenu::getTranslationsToDiacritics()
      BootCommon::translateSectionTitle()
      BootCommon::UpdateGfxMenuContents()
- changed some y2milestone() messages: do not mention "lilo" when
  it can be any bootloader type other than "grub"
- added me as co-author to BootCommon.ycp
- 2.13.54

-------------------------------------------------------------------
Thu Apr 27 16:05:59 CEST 2006 - od@suse.de

- examine_mbr.pl needs perl-Compress-Zlib
- 2.13.53

-------------------------------------------------------------------
Thu Apr 27 15:56:18 CEST 2006 - od@suse.de

- on ia64, do not use the short product name in the "second
  level" bootloader elilo -- use "linux" again instead (also
  sidesteps bug #170129)
- added a comment for a future feature that may introduce two "menu
  levels" for grub as well
- 2.13.52

-------------------------------------------------------------------
Mon Apr 24 16:10:54 CEST 2006 - sf@suse.de

- fixed regexp (Bug #168594) 

-------------------------------------------------------------------
Fri Apr 21 19:23:12 CEST 2006 - od@suse.de

- (#148931, #164950), fixes features #300383, #300160, #300358:
  - for root partitions in bootloader config: automatically use mount
    by id, path, uuid and label as set up in yast2-storage
  - also display these as "hints" in the UI
- fixed some comments
- added a y2milestone in getPartitionList()
- fixed some whitespace
- 2.13.50

-------------------------------------------------------------------
Thu Apr 20 13:49:50 CEST 2006 - od@suse.de

- using /sbin/activate again (#167602)
- do not accept fsid 257 (on pmac) anymore, Apple_Bootstrap is now
  reported as fsid 258 (#167934)
- 2.13.49

-------------------------------------------------------------------
Wed Apr 12 18:30:49 CEST 2006 - od@suse.de

- accept fsid 257 (Apple_Bootstrap) as pmac boot partition
  (#165518)
- 2.13.48

-------------------------------------------------------------------
Wed Apr 12 17:37:31 CEST 2006 - od@suse.de

- print-product.ycp:
  - return short name for bootloaders other than grub (#163702)
  - do not attach version to product name (#165466)
- use short product name instead of "linux" as section name for
  bootloaders other than grub (#163702)
- 2.13.47

-------------------------------------------------------------------
Wed Apr 12 14:01:17 CEST 2006 - od@suse.de

- long name uses LABEL from content file everywhere now, so do not
  attach version anymore (#163702)
- fixed typo in message
- 2.13.46

-------------------------------------------------------------------
Tue Apr 11 22:17:59 CEST 2006 - od@suse.de

- on pmac: propose only partitions smaller than 20 cylinders
  (#158543)
- 2.13.45

-------------------------------------------------------------------
Tue Apr 11 20:59:57 CEST 2006 - od@suse.de

- propose bootloader location on pmac systems (#158543)
- changed comment
- 2.13.44

-------------------------------------------------------------------
Tue Apr 11 17:20:56 CEST 2006 - od@suse.de

- clone activate flag and loader_device for AutoYaST (#151501)
- 2.13.43

-------------------------------------------------------------------
Tue Apr 11 01:10:20 CEST 2006 - jplack@suse.de

- write config even if no create_efi_entry has been requested
  (#163260)

-------------------------------------------------------------------
Mon Apr 10 20:35:50 CEST 2006 - od@suse.de

- fixed invalid error on bootloader initialization (#164925)
- 2.13.41

-------------------------------------------------------------------
Mon Apr 10 20:20:08 CEST 2006 - od@suse.de

- fix BootPOWERLILO to return proposal again (introduced with dead
  code elimination a few days ago)
- changed some comments for code around "activate"
- 2.13.40

-------------------------------------------------------------------
Fri Apr  7 12:28:21 CEST 2006 - od@suse.de

- update_gfxmenu: added -f to rm to avoid error message on English
  installs (#163693)
- commented out dead code
- jplack/od: stop work flow for an illegal boot= selection
- 2.13.39

-------------------------------------------------------------------
Wed Apr  5 01:49:23 CEST 2006 - od@suse.de

- changed more prep_boot_partition from "/dev/null" to "" (#163387)
- 2.13.38

-------------------------------------------------------------------
Wed Apr  5 01:21:17 CEST 2006 - od@suse.de

- use empty string when no prep boot or FAT partition is found
  (#163387)
- 2.13.37

-------------------------------------------------------------------
Tue Apr  4 17:00:12 CEST 2006 - jplack@suse.de

- update list of possible selections, each time a generic widget is
  "called" (#161755)

-------------------------------------------------------------------
Mon Apr  3 20:51:38 CEST 2006 - od@suse.de

- do not add kernel option "selinux=0" on any architecture (#155856)
- fixed compilation errors in lib_iface.ycp
- 2.13.36

-------------------------------------------------------------------
Mon Apr  3 20:27:48 CEST 2006 - jplack@suse.de

- ppc: update default name if denoted section has been updated
- ppc: update global clone entry, too, if device names changed
- fix for #161755, send partition/disk info where neccessary
- reorder code so that new function SetDiskInfo is formed and can
  be used in various places to fix #161755 
- add proposed code change for virtual 'boot' mountpoints (#162242)

-------------------------------------------------------------------
Sat Apr  1 23:25:58 CEST 2006 - od@suse.de

- added TESTME comment: test parted partition activation with BSD
  slices
- remove more old-style backticks
- add needed comments
- added parted to Requires (#161316)
- changed a y2internal -> y2milestone
- fixed harmless typos
- 2.13.35

-------------------------------------------------------------------
Wed Mar 29 18:52:24 CEST 2006 - od@suse.de

- using parted for activation of boot partition now (instead of
  /sbin/activate from the lilo package) (#161316)
- fixed a typo
- fixed some whitespace
- added update-alternatives to BuildRequires
- 2.13.34

-------------------------------------------------------------------
Mon Mar 27 15:36:27 CEST 2006 - uli@suse.de

- changed s390* reboot message (bug #160045)

-------------------------------------------------------------------
Sun Mar 26 06:14:08 CEST 2006 - od@suse.de

- removed yast2-devel-packages from BuildRequires
- add replacements for yast2-devel-packages to BuildRequires
- 2.13.33

-------------------------------------------------------------------
Tue Mar 21 17:31:03 CET 2006 - jplack@suse.de

- fix console= handling on update, and some more update fixes (#155397)
- 2.13.32

-------------------------------------------------------------------
Tue Mar 21 15:16:32 CET 2006 - od@suse.de

- cleanup: move UpdateSections function into Update()'s body
- fixed #157939: iseries can boot even if no prep boot partition
  exists and/or is configured
- 2.13.31

-------------------------------------------------------------------
Mon Mar 20 23:49:04 CET 2006 - od@suse.de

- package clients/print-product.ycp
- 2.13.30

-------------------------------------------------------------------
Mon Mar 20 18:46:11 CET 2006 - od@suse.de

- fixes for #155397:
  - major cleanup of Update() code to be able to fix #155397
  - added "return ret" to CreateImageSection()
  - fixed parameters in call to UpdateSections()
  - fixed list element removal: remove() -> filter()
  - also removed translation of section title (GfxMenu) for ppc
    (perl-Bootloader will take care of this)
- print-product.ycp: remove " -- " from arguments to
  CommandLine::Print()
- 2.13.29

-------------------------------------------------------------------
Mon Mar 20 17:20:39 CET 2006 - od@suse.de

- doing the right thing for InitializeLibrary
- fix indentation/code style
- print-product.ycp was wrong in modules, moved to clients
- 2.13.28

-------------------------------------------------------------------
Fri Mar 17 23:37:22 CET 2006 - od@suse.de

- made text widget in error log message popup higher (#159264)
- fix indentation
- 2.13.27

-------------------------------------------------------------------
Fri Mar 17 18:25:03 CET 2006 - od@suse.de

- removed bootloader-theme from Requires: (#158588)
- 2.13.26

-------------------------------------------------------------------
Fri Mar 17 16:06:36 CET 2006 - od@suse.de

- moved CreateLinuxSection() to BootPOWERLILO.ycp and adapted for
  ppc (#144553):
   - kernel -> image 
   - removed code that is not used on ppc
   - added comments
- moved CreateLinuxSection up and using it for installation as well
- 2.13.25

-------------------------------------------------------------------
Wed Mar 15 16:34:50 CET 2006 - od@suse.de

- added debug output for (#156993)
- changed my_sections -> updated_sections
- 2.13.24

-------------------------------------------------------------------
Mon Mar 13 16:48:18 CET 2006 - od@suse.de

- jplack:
  - remove dead/unused code
  - add some FIXME comments
  - more cleanups
- 2.13.23

-------------------------------------------------------------------
Mon Mar 13 16:04:51 CET 2006 - od@suse.de

- changed some whitespace
- corrected fallback kernel to "/boot/vmlinux"
- copied UpdateSections() from lilolike.ycp to BootPOWERLILO.ycp
  and adapted to new interfaces (#144553)
- made read_default_section_name global in BootCommon.ycp (#144553)
- syntax cleanups
- proofread
- 2.13.21

-------------------------------------------------------------------
Wed Mar  8 00:41:02 CET 2006 - od@suse.de

- added proposal for prep and iseries (pmac still missing)
- created new function change_widget_default_value() and moved code
  from Propose() into this function
- proposal for prep and iseries set the default values for their
  widgets using change_widget_default_value()
- added FIXME: for improving the summary function
- fixed comment in chrp.ycp explaining the use of
  prep_same_disk_as_root
- 2.13.20

-------------------------------------------------------------------
Tue Mar  7 22:17:31 CET 2006 - od@suse.de

- #145597:
  - use old working proposal code from BootPPC in BootPOWERLILO
  - add comments where needed to understand the code
  - change lookup, lookup_value and modifySection and use []: instead
  - use search instead of find(string, string)
  - fixed header of BootPOWERLILO
  - fixed LocationProposal to use old BootPPC code
  - fixed some whitespace
  - call old currentBoardInit() from new Propose()
  - set proposed boot partition as default in widget
- add "global void" to jplack's bootloaderError()
- fix y2error format string
- fixed an obsolete FlushCache() -> CommitSettings()
- give an error popoup with log like in SLES9 (#145106)
- use only one log file for all bootloaders (#145106)
- cleanups, mostly indentation to make code readable
- fixed: activate on i386 did not work when p_dev["nr"] == "" (mean 
  whole disk) was one of loader_device or boot_partition
- unify confusing interface names: FlushCache -> CommitSettings
- give an error popoup with log like in SLES9 (#145106)
- fix one update problem on POWER
- use correct path to mkzimage for iSeries bootfile
- 2.13.19

-------------------------------------------------------------------
Fri Mar  3 20:27:17 CET 2006 - jplack@suse.de

- give an error popoup with log like in SLES9 (#145106)
- use only one log file for all bootloaders (#145106)
- fix one update problem on POWER

-------------------------------------------------------------------
Fri Mar  3 18:55:09 CET 2006 - jplack@suse.de

- fixed: activate on i386 did not work when p_dev["nr"] == "" (mean
  whole disk) was one of loader_device or boot_partition

-------------------------------------------------------------------
Wed Mar  1 09:06:08 CET 2006 - olh@suse.de

- use correct path to mkzimage for iSeries bootfile

-------------------------------------------------------------------
Tue Feb 28 12:35:40 CET 2006 - od@suse.de

- olh also fixed a typo in Bootloader.ycp
- 2.13.18

-------------------------------------------------------------------
Wed Feb 22 21:08:10 CET 2006 - olh@suse.de

- do a mount --bind /dev /mnt/dev in bootloader_finish.ycp (#144773)

-------------------------------------------------------------------
Thu Feb 16 19:31:10 CET 2006 - od@suse.de

- translateSectionTitle():
  - handle results properly when regexpsub() is called with a non-matching
    regex
  - fixed comment for ReplaceRegexMatch()
  - fixed execess -> excess in y2milestone()
  - added another y2milestone() for cutting off words
- 2.13.17

-------------------------------------------------------------------
Thu Feb 16 17:18:17 CET 2006 - od@suse.de

- wrote ReplaceRegexMatch() to globally replace matching regexes
- fix filtering of lilo bootloader section name with
  ReplaceRegexMatch()
- 2.13.16

-------------------------------------------------------------------
Thu Feb 16 15:50:30 CET 2006 - od@suse.de

- fixed typo in filtering of forbidden chars for lilo section titles
- added logging for lilo section title adaptation
- 2.13.15

-------------------------------------------------------------------
Wed Feb 15 15:28:00 CET 2006 - od@suse.de

- olh:
  - setting svn:keyword property to 'Author Date Id Revision'
  - typo s/instalaltion/installation/
- od:
  - restrict LILO section names to 11 chars -- use same algorithm
    as in perl-Bootloader, LILO.pm, sub FixSectionName()
- 2.13.14

-------------------------------------------------------------------
Tue Feb 14 13:34:23 CET 2006 - olh@suse.de

- fix typo in board_type_names

-------------------------------------------------------------------
Tue Feb 14 13:30:19 CET 2006 - olh@suse.de

- remove nubus support

-------------------------------------------------------------------
Wed Feb  1 16:31:31 CET 2006 - od@suse.de

- added to package: src/modules/print-product.ycp
- 2.13.13

-------------------------------------------------------------------
Fri Jan 27 09:28:04 CET 2006 - locilka@suse.cz

- merged texts from proofread

-------------------------------------------------------------------
Wed Jan 25 16:10:02 CET 2006 - od@suse.de

- added print-product.ycp, used by update-bootloader from
  perl-Bootloader 
- 2.13.12

-------------------------------------------------------------------
Fri Jan 20 14:24:33 CET 2006 - od@suse.de

- moved BootPOWERLILO initialization code out of constructor again
  -- this unconditionally initialized lib_iface for ppc
- 2.13.11

-------------------------------------------------------------------
Wed Jan 18 21:00:49 CET 2006 - od@suse.de

- remove __exports__ from globals in extract_exports_from_globals()
- delete obsolete function GoodPrepOrFatPartition()
- consider globals empty even if lines_cache_id is present
- fix merging of __exports__ in BootPOWERLILO constructor
- 2.13.10

-------------------------------------------------------------------
Tue Jan 17 19:10:45 CET 2006 - od@suse.de

- actually find and propose root and boot devices

-------------------------------------------------------------------
Tue Jan 17 15:45:18 CET 2006 - od@suse.de

- added comments in bootloader_proposal
- added GoodPrepOrFatPartition() in BootPOWERLILO
- a lot of FIXMEs added
- initial proposal for PPC

-------------------------------------------------------------------
Mon Jan 16 20:23:26 CET 2006 - jplack@suse.de

- moved widget descriptions (labels) to yast2-bootloader
- handle unified type descriptions: now <type>:<desc>:<default>:...
- add arch-specific Summary function

-------------------------------------------------------------------
Thu Dec 22 11:50:08 CET 2005 - uli@suse.de

- declare Write method implemented in BootZIPL.ycp

-------------------------------------------------------------------
Wed Dec 21 10:31:30 CET 2005 - visnov@suse.cz

- merged proofread texts 

-------------------------------------------------------------------
Mon Dec 19 17:58:20 CET 2005 - jplack@suse.de

- always read the config from perl-Bootloader (#140127)
- activate generic help system
- give help messages that make sense
- avoid this i386 LILO bootloader config on ppc (#140127)
- 2.13.6

-------------------------------------------------------------------
Fri Dec 16 15:28:39 CET 2005 - jsrain@suse.cz

- moved bootloader background picture to separate package
- moved /boot/message handling to separate module
- 2.13.5

-------------------------------------------------------------------
Thu Dec 15 15:00:16 CET 2005 - uli@suse.de

- s390: dumped obsolete dump sections and dead code
- 2.13.4

-------------------------------------------------------------------
Tue Dec 13 19:25:12 CET 2005 - mvidner@suse.cz

- Fixed a type mismatch, hopefully fixing the installation (#138328).
- 2.13.3

-------------------------------------------------------------------
Thu Dec  8 18:25:07 CET 2005 - od@suse.de

- changes by jplack@suse.de:
  - use generic dialogs in PowerPC boot loader code
  - new files to build widgets from type information
  - changes for support of all options on POWER - generic stuff
- 2.13.2

-------------------------------------------------------------------
Mon Oct 31 09:44:19 CET 2005 - jsrain@suse.cz

- fixed losing GRUB sections in some cases (#130236)
- 2.13.1

-------------------------------------------------------------------
Wed Oct 26 13:29:26 CEST 2005 - jsrain@suse.cz

- do not create section for XEN if ungrading other bootloader than
  GRUB (#130474)
- fixed clonning a section, it changed also the original one
  (#129511)

-------------------------------------------------------------------
Fri Oct 21 12:36:16 CEST 2005 - jsrain@suse.cz

- do not set dom0_mem option for XEN (#121947)
- fixed selecting the swap partition for suspend to disk in other
  situations than installation (#128702)

-------------------------------------------------------------------
Tue Oct  4 12:43:30 CEST 2005 - jsrain@suse.cz

- fixed password setting help (#119591)

-------------------------------------------------------------------
Mon Oct  3 12:54:10 CEST 2005 - jsrain@suse.cz

- change selected radio button for loader location if loader
  location specified in combo box (#114193)

-------------------------------------------------------------------
Fri Sep 30 11:06:11 CEST 2005 - jsrain@suse.cz

- fixed reproposing configuration in installed system (#119428)
- fixed disappearing initrd lines from configuratiln file (#104048)

-------------------------------------------------------------------
Thu Sep 29 17:00:04 CEST 2005 - jsrain@suse.cz

- fixed importing the global bootloader settings from AutoYaST
  profiles (#118595)

-------------------------------------------------------------------
Tue Sep 27 10:14:08 CEST 2005 - jsrain@suse.cz

- export/import the loader location variable for AutoYaST (#116947)

-------------------------------------------------------------------
Mon Sep 26 15:49:16 CEST 2005 - jsrain@suse.cz

- added bootloader background picture for Alpha1
- do not install bootloader to MBR by default
- 2.13.0

-------------------------------------------------------------------
Fri Sep  9 17:11:10 CEST 2005 - jsrain@suse.cz

- activate the /boot partition if installing to ThinkPad (#116129)
- 2.12.32

-------------------------------------------------------------------
Fri Sep  9 15:16:39 CEST 2005 - jsrain@suse.cz

- propose GRUB's device map if the one which was read from the
  system is empty (#115936)
- 2.12.31

-------------------------------------------------------------------
Thu Sep  8 14:24:25 CEST 2005 - jsrain@suse.cz

- fixed reading GRUB location from configuration file (#115581)
- 2.12.30

-------------------------------------------------------------------
Wed Sep  7 15:30:04 CEST 2005 - jsrain@suse.cz

- load EDD module during proposal (and not during inst_finish, as
  it doesn't work if other than default kernel is used) (#115592)
- 2.12.29

-------------------------------------------------------------------
Wed Sep  7 13:05:32 CEST 2005 - jsrain@suse.cz

- install bootloader to MBR by default (except ThinkPads)
- load EDD module before running fix_chs script (#103031)
- import device map correctly during autoinstallation (#115327)
- 2.12.28

-------------------------------------------------------------------
Tue Sep  6 14:00:52 CEST 2005 - jsrain@suse.cz

- changed the count of boot floppies (#114959)
- run fix_chs on each partition which is marked active (#103031)
- update MBR on ThinkPads correctly (#114429)
- 2.12.27

-------------------------------------------------------------------
Tue Sep  6 10:55:16 CEST 2005 - jsrain@suse.cz

- changed the bootloader background (#115331)
- 2.12.26

-------------------------------------------------------------------
Fri Sep  2 12:00:28 CEST 2005 - jsrain@suse.cz

- added RC1 bootloader background
- 2.12.25

-------------------------------------------------------------------
Wed Aug 31 08:38:41 CEST 2005 - jsrain@suse.cz

- added ELILO support (for IA64)
- added basic ZIPL support (for S/390)
- 2.12.24

-------------------------------------------------------------------
Mon Aug 29 11:49:37 CEST 2005 - jsrain@suse.cz

- updated failsafe kernel parameters for i386/x86_64 (#113600)
- avoid reinitializing limal-bootloader before writing settings
  during update and in installed system (#113683)
- added support for booting on PPC
- 2.12.23

-------------------------------------------------------------------
Thu Aug 25 13:33:37 CEST 2005 - jsrain@suse.cz

- fixed setting the resume kernel parameter during update (#112794)
- do not add 'barrier=off' to failsafe kernel parameters (#112891)
- do not propose to install bootloader on XFS partition (#112810)
- 2.12.22

-------------------------------------------------------------------
Tue Aug 23 13:59:20 CEST 2005 - jsrain@suse.cz

- keep bootloader location during update (#105988)
- moved FixCHS to master-boot-code (#103031)

-------------------------------------------------------------------
Mon Aug 22 10:44:24 CEST 2005 - jsrain@suse.cz

- fixed creating new boot loader sections (#105668)
- 2.12.21

-------------------------------------------------------------------
Fri Aug 19 10:59:54 CEST 2005 - jsrain@suse.cz

- enhanced checking whether merged section is still valid (#74252)
- fix information about disk geometry in MBR if needed (#103031)
- 2.12.20

-------------------------------------------------------------------
Thu Aug 18 15:29:01 CEST 2005 - jsrain@suse.cz

- fixed new created XEN sections (#105171)
- do not install backup of stage1 if /boot is on XFS (#105483)
- 2.12.19

-------------------------------------------------------------------
Wed Aug 17 15:34:30 CEST 2005 - jsrain@suse.cz

- fixed detection whether bootloader can be installed if /boot is
  on MD (#104908)
- fixed comments for ycpdoc
- fixed proposing configuration if /boot is on MD (#104908)
- set correct initrd image for XEN (#105171)
- fixed errors in log while proposing loader type (#105152)
- don't remove initrd from merged loader sections (#104048)

-------------------------------------------------------------------
Mon Aug 15 16:10:00 CEST 2005 - jsrain@suse.cz

- merged texts from proofread
- 2.12.18

-------------------------------------------------------------------
Mon Aug 15 12:43:52 CEST 2005 - jsrain@suse.cz

- fixed section updates durng system update (#103868)
- 2.12.17

-------------------------------------------------------------------
Fri Aug 12 09:28:42 CEST 2005 - jsrain@suse.cz

- fixed several errors in code, added missign shortcuts

-------------------------------------------------------------------
Thu Aug 11 15:24:52 CEST 2005 - jsrain@suse.cz

- set correct parameters to failsafe kernel (#103865)
- fixed removing obsolete sections during update (#104039)

-------------------------------------------------------------------
Wed Aug 10 09:07:24 CEST 2005 - jsrain@suse.cz

- fixed changing the order of disks (#102964)

-------------------------------------------------------------------
Tue Aug  9 15:36:57 CEST 2005 - jsrain@suse.cz

- don't put 'splash=silent' twice to kernel command line (#102706)
- install bootloader to boot sector by default only if /boot
  partition is on the first disk (#100728)
- fixed modification of bootloader sections during installation
  (#102626)
- do not offer to edit sections if user selected not to install
  any bootloader (#102613)
- updated help text for bootloader location (#102626)
- fixed syntax of created lilo.conf (vga= cannot be in append)
  (#102942)
- displaying meaningful information for chainloader sections
  (#103008)
- 2.12.16

-------------------------------------------------------------------
Mon Aug  8 10:37:49 CEST 2005 - jsrain@suse.cz

- fixed importing settings during autoinstallation, avoiding crash
  (#102535)

-------------------------------------------------------------------
Thu Aug  4 15:40:52 CEST 2005 - jsrain@suse.cz

- fixed crash during autoinstallation
- do not offer GRUB and LILO on all architectures (#100219)
- 2.12.15

-------------------------------------------------------------------
Wed Aug  3 13:50:36 CEST 2005 - jsrain@suse.cz

- do not display additional kernel parameters in summary if no boot
  loader is selected to be installed (#100409)
- propose not to install bootloader if the available one is not
  supported (#100406)
- fixed widgets allignment

-------------------------------------------------------------------
Mon Aug  1 16:21:36 CEST 2005 - jsrain@suse.cz

- fixed capitalization in module summary
- added master-boot-code to RPM dependencies on i386/x86_64, as it
  is needed for the default installation
- 2.12.14

-------------------------------------------------------------------
Mon Aug  1 12:29:41 CEST 2005 - jsrain@suse.cz

- do not propose installing bootloader to MBR by default
- 2.12.13

-------------------------------------------------------------------
Thu Jul 28 16:15:45 CEST 2005 - jsrain@suse.cz

- merged texts from proofread
- 2.12.12

-------------------------------------------------------------------
Wed Jul 27 14:28:02 CEST 2005 - jsrain@suse.cz

- added option to enable/disable boot timeout
- fixed boot password setting
- location widget not shown if no loader is to be installed (#97888)
- 2.12.11

-------------------------------------------------------------------
Tue Jul 26 10:16:14 CEST 2005 - jsrain@suse.cz

- fixed GRUB menus merging
- 2.12.10

-------------------------------------------------------------------
Fri Jul 22 15:24:24 CEST 2005 - jsrain@suse.cz

- set correct root device to kernel command line (#97574)
- fixed installation on ThinkPad laptops (select the partition
  correctly) (#86762)
- 2.12.9

-------------------------------------------------------------------
Fri Jul 22 12:18:23 CEST 2005 - jsrain@suse.cz

- added last missing help texts
- several minor fixes
- updated to run correctly in Mode::config
- added autoinstallation support
- 2.12.8

-------------------------------------------------------------------
Thu Jul 21 10:08:27 CEST 2005 - jsrain@suse.cz

- added missing file to package
- added missing helps
- fixed retranslating boot menu during installation
- 2.12.7

-------------------------------------------------------------------
Mon Jul 18 13:26:43 CEST 2005 - jsrain@suse.cz

- fixed proposing and handling device map
- 2.12.6

-------------------------------------------------------------------
Mon Jul 18 08:42:16 CEST 2005 - jsrain@suse.cz

- fixed makefiles in order to pack all needed files
- added some help texts
- 2.12.5

-------------------------------------------------------------------
Fri Jul 15 15:48:47 CEST 2005 - jsrain@suse.cz

- adapted to new partitioner using storage-lib (arvin)
- fixed makefiles and nfb to build against limal-bootloader
- 2.12.4

-------------------------------------------------------------------
Tue Jul 12 13:03:23 CEST 2005 - jsrain@suse.cz

- more code cleanup

-------------------------------------------------------------------
Mon Jul 11 09:14:33 CEST 2005 - jsrain@suse.cz

- merged texts from proofread

-------------------------------------------------------------------
Fri Jul  1 16:52:05 CEST 2005 - jsrain@suse.cz

- created new UI
- accessing perl-Bootloader library through LiMaL instead of SCR

-------------------------------------------------------------------
Tue Jun 14 16:45:20 CEST 2005 - jsrain@suse.cz

- don't change MBR on IBM ThinkPad laptops in order to keep their
  rescue functionality working (#86762)
- 2.12.3

-------------------------------------------------------------------
Tue Jun  7 10:40:08 CEST 2005 - jsrain@suse.cz

- display info of additional kernel parameters from installation
  kernel command line (#83837)

-------------------------------------------------------------------
Mon May 23 17:20:27 CEST 2005 - jsrain@suse.cz

- fixed detection fo PReP partition on CHRP (PPC) (#80204)
- block proposal if bootloader noc configured correctly on PPC
  (#82893)

-------------------------------------------------------------------
Wed May  4 08:02:37 CEST 2005 - jsrain@suse.cz

- more "default" variable renames
- 2.12.2

-------------------------------------------------------------------
Tue May  3 12:35:05 CEST 2005 - jsrain@suse.cz

- select PReP boot partition on CHRP (PPC) if root on LVM (#80204)

-------------------------------------------------------------------
Wed Apr 27 08:27:43 CEST 2005 - jsrain@suse.cz

- allow to remap devices in GRUB section (#77119)
- don not report void error in installation proposal
- added bootloader-related part of inst_finish to extra client
- 2.12.1

-------------------------------------------------------------------
Fri Apr 22 13:17:27 CEST 2005 - mvidner@suse.cz

- Do not use "default" as an identifier.

-------------------------------------------------------------------
Mon Apr 18 16:00:36 CEST 2005 - jsrain@suse.cz

- updated for new interface of ProductFeatures.ycp
- 2.12.0

-------------------------------------------------------------------
Wed Mar 30 14:53:02 CEST 2005 - jsrain@suse.cz

- inform user in proposal if it is not possible to install
  bootloader due to partitioning (#71949)

-------------------------------------------------------------------
Thu Mar 24 13:36:48 CET 2005 - jsrain@suse.cz

- fixed bootfloppy icon description (#71084)

-------------------------------------------------------------------
Tue Mar 15 13:15:55 CET 2005 - jsrain@suse.cz

- fixed modification of bootloader configuration if installation
  fails during update (#72814)

-------------------------------------------------------------------
Mon Mar 14 09:48:35 CET 2005 - jsrain@suse.cz

- fixed manual configuration files editation (#72389)
- recreate grub.conf during update (#72361)

-------------------------------------------------------------------
Mon Mar  7 13:32:23 CET 2005 - jsrain@suse.cz

- added ZIPL installation via perl-Bootloader
- fixed the order of icons in bootfloppy creator

-------------------------------------------------------------------
Fri Mar  4 10:43:29 CET 2005 - jsrain@suse.cz

- propose XEN section if XEN and XEN kernels are installed/selected

-------------------------------------------------------------------
Thu Mar  3 18:20:39 CET 2005 - jsrain@suse.cz

- reverted to older version update_gfxmenu due to recent problems
  (#67288)

-------------------------------------------------------------------
Wed Mar  2 10:15:35 CET 2005 - jsrain@suse.cz

- merged texts from proofread

-------------------------------------------------------------------
Wed Mar  2 09:55:37 CET 2005 - jsrain@suse.cz

- fixed neverending loop in update_gfxmenu

-------------------------------------------------------------------
Tue Mar  1 10:34:51 CET 2005 - jsrain@suse.cz

- provide info about grub.conf to repair module if embedding
  GRUB stage1.5
- display proper list of bootloaders (#66933)
- limit the size of the /boot/message archive (#66878)

-------------------------------------------------------------------
Mon Feb 28 16:07:36 CET 2005 - jsrain@suse.cz

- fixed aborting during inst_finish (was crashing YaST)

-------------------------------------------------------------------
Fri Feb 25 14:43:58 CET 2005 - jsrain@suse.cz

- fixed identifying bootloader sections while reading (#66612)

-------------------------------------------------------------------
Fri Feb 25 09:05:14 CET 2005 - jsrain@suse.cz

- added missed translation mark (#8402)
- fixed testsuites
- enabled the bootfloppy icon also on AMD64
- disabled rescue floppy creation on other archs than i386
- 2.11.15

-------------------------------------------------------------------
Mon Feb 21 10:58:13 CET 2005 - jsrain@suse.cz

- use the new scripts for creating boot floppy (images are no
  longer on installation media)
- 2.11.14

-------------------------------------------------------------------
Thu Feb 17 12:14:22 CET 2005 - jsrain@suse.cz

- prevent from inserting language to the offer of boot menu twice
  (#50930)

-------------------------------------------------------------------
Wed Feb 16 13:54:34 CET 2005 - jsrain@suse.cz

- added support for embedding GRUB's stage 1.5
- 2.11.13

-------------------------------------------------------------------
Mon Feb 14 17:32:02 CET 2005 - jsrain@suse.cz

- by default don't merge whole GRUB menus, but only the default
  entry (#50688)
- fixed errors of the bootloader library if using LVM
- 2.11.12

-------------------------------------------------------------------
Thu Feb 10 14:51:08 CET 2005 - jsrain@suse.cz

- fixed errors when merging GRUB menus (#50643)

-------------------------------------------------------------------
Wed Feb  9 14:53:27 CET 2005 - jsrain@suse.cz

- stopped using multiple variables from ProductFeatures for
  creating kernel command line (#50369)
- 2.11.11

-------------------------------------------------------------------
Tue Feb  8 12:58:56 CET 2005 - jsrain@suse.cz

- fixed warning when removed memtest package after modifying
  memtest section in bootloader menu (#50498)

-------------------------------------------------------------------
Mon Feb  7 14:31:48 CET 2005 - jsrain@suse.cz

- merged texts from proofread
- 2.11.10

-------------------------------------------------------------------
Fri Feb  4 11:07:51 CET 2005 - jsrain@suse.cz

- getting additional kernel parameters as one string (#50369)

-------------------------------------------------------------------
Wed Feb  2 18:22:09 CET 2005 - jsrain@suse.cz

- fixed support for localized boot menu, allowed multiple languages
  to be used at once

-------------------------------------------------------------------
Tue Feb  1 21:39:12 CET 2005 - nashif@suse.de

- Disabled @YAST2-CHECKS-PROGRAM@ to fix build
- 2.11.9

-------------------------------------------------------------------
Mon Jan 31 17:32:32 CET 2005 - jsrain@suse.cz

- removed code obsolete after using the bootloader library
  (including the LILO agent)
- adapted to new filenames in GFX menu
- fixed handling of YaSTi's data in comments in configuration files
- by default merging all found GRUB menus
- clean-up of obsolete code
- 2.11.8

-------------------------------------------------------------------
Fri Jan 28 13:46:53 CET 2005 - jsrain@suse.cz

- export GRUB device map information to AutoYaST profile (#49730)

-------------------------------------------------------------------
Tue Jan 25 13:08:49 CET 2005 - jsrain@suse.cz

- adaptations to install properly on MD arrays
- 2.11.7

-------------------------------------------------------------------
Mon Jan 24 16:08:30 CET 2005 - jsrain@suse.cz

- added agent to interface for the bootloader library
- using the now bootloader library for GRUB and LILO configuration
- 2.11.6

-------------------------------------------------------------------
Tue Jan 11 16:43:52 CET 2005 - jsrain@suse.cz

- do not append 'maxcpus=0' to failsafe kernel command line on
  AMD64 (#49059)

-------------------------------------------------------------------
Thu Jan  6 14:14:23 CET 2005 - jsrain@suse.cz

- propose all present kernels for GRUB

-------------------------------------------------------------------
Wed Jan  5 17:10:56 CET 2005 - jsrain@suse.cz

- adapted to interface change of Kernel.ycp
- 2.11.5

-------------------------------------------------------------------
Wed Dec 15 13:13:58 CET 2004 - jsrain@suse.cz

- using new interface of Progress.ycp
- 2.11.4

-------------------------------------------------------------------
Mon Dec 13 18:15:29 CET 2004 - jsrain@suse.cz

- fixed setting GRUB password (#48999)

-------------------------------------------------------------------
Fri Nov 19 16:52:11 CET 2004 - jsrain@suse.cz

- removed the generic MBR code from the package (moved to
  master-boot-code package) (#46406)
- if user selects MBR of other than booting disk as location for
  GRUB, offer changing the order of the disks (#48051)
- 2.11.3

-------------------------------------------------------------------
Tue Nov  9 10:40:18 CET 2004 - jsrain@suse.cz

- fixed automatical boot partition activating during installation
  (#20329)

-------------------------------------------------------------------
Tue Nov  9 08:16:53 CET 2004 - jsrain@suse.cz

- enhanced memtest handling during installation (#46796)

-------------------------------------------------------------------
Mon Nov  8 13:23:42 CET 2004 - jsrain@suse.cz

- better fix of kernel image name update (#46750)

-------------------------------------------------------------------
Thu Nov  4 14:00:10 CET 2004 - jsrain@suse.cz

- removed select () and lookup () builtins usage
- fixed types for CWM
- 2.11.2

-------------------------------------------------------------------
Wed Oct 27 09:49:59 CEST 2004 - jsrain@suse.cz

- adapted to new Mode/Stage interface
- 2.11.1

-------------------------------------------------------------------
Tue Oct 19 13:59:33 CEST 2004 - jsrain@suse.cz

- use unified messages from Label.ycp
- changed boot floppy creator according to new layout of boot
  floppy disks (#43634)
- 2.11.0

-------------------------------------------------------------------
Wed Oct 13 12:44:42 CEST 2004 - jsrain@suse.cz

- add "thash_entries=2097152" to kernel command line on Altix
  Scalable Node (#44174)

-------------------------------------------------------------------
Mon Oct 11 16:09:03 CEST 2004 - jsrain@suse.cz

- adapted to new Arch:: interface

-------------------------------------------------------------------
Wed Oct  6 10:04:38 CEST 2004 - jsrain@suse.cz

- fixed summary if GRUB section name contains HTML tag (#46792)

-------------------------------------------------------------------
Tue Oct  5 12:55:53 CEST 2004 - jsrain@suse.cz

- replace blank spaces in LILO section name with underscores,
  shorten it if it is longer than 15 chars (#46778)
- 2.10.17

-------------------------------------------------------------------
Mon Oct  4 18:59:27 CEST 2004 - jsrain@suse.cz

- if serial parameter is present in menu.lst, don't add gfxboot
  during update (#46680)
- fixed update if root device name contained 'suse' or 'shipped'
  (#46750)
- 2.10.16

-------------------------------------------------------------------
Wed Sep 29 09:14:29 CEST 2004 - jsrain@suse.cz

- do not show the disks order if there is only one disk (#46346)
- 2.10.15

-------------------------------------------------------------------
Thu Sep 23 13:04:08 CEST 2004 - jsrain@suse.cz

- avoid initalizing GRUB structures earlier than needed data is
  known (#45119)
- fixed redrawing the main dialog if loader type changed (#45877)
- 2.10.14

-------------------------------------------------------------------
Mon Sep 20 16:30:38 CEST 2004 - jsrain@suse.cz

- fixes update if SATA devices are used (#44286)
- 2.10.13

-------------------------------------------------------------------
Mon Sep 13 10:59:50 CEST 2004 - jsrain@suse.cz

- allowed to add wildcard entry to GRUB and LILO boot menu (#44742)
- removed dead code (related to items in GRUB section reordering,
  now it is fully handled by Table/Popup
- initialize package manager callbacks before getting boot floppy
  image (in order to ask for media) (#45049)
- prevent from displaying the target device in the summary
  multiple times (#45119)
- 2.10.12

-------------------------------------------------------------------
Tue Sep  7 10:09:14 CEST 2004 - jsrain@suse.cz

- update the default boot section mark properly if a section was
  removed (eg. because of missing kernel) (#44752)

-------------------------------------------------------------------
Mon Sep  6 13:56:56 CEST 2004 - jsrain@suse.cz

- do not use obsolete include commandline/commandline.ycp

-------------------------------------------------------------------
Mon Sep  6 09:44:33 CEST 2004 - jsrain@suse.cz

- avoid calling constructor of Product:: in testsuite (in order to
  build properly)
- save splash type from installation kernel command line to created
  bootloader configuration files (#44683)
- 2.10.11

-------------------------------------------------------------------
Fri Sep  3 13:16:28 CEST 2004 - jsrain@suse.cz

- update devices in bootloader configuration files (SATA devices
  changed from /dev/hd* to /dev/sd*) (#44286)
- provide general Bootloader::Update function that processes all
  needed tasks
- added SetModified to _auto client
- 2.10.10

-------------------------------------------------------------------
Thu Sep  2 13:03:07 CEST 2004 - jsrain@suse.cz

- check dependencies of bootloader-related packages when selecting
  them for installation (#44615)

-------------------------------------------------------------------
Wed Sep  1 08:59:59 CEST 2004 - jsrain@suse.cz

- fixed proposing /etc/grub.conf if /boot is on /dev/md*

-------------------------------------------------------------------
Tue Aug 31 16:46:46 CEST 2004 - jsrain@suse.cz

- fixed building on other archs than i386
- 2.10.9

-------------------------------------------------------------------
Tue Aug 31 14:43:04 CEST 2004 - jsrain@suse.cz

- branched yast2-bootfloppy package (so that the bootfloppy
  functionality is not present in personal as floppy images are
  not present on the media (#44163)
- 2.10.8

-------------------------------------------------------------------
Mon Aug 30 05:19:51 CEST 2004 - nashif@suse.de

- Added GetModified function to _auto client

-------------------------------------------------------------------
Thu Aug 19 12:40:11 CEST 2004 - jsrain@suse.cz

- translate the "Vendor Diagnostic" section in bootloader menu
- removed some unneeded impmorts
- 2.10.7

-------------------------------------------------------------------
Tue Aug 17 11:27:21 CEST 2004 - jsrain@suse.cz

- fixed signatures of handler functions of Table/Popup options
- call efibootmgr with '-v' instead of '-q' (in order to have more
  verbose output in log) (#43625)

-------------------------------------------------------------------
Mon Aug 16 11:16:44 CEST 2004 - jsrain@suse.cz

- fixed printing of summary if location set to all MBRs of disks
  holding the /boot partition on /dev/md*
- fixed activating partitions and writing generic code to MBR if
  installing on /dev/md*
- work correctly with kernel image names also on other archs than
  i386 when creating the previous kernel section
- 2.10.5

-------------------------------------------------------------------
Fri Aug 13 14:55:49 CEST 2004 - jsrain@suse.cz

- log the output of devmap_mknod.sh and /sbin/vgscan (#43758)

-------------------------------------------------------------------
Wed Aug 11 12:50:06 CEST 2004 - jsrain@suse.cz

- prevent from adding trailing blank space to section name on PPC
  (#43599)

-------------------------------------------------------------------
Tue Aug 10 09:15:42 CEST 2004 - jsrain@suse.cz

- merged texts from proofread

-------------------------------------------------------------------
Mon Aug  9 10:25:27 CEST 2004 - jsrain@suse.cz

- fixed crippling of sections of other distros in case of multiboot
  (#43491)
- add 'd' to GRUB installation command only if 1st and 2nd stage
  are on different disks (#43198)
- 2.10.4

-------------------------------------------------------------------
Fri Aug  6 13:19:45 CEST 2004 - jsrain@suse.cz

- minor fixes that made autoinstallation work

-------------------------------------------------------------------
Wed Aug  4 10:10:40 CEST 2004 - jsrain@suse.cz

- more type information for CWM structures
- fixed testsuite
- 2.10.3

-------------------------------------------------------------------
Mon Jul 26 12:58:55 CEST 2004 - jsrain@suse.cz

- fixed routine of merging detected modules for initrd with those
  present in the AI profile during autoinstallation (#43103)

-------------------------------------------------------------------
Mon Jul 19 12:50:24 CEST 2004 - jsrain@suse.cz

- use PackageSystem.ycp modules instead of Require.ycp
- import "Product.ycp" when it is really needed (in order to build)
- 2.10.2

-------------------------------------------------------------------
Fri Jul 16 15:53:09 CEST 2004 - jsrain@suse.cz

- fixed displaying and changing order of disks for GRUB (#42454)
- displaying GRUB's disks order in the summary

-------------------------------------------------------------------
Mon Jul 12 14:27:25 CEST 2004 - jsrain@suse.cz

- writing product name and version as section label to bootloader
  menu (GRUB both text and graphical, lilo graphical) (#31250)
- fixed error messages of the script for /boot/message recreating
- added general function to recreate /boot/message file on
  relevant architectures
- 2.10.1

-------------------------------------------------------------------
Tue Jun 29 13:45:04 CEST 2004 - jsrain@suse.cz

- added possibility to install GRUB on MD device (the way that if
  any of the disks building MD is removed system still boots)
- update zipl.conf before packages update on S390 (#40629)
- added "barrier=off" to failsafe kernel command line on i386, IA64
  and AMD64 (#42526)

-------------------------------------------------------------------
Fri Jun 25 15:36:31 CEST 2004 - jsrain@suse.cz

- added functionality to add section with previous kernel (#36624)
- fixed confusing labels for the boot floppies (#37094)
- fixed confusing code in Bootloader::Write (#40445)

-------------------------------------------------------------------
Thu Jun 24 13:29:08 CEST 2004 - jsrain@suse.cz

- fixed autoinstallation with empty bootloader-related part of the
  AI profile on PPC and IA64 (#41805)

-------------------------------------------------------------------
Thu Jun 17 15:00:57 CEST 2004 - jsrain@suse.cz

- 2.10.0

-------------------------------------------------------------------
Wed Jun 16 14:11:03 CEST 2004 - jsrain@suse.cz

- prevent the "desktop" parameter from being added to kernel
  command line for server products (#41916)
- 2.9.31

-------------------------------------------------------------------
Thu Jun 10 11:36:30 CEST 2004 - jsrain@suse.cz

- change /dev/hd* to /dev/iseries/vd* in the 'boot' option of
  lilo.conf during update of iSeries (#41545)
- fixed creating a new section on PPC and IA64 (#41550)
- 2.9.30

-------------------------------------------------------------------
Sun Jun  6 01:59:50 CEST 2004 - nashif@suse.de

- in autoinst mode, keep initrd modules list (#41681)

-------------------------------------------------------------------
Thu May 27 16:35:45 CEST 2004 - jsrain@suse.cz

- don't display device name if user selected to activate boot
  loader partition ot replace MBR with generic code when preparing
  AutoYaST  profile, as the device names aren't known (#41258)
- allow to install LILO to MD so that if any of disks bulding MD
  array is removed, system still boots (#34122)
- 2.9.29

-------------------------------------------------------------------
Thu May 27 02:38:48 CEST 2004 - nashif@suse.de

- move conversion functions from bootloader_auto to external
  file (#41227)
- Also parse kernel parameters, moved from autoyast2 (#41227)

-------------------------------------------------------------------
Wed May 26 14:31:44 CEST 2004 - jsrain@suse.cz

- fix autoinstallation on all PPC boards (#38991)
- prefer proposed PReP boot partition to already existing (#41213)

-------------------------------------------------------------------
Tue May 25 14:27:40 CEST 2004 - jsrain@suse.cz

- set the I/O scheduler on the kernel command line (#40688)
- fixed bootloader installation on iSeries (jplack) (#41143)
- 2.9.28

-------------------------------------------------------------------
Mon May 24 12:55:15 CEST 2004 - jsrain@suse.cz

- avoid setting vga kernel parameter on PPC and S390 (#40998)
- fixed messing of /etc/lilo.conf when setting the vga parameter
  (#40998)

-------------------------------------------------------------------
Wed May 19 15:06:52 CEST 2004 - jsrain@suse.cz

- fixed filter for possible PReP boot partitions on iSeries - allow
  /dev/iseries/vd* instead of /dev/hd* (#40825)
- 2.9.27

-------------------------------------------------------------------
Tue May 18 13:30:07 CEST 2004 - jsrain@suse.cz

- init board type during autoinstallation on PPC properly (#38991)

-------------------------------------------------------------------
Thu May 13 17:54:54 CEST 2004 - jsrain@suse.cz

- fixed installation on PPC (#34556)
- 2.9.26

-------------------------------------------------------------------
Wed May 12 08:29:20 CEST 2004 - jsrain@suse.cz

- use ELILO-specific entry for the EFI entry label in the
  autoinstallation profile (#36061)
- fix handling of multiple occurences of a kernel parameter in the
  command line (used eg. for console) (#38177)
- fix lilo.conf update on PPC (#39379)

-------------------------------------------------------------------
Tue May  4 09:02:47 CEST 2004 - jsrain@suse.cz

- merged texts from proofread

-------------------------------------------------------------------
Tue May  4 07:58:45 CEST 2004 - jsrain@suse.cz

- add 'selinux=0' kernel parameter for all archs (#39811)
- add 'TERM=dumb' kernel parameter for S390 (#39386)
- 2.9.25

-------------------------------------------------------------------
Tue Apr 27 09:28:42 CEST 2004 - jsrain@suse.cz

- fixed script for updating /boot layout on IPF (#21644)
- fixed the /boot layout update procedure (#21644)
- do not change the EFI nvram on update (#21644)
- fixed testsuite
- 2.9.24

-------------------------------------------------------------------
Thu Apr  8 14:28:19 CEST 2004 - jsrain@suse.cz

- use 'desktop' kernel parameter on desktop products only
- fixed blank spaces in section name after conversion from GRUB to
  LILO (#38017)
- fixed installing rescue kernel to slot A on iSeries (PPC) during
  installation (#35566)

-------------------------------------------------------------------
Wed Apr  7 18:28:02 CEST 2004 - sh@suse.de

- Fixed excessive whitespace after Module:: - bug #38327 

-------------------------------------------------------------------
Wed Apr  7 00:00:47 CEST 2004 - schwab@suse.de

- Add nohalt to failsafe kernel command line on ia64.

-------------------------------------------------------------------
Tue Apr  6 09:01:01 CEST 2004 - jsrain@suse.de

- updating graphical boot menu to contain proper languages (and 
  be small enough to fit in memory) also when running update from
  YaST control center (#38339)
- added 'noresume' parameter to failsafe kernel command line
  (#38400)
- 2.9.22

-------------------------------------------------------------------
Mon Apr  5 15:23:21 CEST 2004 - jsrain@suse.de

- fixed installation if root is on LVM (initializing device mapper
  and LVM properly) (#37290)
- 2.9.21

-------------------------------------------------------------------
Fri Apr  2 15:59:41 CEST 2004 - jsrain@suse.de

- changed license to GPL
- 2.9.20

-------------------------------------------------------------------
Fri Apr  2 09:39:47 CEST 2004 - jsrain@suse.de

- fixed reading and writing of the 'map' option of sections in the
  GRUB's menu.lst (#37971)
- again fixed PPC post-install script (#37262)
- 2.9.19

-------------------------------------------------------------------
Tue Mar 30 17:44:53 CEST 2004 - schwab@suse.de

- Use dev2majminIfNonStandard instead of dev2majmin in BootELILO.
- 2.9.18

-------------------------------------------------------------------
Mon Mar 29 18:16:56 CEST 2004 - jsrain@suse.de

- do not propose to install any bootloader if installing user-mode
  Linux (#37382)

-------------------------------------------------------------------
Mon Mar 29 10:30:31 CEST 2004 - jsrain@suse.de

- fixed errors in log if root on LVM (#37290)
- adapted to changes in CWM
- include desktop file for boot floppy disk creator on i386 only
  (#37209)
- write "lilo" as bootloader type to sysconfig on PPC (#37263)
- do not report incorrect error of PPC bootloader post-install
  script (#37262)
- label the bootloader section on PPC 'linux' (lowercase 'l')
  (#37264)
- do not ask about aborting if just entered and left (#37099)
- write correct kernel to slot A on iSeries (PPC) when configuring
  installed system (#35566)
- 2.9.17

-------------------------------------------------------------------
Fri Mar 26 10:03:50 CET 2004 - jsrain@suse.de

- check for nil output of runnign bootloader installer (#36927)
- avoid displaying reading progress while updating configuraiton
- 2.9.16

-------------------------------------------------------------------
Thu Mar 25 11:43:52 CET 2004 - jsrain@suse.de

- fixed behavior if installing bootloader to boot sector of
  MD device (#34122)
- do not update graphical boot menu if it is not installed (#36893)
- 2.9.15

-------------------------------------------------------------------
Wed Mar 24 15:33:24 CET 2004 - jsrain@suse.cz

- fixed installation when root is on LVM device
- prepared for EVMS (handle it the same way as LVM)

-------------------------------------------------------------------
Tue Mar 23 12:54:11 CET 2004 - jsrain@suse.cz

- warn user before installing on XFS partition (boot sector doesn't
  have enough free space for containing boot loader) (#36708)

-------------------------------------------------------------------
Mon Mar 22 08:47:51 CET 2004 - jsrain@suse.cz

- logging output of PPC postinstall script (#35833)
- fixed handling of NoPCMCIA kernel parameter (#35674)
- check if language is supported by gfxmenu before setting it as
  default (#36487)
- 2.9.14

-------------------------------------------------------------------
Fri Mar 19 14:55:58 CET 2004 - mvidner@suse.cz

- added AGENT_LIBADD so that agents work from standalone Perl

-------------------------------------------------------------------
Thu Mar 18 10:44:48 CET 2004 - jsrain@suse.cz

- mark settings as changed after bootloader switch (#36269)
- avoid putting /dev/evms to GRUB's device map and allowing it as
  device to install bootloader to
- create only one entry in the language selection in graphical
  boot menu if English selected

-------------------------------------------------------------------
Wed Mar 17 14:27:15 CET 2004 - jsrain@suse.cz

- allowed to select PPC board type when preparing autoinstallation
  (#36109)
- not reading settings from disk in Mode::config if not explicitly
  asked
- correctly assigning default radio button when asking how to
  switch bootloader
- zipl (S390 loader) switched to Table/Popup interface with just
  one entry (loader type) because of autoinstallation

-------------------------------------------------------------------
Tue Mar 16 08:17:09 CET 2004 - jsrain@suse.cz

- allow selecting all boot loaders in autoinstallation
  configuration (#36109)
- correctly display in summary that no EFI entry will be created
  on IA64 (#35346)
- export global settings of the bootloader properly (#32384,
  #36012)
- support for having both /boot/initrd and (hdx,y)/initrd in
  autoinstallation profile (#32384)
- fixed storing of the gfxmenu option

-------------------------------------------------------------------
Mon Mar 15 12:58:34 CET 2004 - jsrain@suse.cz

- correctly check for swap partitions (filter out the partitions
  that are marked for getting deleted) (#35953)
- avoid writing LILO to /dev/md? (use one of devices building the
  array instead) (#33565)
- prevent kernel options from being added multiple times (#32362)
- 2.9.13

-------------------------------------------------------------------
Fri Mar 12 10:14:26 CET 2004 - jsrain@suse.de

- setting the default language of graphical boot loader, adding
  localized texts
- added support for boot loader entries with diacritics in
  graphical bootloader menu
- creating /boot/zipl directory on S390 (#35662)
- 2.9.12

-------------------------------------------------------------------
Wed Mar 10 10:28:41 CET 2004 - jsrain@suse.de

- adapted boot disks creator to new floppy image names (#33675)

-------------------------------------------------------------------
Wed Mar 10 02:06:47 CET 2004 - sh@suse.de

- V 2.9.11
- Migration to new wizard 

-------------------------------------------------------------------
Tue Mar  9 12:44:48 CET 2004 - jsrain@suse.de

- fixed creating floppy from image with size smaller than the disk
  size (#33675)

-------------------------------------------------------------------
Mon Mar  8 08:45:50 CET 2004 - jsrain@suse.de

- fixed post install script on PPC (#35436)
- fixed testsuite
- ask user before aborting
- setting icon
- 2.9.10

-------------------------------------------------------------------
Thu Mar  4 10:30:52 CET 2004 - jsrain@suse.de

- storing vga value determined during installation, using it when
  proposing new configuration in installed system (#33368)
- preserving user's choce not to create EFI entry while running
  through installation proposal (#35346)

-------------------------------------------------------------------
Wed Mar  3 09:27:42 CET 2004 - jsrain@suse.de

- appending text '(MBR)' to bootloader location description if it
  is MBR of a hard disk (#35255)
- fixed exporting settings for autoinstallation (#35232)
- log exit code of command used to install bootloaer in case of
  failure
- fixed incorrectly reported error when installing LILO (#33905)
- made md-only installation of GRUB possible (#34122)

-------------------------------------------------------------------
Tue Mar  2 11:05:50 CET 2004 - jsrain@suse.de

- finished making data types more strictly
- fixed default section name in lilo.conf on PPC (#35229)

-------------------------------------------------------------------
Mon Mar  1 12:48:34 CET 2004 - jsrain@suse.de

- merged texts from proofread
- more strictly data types (still WIP)
- 2.9.8

-------------------------------------------------------------------
Tue Feb 24 08:31:10 CET 2004 - jsrain@suse.de

- removing ide-scsi emulation parameters from kernel command line
  (#34694)
- use PReP boot partition on the same disk as root partition on
  chrp (PPC) (#34891)
- updated ELILO installation, change partitioning layout during
  ELILO update in order to match Intel's EFI specification (#21644)

-------------------------------------------------------------------
Mon Feb 23 12:39:36 CET 2004 - jsrain@suse.de

- fixed used kernel image name on S390 (now using the one from
  Kernel.ycp) (#34735)
- fixed kernel command line on S390 (#34734)
- 2.9.7

-------------------------------------------------------------------
Thu Feb 19 11:27:28 CET 2004 - jsrain@suse.de

- removed yast2-country from neededforbuild
- writing hardware configuration to sysconfig on S390 instead of
  /etc/chandev

-------------------------------------------------------------------
Tue Feb 17 08:50:18 CET 2004 - jsrain@suse.de

- enabled and fixed command line interface
- properly updating proposed sections of LILO after disk
  repartitioning

-------------------------------------------------------------------
Mon Feb 16 15:12:38 CET 2004 - jsrain@suse.de

- fixed behavior during autoinstalation preparation
- fixed selectin PReP boot partition for installation on PPC (#34570)
- fixed return value of Import function
- fixed text of MBR radio button in AI configuration mode
- keeping corrupted sections in lilo.conf on PPC (#34588)
- 2.9.6

-------------------------------------------------------------------
Tue Feb 10 19:56:37 CET 2004 - arvin@suse.de

- fixed testsuite

-------------------------------------------------------------------
Sat Feb 07 20:47:15 CET 2004 - arvin@suse.de

- removed config files (*.y2cc)
- 2.9.4

-------------------------------------------------------------------
Fri Jan 30 08:15:37 CET 2004 - jsrain@suse.de

- dropped SILO support (SILO was dropped as SPARC is dead)
- reenabled (and fixed) testsuite
- 2.9.3

-------------------------------------------------------------------
Fri Jan 16 15:43:46 CET 2004 - jsrain@suse.de

- merged NI changes from branch
- 2.9.2

-------------------------------------------------------------------
Mon Jan  5 11:32:29 CET 2004 - jsrain@suse.de

- adding resume= kernel parameter for GRUB and LILO (#33640)
- writing kernel append parameters to global section of elilo.conf
  (IA64) (#31736)

-------------------------------------------------------------------
Wed Dec 10 14:55:12 CET 2003 - jsrain@suse.de

- translating also section label in the "default" entry in
  elilo.conf (IA64)

-------------------------------------------------------------------
Tue Dec  9 15:36:47 CET 2003 - jsrain@suse.de

- added command line interface support

-------------------------------------------------------------------
Thu Nov 27 17:20:19 CET 2003 - jsrain@suse.de

- fixes for the new interpreter
- 2.9.1

-------------------------------------------------------------------
Mon Nov 24 18:24:47 CET 2003 - jsrain@suse.de

- fixed changing of GRUB location (#33297)
- updated support of ELILO, several fixes

-------------------------------------------------------------------
Tue Nov 18 13:45:02 CET 2003 - jsrain@suse.de

- switched from kdoc to doxygen

-------------------------------------------------------------------
Thu Oct 30 17:49:22 CET 2003 - jsrain@suse.de

- fixed handling of disks reorder dialog for GRUB configuration
- fixed modifying configuration data according to changed GRUB's
  device map (#32667)

-------------------------------------------------------------------
Wed Oct 29 10:07:20 CET 2003 - jsrain@suse.de

- fixed ensuring that required packages are installed when
  switching bootloader
- fixed sorting of lines in table
- 2.9.0

-------------------------------------------------------------------
Thu Oct 23 18:16:32 CEST 2003 - schwab@suse.de

- Fix quoting in efibootmgr command line.

-------------------------------------------------------------------
Thu Oct 23 12:50:39 CEST 2003 - jsrain@suse.de

- fixed routines used to modify parameters of specified kernel

-------------------------------------------------------------------
Fri Oct 17 11:13:36 CEST 2003 - jsrain@suse.de

- not proceeding with creating boot floppy if image not found
  (#32428)

-------------------------------------------------------------------
Wed Oct 15 16:27:26 CEST 2003 - jsrain@suse.de

- fixed option type for relocatable in elilo.conf (IA64) (#32210)
- fixed option type of "activate" option on PPC
- fixed handling of doublieclick on sections list table
- updated support of IA64 bootloader

-------------------------------------------------------------------
Tue Oct 14 18:08:02 CEST 2003 - jsrain@suse.de

- updated support of S390 bootloader

-------------------------------------------------------------------
Mon Oct 13 10:45:18 CEST 2003 - jsrain@suse.de

- updated support of PPC bootloader

-------------------------------------------------------------------
Mon Oct  6 16:53:52 CEST 2003 - jsrain@suse.de

- added separate fillup templates for different architectures

-------------------------------------------------------------------
Fri Oct  3 14:59:17 CEST 2003 - jsrain@suse.de

- changed internals so that bootloader module now uses CWM

-------------------------------------------------------------------
Mon Sep 22 13:54:59 CEST 2003 - jsrain@suse.de

- fixed assigning of default section when changed default secion's
  label in LILO (#30122)
- 2.8.22

-------------------------------------------------------------------
Fri Sep 19 16:47:07 CEST 2003 - jsrain@suse.de

- fixed testsuite (again)
- 2.8.21

-------------------------------------------------------------------
Thu Sep 18 23:08:24 CEST 2003 - nashif@suse.de

- Fixed testsuite
- 2.8.20

-------------------------------------------------------------------
Thu Sep 18 10:29:15 CEST 2003 - jsrain@suse.de

- again adding maxcpus=0 to failsafe bootloader entry on AMD64
  (#30519)
- fixed possibily missing "splash=silent" in default kernel's
  command line (#31256)
- 2.8.19

-------------------------------------------------------------------
Tue Sep 16 16:51:28 CEST 2003 - jsrain@suse.de

- fixed merging of other GRUB menus (#30757)
- fixed translating of menubutton entry during installation (#31054)
- 2.8.18

-------------------------------------------------------------------
Mon Sep 15 17:44:56 CEST 2003 - jsrain@suse.de

- fixed popup reporting error when creating initrd (#30714)
- fixed detection if root kernel parameter is specified via major
  and minor number (#30842)
- adding only one "splash=silent" to kernel command line (#30860)
- adding "splash=silent desktop" to kernel command line during
  update (#28780)
- propose "floppy" entry to bootloader menu only if floppy drive
  is present (#30772)
- don't install bootloader packages in repair mode (#30272)
- 2.8.17

-------------------------------------------------------------------
Sun Sep 14 21:02:56 CEST 2003 - adrian@suse.de

- make it working in kcontrol

-------------------------------------------------------------------
Fri Sep 12 08:17:22 CEST 2003 - jsrain@suse.de

- not adding maxcpus=0 to failsafe kernel parameters on AMD64
  (#30519)
- fixed updating of kernel image name in bootloader configuration
  files (#30627)
- fixed original bootloader configuration reading during update
  (#30625)

-------------------------------------------------------------------
Thu Sep 11 12:46:41 CEST 2003 - jsrain@suse.de

- removed forgotten debug code (#30396)

-------------------------------------------------------------------
Wed Sep 10 08:13:04 CEST 2003 - jsrain@suse.de

- fixed update of metadata for sysconfig variable LOADER_TYPE
  (#30352)

-------------------------------------------------------------------
Mon Sep  8 09:18:48 CEST 2003 - jsrain@suse.de

- fixed bootloader menu entry - windows -> Windows (like other
  entries) (#29600)
- use device file name when specifying root device for LVM and MD
  instead of using major and minor number (#28028)
- prefix 0x should be added to major/minor number identifying root
  device only for LILO (#29776)
- 2.8.15

-------------------------------------------------------------------
Fri Sep  5 15:10:35 CEST 2003 - jsrain@suse.de

- merged texts from proofread
- fixed configuration proposal when root or boot partition is on md
  (#30122)
- 2.8.14

-------------------------------------------------------------------
Thu Sep  4 12:37:04 CEST 2003 - jsrain@suse.de

- if variable with list of initrd modules in sysconfig doesn't
  exist, set default value to empty (#30020)

-------------------------------------------------------------------
Wed Sep  3 13:34:51 CEST 2003 - jsrain@suse.de

- don't write 'single' to slot A kernel command line on IBM iSeries
  (arch. PPC) (#27984) (olh@suse.de)

-------------------------------------------------------------------
Mon Sep  1 10:04:55 CEST 2003 - jsrain@suse.de

- fixed bootloader installation with numeric (major-minor) root
  device specification (#29776)
- not proposing booting from floppy if /boot is beyond 1024 cylinder
  as it doesn't solve anything (#29524)
- 2.8.13

-------------------------------------------------------------------
Thu Aug 28 14:20:10 CEST 2003 - jsrain@suse.de

- fixed displayed section type in sections summary dialog for
  "other" sections (#29472)
- don't ask for abort confirmation during installation if settings
  were changed in previous run of component from proposal (#29496)
- 2.8.12

-------------------------------------------------------------------
Mon Aug 25 10:00:10 CEST 2003 - jsrain@suse.de

- fixed inconsistence of floppy size (1440kB -> 1.44 MB) (#29142)
- reporting segmentation fault when running bootloader binary
  (#29199)
- added correct help for configuration writing dialog
- improved help text for rescue floppy (#29143)
- 2.8.11

-------------------------------------------------------------------
Mon Aug 18 09:20:32 CEST 2003 - jsrain@suse.de

- fixed creating of boot floppy (#28994)
- updated comments in susconfig fillup (#28845)
- moved dir for backup MBR to /var/lib/YaST2, in /boot leaving just
  last MBR (this way it can be inserted to GRUB menu) (#28802)
- backup-ing areas really affected when saving bootloader
  configuration (MBR of first disk and sector bootloader is
  installed to) (#28803)
- 2.8.10

-------------------------------------------------------------------
Wed Aug 13 14:07:32 CEST 2003 - jsrain@suse.de

- fixed bootloader update
- better comments around YaST2 metadata in generated cfg. files
- 2.8.9

-------------------------------------------------------------------
Tue Aug 12 13:29:35 CEST 2003 - jsrain@suse.de

- added support for not installing any bootloader
- recreate reset menubutton after bootloader switch
- updated update functionality (replace vmlinuz.shipped images with
  vmlinuz, dtto for initrd)

-------------------------------------------------------------------
Mon Aug 11 09:33:26 CEST 2003 - jsrain@suse.de

- not using .shipped image any more (kernel package doesn't contain
  it)
- merged texts from proofread
- added more verbose logging of proposing configuration
- 2.8.8

-------------------------------------------------------------------
Thu Aug  7 15:46:44 CEST 2003 - jsrain@suse.de

- fixed lost sections when changhing bootloader location (#28552)
- not offering to replace partition booting from HDD with partition
  for booting from floppy when changed GRUB location to other disk
  partition if entry for booting from HDD doesn't exist
- fixed proposing of LILO configuration (put multiple times into
  quotes, some options weren't displayed correctly in summary table)
- fixed lost sections in many other cases
- removed popup informing about changed disk partitioning although
  it was unchanged during installation proposal
- 2.8.7

-------------------------------------------------------------------
Mon Aug  4 15:56:18 CEST 2003 - jsrain@suse.de

- added .desktop files
- 2.8.6

-------------------------------------------------------------------
Thu Jul 31 09:29:28 CEST 2003 - jsrain@suse.de

- don't offer extra /boot and / partition as bootloader location
  if they are the same

-------------------------------------------------------------------
Tue Jul 29 08:28:53 CEST 2003 - jsrain@suse.de

- added possibility to clone selected bootloader section (#26458)
- fixed creation of lilo.conf - quotes were missing
- entries to bootloader are to be translated (#26800)

-------------------------------------------------------------------
Wed Jul 23 09:04:04 CEST 2003 - jsrain@suse.de

- Using major/minor number for unusual devices instead of device
  node name in root kernel parameter (#28028)

-------------------------------------------------------------------
Mon Jul 21 17:00:59 CEST 2003 - jsrain@suse.de

- double click on tables now triggers Edit (#25156)
- fixed testuite and building
- 2.8.5

-------------------------------------------------------------------
Tue Jul  8 16:35:47 CEST 2003 - jsrain@suse.de

- fixed question popup if canceling configuration (#27479)
- installing additional copy of bootloader bootsector to bootsector
  of /boot partition for LILO and GRUB (#27389)
- not activating any partition by default if some already active
  (#26278)
- 2.8.4

-------------------------------------------------------------------
Wed Jun 25 10:11:41 CEST 2003 - jsrain@suse.de

- fixed several minor bugs
- 2.8.3

-------------------------------------------------------------------
Mon Jun 23 14:09:14 CEST 2003 - jsrain@suse.de

- fixed common_popups, common_messages -> YCP modules
- fixed missing imports
- 2.8.2

-------------------------------------------------------------------
Thu Jun 12 13:03:52 CEST 2003 - jsrain@suse.de

- fixed file list
- fixed user interface
- 2.8.1

-------------------------------------------------------------------
Wed May 28 15:00:47 CEST 2003 - jsrain@suse.de

- updated PPC bootloader support

-------------------------------------------------------------------
Fri May 16 09:09:46 CEST 2003 - jsrain@suse.de

- fixed collision with driver update (#26717)

-------------------------------------------------------------------
Thu May 15 14:27:25 CEST 2003 - jsrain@suse.de

- updated ELILO (IA64 bootloader) support

-------------------------------------------------------------------
Mon May  5 16:38:39 CEST 2003 - jsrain@suse.de

- updated and optimized some internal structures and related
  functions

-------------------------------------------------------------------
Thu Apr 24 11:19:57 CEST 2003 - jsrain@suse.de

- updated doaboot script (ro@suse.de)

-------------------------------------------------------------------
Wed Apr 23 13:12:31 CEST 2003 - jsrain@suse.de

- updated widget handling functions interface
- updated documentation

-------------------------------------------------------------------
Tue Apr 22 09:57:55 CEST 2003 - jsrain@suse.de

- added possibility to download boot floppy image via FTP/HTTP
  (#26175)
- added possibility to restore last MBR saved during isntallation
  or bootloader configuration (#16338)

-------------------------------------------------------------------
Fri Apr 18 13:18:24 CEST 2003 - jsrain@suse.de

- no more retaking current kernel parameters to bootloader
  configuration file when configuring installed system (#26304)
- fixed devices for MBR/boot partition/root/partition when
  installing on md (#26287)
- not activating any partition during update (#26323)
- better checkign of bootloader-on-floppy installation (#26323)
- in case of inconsistence between sysconfig and bootlaoder cfg.
  file bootloader cfg.file is prefered (#26323)
- fixed possible tmp filename security problem of installation
  on AXP (#26357)
- displaying partition that will be activated and MBR device that
  will be replaced with generic code (partial fix of #26278)
- added possibility to save MBR before bootloader installation and
  insert saved MBR image to GRUB menu (#16338)
- 2.8.0

-------------------------------------------------------------------
Tue Apr  8 09:12:41 CEST 2003 - jsrain@suse.de

- added possibility to save all settings and reinstall bootloader
  although nothing was changed (#24346)

-------------------------------------------------------------------
Fri Apr  4 16:27:36 CEST 2003 - jsrain@suse.de

- code cleanup and optimalization
- added bootloader parameters support, made routines more universal
- documentation update

-------------------------------------------------------------------
Thu Apr  3 17:50:50 CEST 2003 - jsrain@suse.de

- allowed bootfloppy to format floppy disk and select device
- allowed bootfloppy to use custom image (22376)
- other minor bootfloppy updates and code cleanup

-------------------------------------------------------------------
Mon Mar 24 12:07:34 CET 2003 - jsrain@suse.de

- removed reading of initrd modules from install_inf (#24709)

-------------------------------------------------------------------
Fri Mar 21 14:44:31 CET 2003 - jsrain@suse.de

- updated documentation
- updated testsuite
- several minor updates and optimalizations

-------------------------------------------------------------------
Tue Mar 18 13:09:02 CET 2003 - jsrain@suse.de

- fixed undeclared variable title (#25560)
- 2.7.19

-------------------------------------------------------------------
Mon Mar 17 14:24:01 CET 2003 - jsrain@suse.de

- fixed displaying of logs on bootloader errors (#25470)
- 2.7.18

-------------------------------------------------------------------
Mon Mar 17 09:41:07 CET 2003 - jsrain@suse.de

- fixed updating GRUB configuration if entry with other system was
  present and set as default (#25418)
- 2.7.17

-------------------------------------------------------------------
Fri Mar 14 13:26:39 CET 2003 - jsrain@suse.de

- fixed behaviour when iditing empty section, when creating new
  section, add most common keys (#25305)
- fixed initrd modules cloning (#25351)
- 2.7.16

-------------------------------------------------------------------
Tue Mar 11 12:55:43 CET 2003 - jsrain@suse.de

- using activate instead of sfdisk to activate bootloader
  partition, because sfdisk has unwanted side effects (#24740)
- 2.7.15

-------------------------------------------------------------------
Mon Mar 10 11:05:07 CET 2003 - jsrain@suse.de

- fixed filtering of modules added to initrd (#24709)
- fixed partition activation if bootloader in logical disk (#24740)
- 2.7.14

-------------------------------------------------------------------
Fri Mar  7 10:16:51 CET 2003 - jsrain@suse.de

- fixed update from version without sysconfig variables specifying
  used bootloader (#24783)
- fixed reading configuration, not using agent's cache (#24821)
- 2.7.13

-------------------------------------------------------------------
Wed Mar  5 13:48:29 CET 2003 - jsrain@suse.de

- fixed multiple occurences of map option in one GRUB section
  (#24627)
- not adding automatically the apic kernel option (#24668)
- fixed error message in log during saving (#24705)

-------------------------------------------------------------------
Mon Mar  3 12:51:51 CET 2003 - jsrain@suse.de

- added possibility to force complete bootloader save (not save
  only if settings have changed - no UI change, only for other
  modules that need it)
- merged texts from final proofreading
- 2.7.12

-------------------------------------------------------------------
Fri Feb 28 11:04:26 CET 2003 - jsrain@suse.de

- updated the detection of changes of settings (#24422)
- 2.7.11

-------------------------------------------------------------------
Thu Feb 27 12:33:24 CET 2003 - jsrain@suse.de

- fixed ordering of bootloader options (#24420)

-------------------------------------------------------------------
Mon Feb 24 09:20:59 CET 2003 - jsrain@suse.de

- updated confirmation popup after bootloader is isntalled to
  floppy (#23903)
- fixed forgotten saving of cfg. files in some cases (#24073)
- in repair mode reading bootloader type from sysconfig, no probing
  (#24062)
- 2.7.10

-------------------------------------------------------------------
Fri Feb 21 13:11:08 CET 2003 - jsrain@suse.de

- fixed adding of memtest to bootloader menu (#23924)
- fixed help text and behaviour of password option popup (#23954)
- added support for easy updating initrd contents during system
  update (#23976)
- fixed setting focus in popups (#24050)

-------------------------------------------------------------------
Thu Feb 20 09:50:57 CET 2003 - jsrain@suse.de

- changed executing /sbin/mk_initrd -> /sbin/mkinitrd
- reorganized kernel parameters when using GRUB (#23829)
- fixed capitalization of YCC labels (#23848)
- 2.7.9

-------------------------------------------------------------------
Wed Feb 19 14:17:58 CET 2003 - jsrain@suse.de

- changed color of text-mode LILO menu - now is blue
- removed unwanted reseting of "disk" LILO option when reproposing
  configuraition - some systems could be unbootable with LILO
  without possibility to prevent it at installation time
- updated ydoc comments
- fixed conversion between GRUB and LILO (#23826)

-------------------------------------------------------------------
Mon Feb 17 15:57:17 CET 2003 - jsrain@suse.de

- added popup when bootloader saved to floppy (#23571)
- added extra stage in progress bar for reading disks partitioning
  (#23712)
- 2.7.8

-------------------------------------------------------------------
Fri Feb 14 09:33:09 CET 2003 - jsrain@suse.de

- added splash-screen's size parameter when calling mk_initrd
  (#23579)

-------------------------------------------------------------------
Thu Feb 13 10:41:08 CET 2003 - jsrain@suse.de

- fixed floppy entry in bootloader menu behaviour - if installing
  to floppy, hard disk is used instead (#23572)

-------------------------------------------------------------------
Mon Feb 10 16:06:25 CET 2003 - jsrain@suse.de

- fixed proposing with merging GRUB menus, resulted in doubled
  items (#23346)
- merged proofread texts from second and third round
- 2.7.7

-------------------------------------------------------------------
Wed Feb  5 13:36:05 CET 2003 - jsrain@suse.de

- fixed bootloader changing during installation (#20759)
- fixed list of locations to hold bootloader bootsector (#17320)

-------------------------------------------------------------------
Tue Feb  4 13:50:29 CET 2003 - jsrain@suse.de

- updates of autoinstallation

-------------------------------------------------------------------
Mon Feb  3 16:59:29 CET 2003 - jsrain@suse.de

- fixed NCurses usability - focus setting
- 2.7.6

-------------------------------------------------------------------
Fri Jan 31 11:59:29 CET 2003 - jsrain@suse.de

- not adding lvm groups and md disks to device map (#23217)

-------------------------------------------------------------------
Thu Jan 30 09:15:45 CET 2003 - jsrain@suse.cz

- fixed setting of vga= kernel parameter (#23188)

-------------------------------------------------------------------
Wed Jan 29 13:23:45 CET 2003 - jsrain@suse.de

- patched proofread texts

-------------------------------------------------------------------
Tue Jan 28 13:43:45 CET 2003 - jsrain@suse.de

- fixed compilation of MBR only on selected platforms
- 2.7.5

-------------------------------------------------------------------
Mon Jan 27 17:48:21 CET 2003 - jsrain@suse.de

- added new testsuites
- added missing translators comments
- added missing functions comments
- made Replace code in MBR function running
- 2.7.4

-------------------------------------------------------------------
Fri Jan 24 13:04:19 CET 2003 - jsrain@suse.de

- fixed too often blinking floppy
- fixed Changed column modifying

-------------------------------------------------------------------
Thu Jan 23 13:44:33 CET 2003 - jsrain@suse.de

- fixed fillup-template usage
- changed symbols in export map to strings because of
  autoinstallation
- 2.7.3

-------------------------------------------------------------------
Wed Jan 22 14:30:26 CET 2003 - jsrain@suse.de

- fixed meaningless log messages (#23025)

-------------------------------------------------------------------
Fri Jan 17 15:00:17 CET 2003 - jsrain@suse.de

- fixed detection of disks configuration changes that may decide to
  use other bootloader (#22918)
- updated S390 installation
- 2.7.2

-------------------------------------------------------------------
Fri Jan 10 17:25:38 CET 2003 - jsrain@suse.de

- fixed failsafe kernel parameters on i386 (#22539)

-------------------------------------------------------------------
Fri Dec 20 16:37:56 CET 2002 - jsrain@suse.de

- added documentation files

-------------------------------------------------------------------
Thu Dec 19 16:27:40 CET 2002 - jsrain@suse.de

- fixed path to elilo.conf (IA64 only affected) (#22502)

-------------------------------------------------------------------
Tue Dec 17 14:53:24 CET 2002 - jsrain@suse.de

- now using fillup-template for sysconfig/bootloader

-------------------------------------------------------------------
Fri Dec 13 08:48:41 CET 2002 - jsrain@suse.de

- fixed ordering of modules in initrd
- added function for changing write process settings

-------------------------------------------------------------------
Wed Dec 11 11:14:58 CET 2002 - jsrain@suse.de

- if something goes wrong during bootloader installation saving, it
  is now possible to fix configuration (#21076)
- possible to change section type an easy way (#19451)
- dialogs updates
- other updates and fixes
- adding sysconfig metadata
- 2.7.1

-------------------------------------------------------------------
Wed Dec  4 17:46:46 CET 2002 - jsrain@suse.cz

- Removed global variables from Liloagent, now able to be used at
  once for more bootloaders
- Added GRUB option types to LiloAgent
- Removed test mode and possible security problem from bootfloppy
  (#20962)
- Fixed several problems of LiloAgent
- Fixed ask for floppy popup (#10485)
- If no initrd created, GRUB's menu.lst doesn't contain it now
  (#21469)
- 2.7.0

-------------------------------------------------------------------
Tue Nov 19 15:19:59 CET 2002 - schwab@suse.de

- Use product name for EFI boot manager entry (#21879).
- Report error when boot loader installation fails.

-------------------------------------------------------------------
Wed Nov 13 09:08:12 CET 2002 - jsrain@suse.cz

- again fixed installing a kernel to *NWSSTG when root is on RAID
  on PPC (#21368)
- creating syntactically correct menu.lst file for GRUB, contents
  may be still incorrect on some servers (#20637)
- 2.6.66

-------------------------------------------------------------------
Tue Nov  5 09:41:05 CET 2002 - jsrain@suse.cz

- Bugfix - LTC1394 - FTP installation to root on LVM didn't install
  a kernel on PPC (#20933)
- 2.6.65

-------------------------------------------------------------------
Wed Oct 30 21:44:47 CET 2002 - kukuk@suse.de

- fix log path in dosilo script
- update_silo_conf: modify version number in /boot/message
- BootSILO.ycp: Don't show popup on success when installing silo

-------------------------------------------------------------------
Wed Oct 30 21:39:20 CET 2002 - kukuk@suse.de

- fix log path in dosilo script
- update_silo_conf: modify version number in /boot/message
- BootSILO.ycp: Don't show popup on success when installing silo

-------------------------------------------------------------------
Tue Oct 29 10:13:28 CET 2002 - jsrain@suse.cz

- fixed target dialog for x86-64 (#21258)
- fixed selecting a prep boot partition on the root drive on PPC
  (#21315)
- fixed installing a kernel to *NWSSTG when root is on RAID on PPC
  (#21368)
- 2.6.64

-------------------------------------------------------------------
Fri Oct 25 14:38:02 CEST 2002 - arvin@suse.de

- log output of mk_initrd also on S390 (bug #21273)
- 2.6.63

-------------------------------------------------------------------
Mon Oct 14 16:50:46 CEST 2002 - jsrain@suse.cz

- fixed activating of boot partition if not instaling bootloader
  (#20874)
- 2.6.62

-------------------------------------------------------------------
Fri Oct 11 11:10:43 CEST 2002 - jsrain@suse.cz

- fixed security problem with permissions of /boot/grub/menu.lst
  (#20803)
- activating /boot partition if grub installed to mbr (part of
  #20637)
- 2.6.61

-------------------------------------------------------------------
Thu Oct 10 17:32:15 CEST 2002 - jsrain@suse.cz

- if bootloader which should be used is not selected for
  installation, backup one is installed on i386 and x86-64
  (grub instead of lilo and lilo instead of grub) (#20759)

-------------------------------------------------------------------
Wed Oct  9 09:22:09 CEST 2002 - jsrain@suse.cz

- now not enabling 2 gettys on same serial line on p690 (#19788)

-------------------------------------------------------------------
Tue Oct  8 14:16:06 CEST 2002 - jsrain@suse.cz

- fixed type in initrd modules ignore list for PPC (#20684)
- 2.6.59

-------------------------------------------------------------------
Mon Oct  7 08:23:36 CEST 2002 - jsrain@suse.cz

- fixed activating boot method on PPC (#20407)
- fixed helptexts on PPC (#20605)
- fixed translating of PPC-specific strings
- 2.6.58

-------------------------------------------------------------------
Fri Oct  4 10:38:02 CEST 2002 - jsrain@suse.cz

- added more comments to bootloader in sysconfig/bootloader (#20385)
- fixed restoring original configuration - could caused unbootable
  system (#20391)
- 2.6.57

-------------------------------------------------------------------
Wed Oct  2 14:01:36 CEST 2002 - jsrain@suse.cz

- fixed update of lilo, resulted in corrupted lilo.conf (#20320)
- fixed errors reporting during bootloader update (#20321)
- fixed activating of initrd at update (#19643)

-------------------------------------------------------------------
Tue Oct  1 15:34:28 CEST 2002 - jsrain@suse.cz

- fixed nasty trap in bootloader installation (now not reseting
  configuration without question) (#20073)

-------------------------------------------------------------------
Fri Sep 27 16:45:01 CEST 2002 - jsrain@suse.cz

- applied patches for PPC (#20178 and #20205 - initrd modules list)

-------------------------------------------------------------------
Fri Sep 27 08:45:51 CEST 2002 - lslezak@suse.cz

- fixed configuration reset at installation proposal
  if partitioning was changed (#20073)
- fixed failsafe options on x86-64 (removed disableapic,
  added iommu=noforce) (#19903)

-------------------------------------------------------------------
Tue Sep 24 11:23:39 CEST 2002 - lslezak@suse.cz

- check if label already exists (in section edit),
  allow labels longer than 15 chars for grub (#19874)
- removed 'nosmp' from failsafe options on x86-64 (#19903)
- don't add rewritten other section to menu (#19990)
- version 2.6.56

-------------------------------------------------------------------
Tue Sep 17 17:13:23 CEST 2002 - lslezak@suse.de

- fixed obsoleted help text in y2cc (#19466)
- version 2.6.55

-------------------------------------------------------------------
Fri Sep 13 13:52:12 CEST 2002 - mvidner@suse.cz

- bootfloppy: enable asking the user for the CD (#19628).
- 2.6.54

-------------------------------------------------------------------
Fri Sep 13 13:25:06 CEST 2002 - fehr@suse.de

- make supression of certain modules (cdrom and usb) work
- version 2.6.53

-------------------------------------------------------------------
Thu Sep 12 19:58:13 CEST 2002 - lslezak@suse.cz

- do not regenerate device.map file at update (part of #19555)
- version 2.6.52

-------------------------------------------------------------------
Thu Sep 12 18:17:11 CEST 2002 - fehr@suse.de

- fix to use lilo on update if there is no /etc/sysconfig/bootloader
  (#19558)

-------------------------------------------------------------------
Thu Sep 12 16:12:56 CEST 2002 - lslezak@suse.cz

- add current kernel parameters to lilo.conf at update (#19415)
- added missing function DisplayLogFile to BootSILO.ycp, BootELILO.ycp
- version 2.6.51

-------------------------------------------------------------------
Thu Sep 12 16:02:49 CEST 2002 - kkaempf@suse.de

- run mkinitrd on PPC if needed (#18276)
- 2.6.50

-------------------------------------------------------------------
Thu Sep 12 11:23:17 CEST 2002 - kkaempf@suse.de

- exclude usb modules from initrd (#19432)
- 2.6.49

-------------------------------------------------------------------
Wed Sep 11 14:02:12 CEST 2002 - lslezak@suse.cz

- don't change configuration if partitioning was changed
  and bootloader location is floppy (at installation proposal) (#19388)
- allow installation on extended partition (at installation) (#19184)
- version 2.6.48

-------------------------------------------------------------------
Tue Sep 10 18:30:26 CEST 2002 - kkaempf@suse.de

- ppc bugfix #18849
- 2.6.47

-------------------------------------------------------------------
Tue Sep 10 17:32:18 CEST 2002 - lslezak@suse.cz

- use lilo instead grub at update
- version 2.6.46

-------------------------------------------------------------------
Tue Sep 10 12:15:10 CEST 2002 - fehr@suse.de

- fix root device detection of mk_lilo_conf
- change default mbr detection in Boot.ycp (#19117)
- prevent blanks in label in BootLILO.ycp (#19181)
- version 2.6.45

-------------------------------------------------------------------
Mon Sep  9 17:59:48 CEST 2002 - lslezak@suse.cz

- allow installation on extended partion (#19184)
- version 2.6.44

-------------------------------------------------------------------
Mon Sep  9 13:40:09 CEST 2002 - mvidner@suse.cz

- Replace whitespace (and nonprintable characters)
  in lilo section labels by an underscore (#19181).
- Properly use / or /boot/ in /boot/grub/menu.lst during upgrade (#19125).
- 2.6.43

-------------------------------------------------------------------
Sun Sep  8 19:47:38 CEST 2002 - mvidner@suse.cz

- Fixed the testsuite.
- 2.6.42

-------------------------------------------------------------------
Sun Sep  8 13:30:47 CEST 2002 - kkaempf@suse.de

- drop "make check" for the moment.

-------------------------------------------------------------------
Fri Sep  6 21:34:54 CEST 2002 - kkaempf@suse.de

- workaround for hwinfo bug (#19071)
- 2.6.41

-------------------------------------------------------------------
Fri Sep  6 17:16:13 CEST 2002 - jsrain@suse.cz

- fixed provides/obsoletes
- 2.6.40

-------------------------------------------------------------------
Fri Sep  6 12:45:21 CEST 2002 - jsrain@suse.cz

- fixed deletion of cfg. file entries wjen using GRUB (Bug #18962)
- fixed rendering GRUB menu on installed system (Bug #18973)
- fixed handling of errors during bootlaoder installation
  (Bug #19020)
- 2.6.39

-------------------------------------------------------------------
Thu Sep  5 21:14:47 CEST 2002 - kkaempf@suse.de

- properly check for update when determing boot type
- 2.6.38

-------------------------------------------------------------------
Thu Sep  5 11:49:23 CEST 2002 - jsrain@suse.cz

- not calling Storage::UseLilo () in Boot module constructor
- 2.6.37

-------------------------------------------------------------------
Thu Sep  5 10:36:55 CEST 2002 - schwab@suse.de

- Move elilo.conf to /boot/efi/SuSE.

-------------------------------------------------------------------
Wed Sep  4 12:35:39 CEST 2002 - jsrain@suse.cz

- fixed bootfloppy function (Bug #17430)
- fixed checking for need to set active partition (Bug #18835)
- fixed reseting bootloader type after partitioning change
- fixed label of sections dialog (Bug #18877)
- 2.6.36

-------------------------------------------------------------------
Tue Sep  3 20:37:36 CEST 2002 - kukuk@suse.de

- installation/src/silo/agents/update_silo_conf: New
  file, modifies silo.conf and boot/message if an update is done.
- installation/src/silo/BootSILO.ycp: Implement calling "dosilo"
  script.
- prom.cc: Add reg string if prom name exists at least once.

-------------------------------------------------------------------
Tue Sep  3 17:05:39 CEST 2002 - jsrain@suse.cz

- fixed usage of Pkg::SourceProvideFile function

-------------------------------------------------------------------
Tue Sep  3 10:28:02 CEST 2002 - jsrain@suse.cz

- if partitioning changes, resets bootloader location to MBR, only
  meaningful partitions possible as bootloader bootsector locations
  (Bug #18744)
- 2.6.35

-------------------------------------------------------------------
Mon Sep  2 17:33:54 CEST 2002 - jsrain@suse.cz

- added reset function (for calling after partitioning changes
  during installation) (Bug #18744)

-------------------------------------------------------------------
Mon Sep  2 10:55:24 CEST 2002 - jsrain@suse.cz

- updating prep boot partition during installation on PPC
  (Bug #18689)
- 2.6.34

-------------------------------------------------------------------
Fri Aug 30 15:54:15 CEST 2002 - jsrain@suse.cz

- fixed bootfloppy creation (not yet tested) (Bug #17430)
- building fixed
- removed shadowed symbols (Bug #18622)
- 2.6.33

-------------------------------------------------------------------
Wed Aug 28 12:13:05 CEST 2002 - kkaempf@suse.de

- fix checking for splashscreen
- 2.6.31

-------------------------------------------------------------------
Wed Aug 28 11:57:22 CEST 2002 - jsrain@suse.cz

- fixed building on SPARC
- removed unneeded files from GRUB installation
- fixed boot floppies location
- fixed logging
- 2.6.32

-------------------------------------------------------------------
Tue Aug 27 16:19:25 CEST 2002 - jsrain@suse.cz

- if no boot message exists not including in menu.lst (Bug #18381)
- fixed ordering of list of kernel images / other partitions
- 2.6.30

-------------------------------------------------------------------
Mon Aug 26 23:39:13 EDT 2002 - nashif@suse.de

- do not reset location value in autoinst mode
- if location is not empty, configure boot device in autoinst
  mode (Avoid calling ConfigureLocation)
- 2.6.29

-------------------------------------------------------------------
Mon Aug 26 17:12:14 CEST 2002 - jsrain@suse.cz

- removed icons from control center on S390 (Bugs #18371 and #18367)
- fixed curses UI buttons (Bug #18333)
- fixed handling of nonwritable floppy (Bug #18312)
- fixed PPC installation (Bug #18140)
- 2.6.28

-------------------------------------------------------------------
Fri Aug 23 18:34:27 CEST 2002 - jsrain@suse.cz

- fixed lists of devices (Bug #18269)
- fixed installation on compaq disk array (Bug #18134)
- 2.6.27

-------------------------------------------------------------------
Tue Aug 20 17:05:05 CEST 2002 - arvin@suse.de

- correctly handle hvc console on ppc
- 2.6.26

-------------------------------------------------------------------
Tue Aug 20 14:48:13 CEST 2002 - jsrain@suse.cz

- fixed original configuration restore when using GRUB
- fixed partition list reading
- 2.6.25

-------------------------------------------------------------------
Mon Aug 19 14:10:01 CEST 2002 - jsrain@suse.cz

- modified failsafe kernel image name for update of lilo
- fixed GRUB save after configuration
- not deleting old device map during installation
- /sbin/elilo now not running after configuration change
- 2.6.24

-------------------------------------------------------------------
Fri Aug 16 14:13:01 CEST 2002 - jsrain@suse.cz

- added universal functions for accessing kernel parameters
  independent on bootloader
- modified failsafe kernel image name
- fixed kdoc comments
- merged proofread texts
- now building initrd on S390
- 2.6.23

-------------------------------------------------------------------
Tue Aug 13 06:49:05 CEST 2002 - jsrain@suse.cz

- fixed handling different BIOS Ids (Bug #17594)
- added disableapic to failsafe kernel command
- 2.6.22

-------------------------------------------------------------------
Fri Aug  9 16:10:37 CEST 2002 - jsrain@suse.de

- fixed installation on S390 (Bug #17244)
- 2.6.21

-------------------------------------------------------------------
Fri Aug  9 09:24:57 CEST 2002 - jsrain@suse.de

- now setting framebuffer vga mode (Bug #17537)
- 2.6.20

-------------------------------------------------------------------
Thu Aug  8 09:59:38 CEST 2002 - jsrain@suse.de

- fixed device name translation for GRUB during installation for
  other systems
- 2.6.19

-------------------------------------------------------------------
Wed Aug  7 15:04:52 CEST 2002 - jsrain@suse.de

- Fix adaptation for multiple 'other' partitions for booting
  for GRUB (#17458)
- 2.6.18

-------------------------------------------------------------------
Wed Aug  7 12:39:25 CEST 2002 - kkaempf@suse.de

- Allow for multiple 'other' partitions for booting (#17458)

-------------------------------------------------------------------
Wed Aug  7 08:45:44 CEST 2002 - jsrain@suse.de

- added support for changing kernel command line for other modules
  when using GRUB easily
- 2.6.17

-------------------------------------------------------------------
Tue Aug  6 16:43:24 CEST 2002 - jsrain@suse.de

- fixed abort button behaviour
- 2.6.16

-------------------------------------------------------------------
Tue Aug  6 15:07:04 CEST 2002 - jsrain@suse.de

- fixed ordering of GRUB commands in menu.lst
- added expert configuration of /etc/grub.conf
- 2.6.15

-------------------------------------------------------------------
Mon Aug  5 18:00:24 CEST 2002 - jsrain@suse.cz

- fixed lilo update problem (Bug #15819)
- fixed bootloader loaction dialog contents (Bug #17320)

-------------------------------------------------------------------
Mon Aug 05 13:11:26 CEST 2002 - arvin@suse.de

- changes for new /etc/install.inf agent

-------------------------------------------------------------------
Mon Aug  5 12:55:29 CEST 2002 - fehr@suse.de

- make BootS390.ycp work again (was broken after 8.0 changes)
- 2.6.13

-------------------------------------------------------------------
Thu Aug  1 15:15:24 CEST 2002 - jsrain@suse.cz

- minor updates and fixes
- 2.6.12

-------------------------------------------------------------------
Tue Jul 30 16:15:24 CEST 2002 - jsrain@suse.cz

- added comments for translators

-------------------------------------------------------------------
Tue Jul 30 15:27:45 CEST 2002 - arvin@suse.de

- fixed configuration of grub

-------------------------------------------------------------------
Mon Jul 29 11:26:24 CEST 2002 - jsrain@suse.cz

- added basic expert dialogs for GRUB
- several fixes
- 2.6.10

-------------------------------------------------------------------
Fri Jul 26 15:44:32 CEST 2002 - jsrain@suse.cz

- fixed configuration of installed system for GRUB
- added password support for GRUB
- added boot from floppy support for GRUB
- 2.6.9

-------------------------------------------------------------------
Fri Jul 26 09:34:02 CEST 2002 - jsrain@suse.cz

- added bootloader graphical screen support for GRUB
- added other OS during installation support for GRUB
- 2.6.8

-------------------------------------------------------------------
Thu Jul 25 15:54:25 CEST 2002 - schwab@suse.de

- Fix doelilo script.

-------------------------------------------------------------------
Thu Jul 25 13:28:41 CEST 2002 - jsrain@suse.cz

- added support for GRUB configuration on running system
- added support for installing GRUB during installation process
- fixed for lilo startup (#17142)
- 2.6.7

-------------------------------------------------------------------
Mon Jul 22 12:20:57 CEST 2002 - kkaempf@suse.de

- prepare for GRUB support

-------------------------------------------------------------------
Wed Jul 17 11:28:44 CEST 2002 - arvin@suse.de

- fixed file list for i386 (use %ix86 macro)

-------------------------------------------------------------------
Fri Jul 12 12:33:34 CEST 2002 - arvin@suse.de

- use proper namespace for Args and CallFunction (#16776)

-------------------------------------------------------------------
Mon Jul  8 16:01:04 CEST 2002 - mvidner@suse.cz

- fixed Provides/Obsoletes (yast2-agent-liloconf)

-------------------------------------------------------------------
Thu Jul 04 20:50:02 CEST 2002 - arvin@suse.de

- moved non binary files to /usr/share/YaST2

-------------------------------------------------------------------
Wed Jul  3 10:38:58 CEST 2002 - lslezak@suse.cz

- fixed installation/src/ppc/agents/Makefile.am (ppc build bug)
- version 2.6.2

-------------------------------------------------------------------
Tue Jul  2 15:31:29 CEST 2002 - lslezak@suse.cz

- merged with yast2-agent-lilo, yast2-agent-prom,
  yast2-config-bootfloppy and yast2 lilo installation part
- renamed to yast2-bootloader
- version 2.6.1

-------------------------------------------------------------------
Tue Jun 25 16:57:19 CEST 2002 - lslezak@suse.cz

- addded editor for expert user
- changed ABC::`abc -> ABC::abc
- version 2.6.0

-------------------------------------------------------------------
Thu Apr 11 11:01:31 CEST 2002 - lslezak@suse.cz

- SuSE-8_0-Branch merged to the head

-------------------------------------------------------------------
Thu Mar 21 15:04:50 CET 2002 - mvidner@suse.cz

- Obsoletes yast2-config-bootloader. (#15135)
- 2.5.13

-------------------------------------------------------------------
Fri Mar 15 12:01:57 CET 2002 - dmeszar@suse.cz

- fixed #14935 (can't close with WM)

-------------------------------------------------------------------
Mon Mar  4 12:12:49 CET 2002 - dmeszar@suse.cz

- fixed bug #14100 (main dialog not hiden when exiting)
- screenshot mode implemented

-------------------------------------------------------------------
Mon Feb 18 19:29:06 CET 2002 - dmeszar@suse.cz

- fixed bug #13505 (incomplete label "Uninstall boot loader from"->
  device name is missing)
- fixed bug #13524 (broken writing of special lilo options
  (like change-rules, disk, map-drive...)

-------------------------------------------------------------------
Mon Feb 11 15:19:24 CET 2002 - dmeszar@suse.cz

- fixed restoring original settings from installation

-------------------------------------------------------------------
Tue Feb  5 13:24:57 CET 2002 - dmeszar@suse.cz

- implemented section order changing

-------------------------------------------------------------------
Mon Jan 28 17:04:55 CET 2002 - dmeszar@suse.cz

- don't read 'user_settings'

-------------------------------------------------------------------
Wed Jan 23 17:44:13 CET 2002 - dmeszar@suse.cz

- fixed rpm dependencied

-------------------------------------------------------------------
Fri Jan 11 19:38:30 CET 2002 - dmeszar@suse.cz

- fixed original lilo.conf restoring

-------------------------------------------------------------------
Sat Dec 22 18:45:31 CET 2001 - dmeszar@suse.cz

- autoinstallation adaptation
- installed linux's scanner
- 3rd param for 'select', fixed specfile

-------------------------------------------------------------------
Fri Nov  9 13:21:52 CET 2001 - dmeszar@suse.cz

- major ui changes- new startup dialog, sequence changed
- addaptation for installation

-------------------------------------------------------------------
Thu Sep 20 19:08:32 CEST 2001 - dmeszar@suse.cz

- module icon changed to 'boot.png' ;)

-------------------------------------------------------------------
Tue Sep 18 15:36:00 CEST 2001 - dmeszar@suse.cz

- module icon changed to 'lilo.png' (#10656)

-------------------------------------------------------------------
Mon Sep 17 14:01:01 CEST 2001 - dmeszar@suse.cz

- bug #10661 fixed (lilo configuration written without change !!)
- bug #10667 fixed (No section is marked as default, if there is the
    keyword 'default' missing in the lilo.conf.)

-------------------------------------------------------------------
Thu Sep 13 16:51:28 CEST 2001 - kendy@suse.cz

- Write the lilo.conf first and then run lilo (not in the reverse
  order...)
- Some unused code removed, lilo_write.ycp is not distributed.

-------------------------------------------------------------------
Mon Sep 10 14:47:28 CEST 2001 - dmeszar@suse.cz

- use Arch:: instead of user_settings

-------------------------------------------------------------------
Tue Sep  4 15:02:23 CEST 2001 - dmeszar@suse.cz

- fix #10062
- fixed the qt-IntField update bug (after creation of
  dialog the intfield doesn't show its actual value
  but shows 0 under qt)

-------------------------------------------------------------------
Fri Aug 31 13:49:03 CEST 2001 - dmeszar@suse.cz

- use 'Add other section' radio button instead of 'add windows/os2 section'
  for sparcs
- removed debug logging

-------------------------------------------------------------------
Mon Aug 27 12:54:32 CEST 2001 - dmeszar@suse.cz

- removed 'uninstall silo', 'install to boot/root' for sparcs
- sparc: if kernel image's path is /'kernel', add '/boot' as prefix
  when checking the kernel existence and description

-------------------------------------------------------------------
Mon Aug 20 16:58:35 CEST 2001 - dmeszar@suse.cz

- fixed section label displaying in summary table ("section label" - > section label)

-------------------------------------------------------------------
Mon Aug 13 17:14:39 CEST 2001 - dmeszar@suse.cz

- fixed description for other sections in summary table

-------------------------------------------------------------------
Wed Aug  8 15:09:04 CEST 2001 - dmeszar@suse.cz

- correct handling od '\' '"' chars when reading ui input fields
- fixed 'other' section removing
- section quota set to 16

-------------------------------------------------------------------
Tue Jul 31 19:07:59 CEST 2001 - dmeszar@suse.cz

- uninstall ability implemnted
- section removing fixed
- don't show 'image' option in options list of image/other section
- help text for options stripped to minimal acceptable extent
- options dialog layout changes
- option editing dialog added

-------------------------------------------------------------------
Mon Jul 30 16:49:14 CEST 2001 - dmeszar@suse.cz

- save confirm dialog added

-------------------------------------------------------------------
Thu Jul 26 18:59:25 CEST 2001 - dmeszar@suse.cz

- proof-read texts, platform dependent code added

-------------------------------------------------------------------
Thu Mar 22 09:27:24 CET 2001 - dmeszar@suse.cz

- initial version<|MERGE_RESOLUTION|>--- conflicted
+++ resolved
@@ -1,5 +1,11 @@
 -------------------------------------------------------------------
-<<<<<<< HEAD
+Fri Nov 11 12:09:59 UTC 2016 - jreidinger@suse.com
+
+- Do not crash in bootloader when default mount by is set to label
+  (bsc#1009493)
+- 3.2.10
+
+-------------------------------------------------------------------
 Tue Nov 22 13:41:42 UTC 2016 - jreidinger@suse.com
 
 - use proper sources when doing kexec (bsc#981434)
@@ -33,13 +39,6 @@
 - Use the system-wide locale (/etc/sysconfig/language:RC_LANG) when
   generating the GRUB2 menu (bsc#998152)
 - 3.2.5
-=======
-Fri Nov 11 12:09:59 UTC 2016 - jreidinger@suse.com
-
-- Do not crash in bootloader when default mount by is set to label
-  (bsc#1009493)
-- 3.1.206
->>>>>>> b1546750
 
 -------------------------------------------------------------------
 Thu Oct 13 12:26:53 UTC 2016 - jreidinger@suse.com
