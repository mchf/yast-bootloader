-------------------------------------------------------------------
<<<<<<< HEAD
Mon Dec  5 13:58:33 UTC 2016 - jreidinger@suse.com

- stop failing with new cfa ( caused by deleting nil, change
  in cfa needed for bsc#983486 )
- 3.2.12

-------------------------------------------------------------------
Wed Nov 30 08:36:28 UTC 2016 - jreidinger@suse.com

- Recommends syslinux as it is often used by generic_mbr, but it
  is not hard requirement (bsc#1004229)
- 3.2.11

-------------------------------------------------------------------
Tue Nov 22 18:38:42 UTC 2016 - jreidinger@suse.com
=======
Tue Jan  3 09:36:01 UTC 2017 - jreidinger@suse.com

- do not try to write legacy_boot flag for msdos partition table
  in more disks scenario when there is also GPT disk (bsc#1017776)
- 3.1.207

-------------------------------------------------------------------
Fri Nov 11 12:09:59 UTC 2016 - jreidinger@suse.com
>>>>>>> 86506a97

- Do not crash in bootloader when default mount by is set to label
  (bsc#1009493)
- 3.2.10

-------------------------------------------------------------------
Tue Nov 22 13:41:42 UTC 2016 - jreidinger@suse.com

- use proper sources when doing kexec (bsc#981434)
- 3.2.9

-------------------------------------------------------------------
Wed Nov 16 14:19:14 UTC 2016 - jreidinger@suse.com

- when protecting modification of kernel parameters by password,
  add also rd.shell=0 parameter to avoid getting into initrd shell
  (bsc#1009220)
- 3.2.8

-------------------------------------------------------------------
Mon Nov 14 14:21:16 UTC 2016 - lslezak@suse.cz

- Revert the package deselection check (from 3.2.3), there is
  a new generic solution in yast2-packager-3.2.6 for all YaST
  modules (bsc#885496)
- 3.2.7

-------------------------------------------------------------------
Wed Nov  2 14:14:21 UTC 2016 - jreidinger@suse.com

- set pmbr flag only on GPT disks (bsc#1008092)
- 3.2.6

-------------------------------------------------------------------
Tue Nov  1 11:49:05 UTC 2016 - jreidinger@suse.com

- Use the system-wide locale (/etc/sysconfig/language:RC_LANG) when
  generating the GRUB2 menu (bsc#998152)
- 3.2.5

-------------------------------------------------------------------
Thu Oct 13 12:26:53 UTC 2016 - jreidinger@suse.com

- Do not require syslinux on target system during installation
  (bsc#1004229)
- fix installation on dm raids to not use mapper device and instead
  use underlaying device (bsc#1004921)
- 3.2.4

-------------------------------------------------------------------
Fri Oct  7 12:46:18 UTC 2016 - jreidinger@suse.com

- Warn user if the packages needed for booting are deselected
  (bsc#885496)
- 3.2.3

-------------------------------------------------------------------
Thu Oct  6 08:24:51 UTC 2016 - jreidinger@suse.com

- allow user to repropose configuration if unknown udev link found
  (bnc#931291)
- 3.2.2

-------------------------------------------------------------------
Tue Oct  4 12:51:04 UTC 2016 - ancor@suse.com

- Do not crash when the user tries to enable serial console with
  blank arguments (bsc#1000629)
- 3.2.1

-------------------------------------------------------------------
Fri Sep 30 15:25:29 UTC 2016 - jreidinger@suse.com

- show popup when unsupported bootloader used on system, allowing
  user to exit yast2-bootloader or propose supported bootloader
  there (bnc#923458)
- Version bumped to 3.2.X to ease coordination of Tumbleweed,
  Leap 42.2 and SLE-12-SP2 development.
- 3.2.0

-------------------------------------------------------------------
Tue Aug 30 13:31:14 UTC 2016 - jreidinger@suse.com

- import properly device map in autoyast profile (found during
  debugging bnc#995627)
- log device map entries before written them, to allow easier
  debugging of augeas lenses failure (bnc#995627)
- 3.1.203

-------------------------------------------------------------------
Tue Aug 30 08:42:25 UTC 2016 - jreidinger@suse.com

- fix crash when activating partition on md raid (bnc#995627)
- 3.1.202

-------------------------------------------------------------------
Fri Aug 26 09:25:49 UTC 2016 - jsrain@suse.cz

- warn user if enabling TPM when not available (bsc#994556)
- 3.1.201

-------------------------------------------------------------------
Tue Aug 23 14:20:15 UTC 2016 - jreidinger@suse.com

- fix proposing generic mbr if proposed to boot from MBR
  ( found during debugging bnc#994348 )
- 3.1.200

-------------------------------------------------------------------
Mon Jul 18 14:56:27 UTC 2016 - jreidinger@suse.com

- do not fail tests when run in environment connected by serial
  console (bnc#989405)
- 3.1.199

-------------------------------------------------------------------
Wed Jul 13 08:49:50 UTC 2016 - jreidinger@suse.com

- fix writing default boot entry when it is located in grub2
  submenu (bnc#986005)
- 3.1.198

-------------------------------------------------------------------
Mon Jul 11 12:18:29 UTC 2016 - jreidinger@suse.com

- do not crash after configuration in autoyast bootloader section
  without previous cloning (bnc#985007)
- 3.1.197

-------------------------------------------------------------------
Thu Jul  7 07:51:12 UTC 2016 - jreidinger@suse.com

- set by default SECURE_BOOT to false on architectures that do not
  support it to avoid call of shim there (bnc#984895)
- 3.1.196

-------------------------------------------------------------------
Fri Jul  1 15:10:53 UTC 2016 - jreidinger@suse.com

- Optimize code for quicker run (bnc#986649)
- 3.1.195

-------------------------------------------------------------------
Wed Jun 15 12:42:08 UTC 2016 - jreidinger@suse.com

- do not activate partition on gpt disks on ppc (bnc#983194)
- 3.1.194

-------------------------------------------------------------------
Mon Jun 13 13:36:51 UTC 2016 - jreidinger@suse.com

- fix unknown method extended_partition (bnc#983062)
- 3.1.193

-------------------------------------------------------------------
Wed Jun  1 13:31:57 UTC 2016 - igonzalezsosa@suse.com

- Drop yast2-bootloader-devel-doc package (fate#320356)
- 3.1.192

-------------------------------------------------------------------
Mon May 30 08:23:24 UTC 2016 - jreidinger@suse.com

- fix unknown method error ( caused by fix for bnc#980529)
- 3.1.191

-------------------------------------------------------------------
Fri May 27 12:13:54 UTC 2016 - jreidinger@suse.com

- use proper device to setup pmbr for grub2efi (bnc#981997)
- 3.1.190

-------------------------------------------------------------------
Wed May 25 11:59:53 UTC 2016 - jreidinger@suse.com

- do not try to install grub2 on lvm on partition-less disk
  (bnc#980529)
- 3.1.189

-------------------------------------------------------------------
Tue May 24 09:00:13 UTC 2016 - jreidinger@suse.com

- run mkinitrd at the end of installation to ensure proper initrd
  even for image based installation or live install
  (bnc#977656,bnc#979719)
- 3.1.188

-------------------------------------------------------------------
Tue May 17 07:42:46 UTC 2016 - jreidinger@suse.com

- do not skip grub2 install during installation on s390
  (bnc#980250)
- 3.1.187

-------------------------------------------------------------------
Mon May 16 12:21:09 UTC 2016 - jreidinger@suse.com

- Fix storing default boot section (bnc#978366)
- Fix showing default boot section name with spaces inside
  (found during testing fix for bnc#978366)
- 3.1.186

-------------------------------------------------------------------
Mon May 16 11:41:05 UTC 2016 - jreidinger@suse.com

- do not install grub2 with --no-nvram on non-EFI systems
  (bnc#980108)
- 3.1.185

-------------------------------------------------------------------
Mon May 16 09:36:28 UTC 2016 - mvidner@suse.com

- Reintroduce Trusted Boot (FATE#316553).
- 3.1.184

-------------------------------------------------------------------
Thu May 12 15:46:49 CEST 2016 - snwint@suse.de

- fix grub2 settings for lvm encrypted boot partition (bsc#976315)
- 3.1.183

-------------------------------------------------------------------
Wed May 11 11:03:09 UTC 2016 - jreidinger@suse.com

- do not crash when stage1 is set to extended partition (thanks to
  mvidner for catch, also fix bnc#978284)
- 3.1.182

-------------------------------------------------------------------
Tue May 10 15:10:43 UTC 2016 - jreidinger@suse.com

- do not crash with uninitialized variable 'extended' (bnc#978284)
- 3.1.181

-------------------------------------------------------------------
Mon May  9 09:28:55 UTC 2016 - agraf@suse.com

- Disable secure boot on AArch64 (bsc#978157)
- Generate grub2 as removable on non-nvram efi systems (bsc#978593)
- 3.1.180

-------------------------------------------------------------------
Mon May  2 10:24:17 CEST 2016 - schubi@suse.de

- Fixed nil in custom_devices. Compact! is returning nil if no
  changes were made.
  Removed empty reject, because it is not needed anymore.
  (bnc#977945)
- 3.1.179

-------------------------------------------------------------------
Wed Apr 27 10:43:14 CEST 2016 - schubi@suse.de

- Adapted new version of bootloader to the AutoYaST configuration
  module.
  (related to FATE#317701)
- 3.1.178

-------------------------------------------------------------------
Tue Apr 26 10:27:20 CEST 2016 - schubi@suse.de

- Added requirement in proposal. (bnc#977004)
- 3.1.177

-------------------------------------------------------------------
Fri Apr 22 08:55:08 UTC 2016 - jreidinger@suse.com

- smarter prep partition proposal (bnc#970152)
- fix exception when grub.cfg is not yet generated (bnc#976534)
- 3.1.176

-------------------------------------------------------------------
Wed Apr 20 15:18:46 UTC 2016 - jreidinger@suse.com

- fix installing grub2 to underlaying devices (bnc#976315)
- 3.1.175

-------------------------------------------------------------------
Tue Apr 19 09:01:33 UTC 2016 - jreidinger@suse.com

- Improve misleading label for GRUB2 password (bnc#952633)
- 3.1.174

-------------------------------------------------------------------
Mon Apr 18 13:20:34 UTC 2016 - jreidinger@suse.com

- fix regression in installation on md raid
  (related to FATE#317701 found by openqa)
- 3.1.173

-------------------------------------------------------------------
Mon Apr 18 06:53:06 UTC 2016 - jreidinger@suse.com

- fix regression in serial console handling and cover it with
  automatic tests
  (bnc#870514 appears again)
- 3.1.172

-------------------------------------------------------------------
Thu Apr 14 15:52:10 UTC 2016 - igonzalezsosa@suse.com

- Fix error when showing order of hard disks (bsc#975514)
- 3.1.171

-------------------------------------------------------------------
Thu Apr 14 12:21:20 CEST 2016 - schubi@suse.de

- Fix: Taking modulename "Bootloader" instead of class.
  (related to FATE#317701)
- 3.1.170

-------------------------------------------------------------------
Wed Apr 13 14:14:14 UTC 2016 - jreidinger@suse.com

- Clean pending TODOs and implement bootloader API calls with new
  architecture (related to FATE#317701)
- 3.1.169

-------------------------------------------------------------------
Wed Apr 13 13:14:30 UTC 2016 - jreidinger@suse.com

- Drop preparing storage data for perl-Bootloader as it is no
  longer needed (related to FATE#317701)
- 3.1.168

-------------------------------------------------------------------
Wed Apr 13 11:14:11 UTC 2016 - jreidinger@suse.com

- Fix import of integer timeout and export of terminal symbol
  (found during testing of FATE#317701)
- 3.1.167

-------------------------------------------------------------------
Tue Apr 12 13:29:54 UTC 2016 - jreidinger@suse.com

- do not propose nor running grub2-install on bare metal POWER
  (bnc#970582)
- do not use perl-Bootloader in yast2-bootloader (FATE#317701)
- 3.1.166

-------------------------------------------------------------------
Fri Mar 23 18:09:10 UTC 2016 - dvaleev@suse.com

- Set gfxterm to console on POWER
  (bsc#911682)
- 3.1.165

-------------------------------------------------------------------
Fri Mar 11 15:22:10 UTC 2016 - dvaleev@suse.com

- include quiet in default kernel boot parameters for POWER
  (bsc#965347)
- 3.1.164

-------------------------------------------------------------------
Thu Feb 25 19:27:10 UTC 2016 - dmueller@suse.com

- include quiet in default kernel boot parameters for aarch64
- 3.1.163

-------------------------------------------------------------------
Fri Nov 27 14:46:57 CET 2015 - snwint@suse.de

- updated boot doc for prep partitions
- 3.1.162

-------------------------------------------------------------------
Fri Nov 20 07:19:26 UTC 2015 - igonzalezsosa@suse.com

- Fix AutoYaST schema to allow specification of 'vgamode',
  'xen_kernel_append' and 'failsafe_disabled' in globals section
  (bsc#954412)

-------------------------------------------------------------------
Wed Nov 18 12:10:10 UTC 2015 - mvidner@suse.com

- Fix validation of AutoYaST profiles (bsc#954412)

-------------------------------------------------------------------
Tue Nov 17 13:59:40 CET 2015 - shundhammer@suse.de

- Fixed crash in bootloader proposal if previous installation was
  on software RAID (bsc#955216)
- 3.1.161

-------------------------------------------------------------------
Wed Nov 11 11:36:29 UTC 2015 - jreidinger@suse.com

- Do not show raid0 warning for /boot on s390 and ppc architectures
  (bnc#952823)
- 3.1.160

-------------------------------------------------------------------
Fri Oct 23 13:16:59 UTC 2015 - jreidinger@suse.com

- respect original grub2 configuration when upgrade from grub2
  to grub2 (bnc#951731)
- 3.1.159

-------------------------------------------------------------------
Mon Oct 19 16:10:34 UTC 2015 - jreidinger@suse.com

- do not modify bootloader configuration during offline upgrade
  from grub2 to grub2 (bnc#950695,bnc#950162)
- 3.1.158

-------------------------------------------------------------------
Fri Oct 16 14:27:17 CEST 2015 - schubi@suse.de

- Set StorageDevices flag disks_valid to true while cloning system
  in AutoYaST. (bnc#950105)
- 3.1.157

-------------------------------------------------------------------
Thu Oct  1 12:21:31 UTC 2015 - jreidinger@suse.com

- Fix proposing stage1 location in autoyast (bnc#948258)
- 3.1.156

-------------------------------------------------------------------
Tue Sep 29 10:28:42 UTC 2015 - jreidinger@suse.com

- fix device map handling if there's no 'hd0' entry in it
  (bsc#947730) by snwint
- 3.1.155

-------------------------------------------------------------------
Mon Sep 28 15:41:45 CEST 2015 - schubi@suse.de

- Including a needed file. This is an additional fix for
  bnc#930341.
- 3.1.154

-------------------------------------------------------------------
Fri Sep 25 15:22:17 UTC 2015 - jreidinger@suse.com

- fix booting on ppc with /boot on software raid (bnc#940542)
- 3.1.153

-------------------------------------------------------------------
Thu Sep 24 08:53:00 UTC 2015 - jreidinger@suse.com

- fix one click proposal change to behave reasonable
- add warnings for missing generic_mbr or activate when really
  missing (bnc#930341)
- 3.1.152

-------------------------------------------------------------------
Wed Sep 16 08:12:28 UTC 2015 - jreidinger@suse.com

- support custom names for raids (bnc#944041)
- 3.1.151

-------------------------------------------------------------------
Tue Sep 15 12:05:28 UTC 2015 - jreidinger@suse.com

- make default distributor value empty to use default one in grub2
  (bnc#942519)
- remove distributor entry from ui. Support only changes in text
  file
- 3.1.150

-------------------------------------------------------------------
Tue Sep 15 12:04:28 UTC 2015 - jreidinger@suse.com

- fix typo when invalid architecture is used (bnc#945764)
- Do not propose bootloader stage1 location for grub2 on EFI
  (bnc#945764)
- 3.1.149

-------------------------------------------------------------------
Fri Sep 11 16:46:11 UTC 2015 - ancor@suse.com

- Empty kernel command lines are now properly written (bnc#945479)
- 3.1.148

-------------------------------------------------------------------
Thu Sep 10 14:45:51 CEST 2015 - schubi@suse.de

- AutoYaST configuration: Initialize libstorage and do not regard
  the installed system.
  (bnc#942360)
- 3.1.147

-------------------------------------------------------------------
Fri Sep  4 15:17:27 CEST 2015 - snwint@suse.de

- ensure device map has really been proposed (bsc#943749)
- when we switch to custom boot, turn off the other boot locations
  (bsc#943749)
- 3.1.146

-------------------------------------------------------------------
Thu Aug 27 13:21:25 UTC 2015 - jreidinger@suse.com

- use extended partition to boot even for non software raids
  (bnc#940765)
- for separate boot partition with btrfs prefer MBR bootloader
  location (bnc#940797)
- 3.1.145

-------------------------------------------------------------------
Tue Aug 25 07:31:56 UTC 2015 - igonzalezsosa@suse.com

- Add support for kernel parameter with multiple values
  (bsc#882082)
- 3.1.144

-------------------------------------------------------------------
Mon Aug 24 12:44:51 UTC 2015 - jreidinger@suse.com

- fix removing password protection (bnc#942867)
- 3.1.143

-------------------------------------------------------------------
Wed Aug 19 12:42:41 UTC 2015 - jreidinger@suse.com

- do not require parted on target system (bnc#937066)
- 3.1.142

-------------------------------------------------------------------
Mon Aug 17 07:44:21 UTC 2015 - jreidinger@suse.com

- avoid bootloader module stuck caused by parted prompt
  (bnc#941510)
- 3.1.141

-------------------------------------------------------------------
Fri Aug 14 15:17:16 CEST 2015 - snwint@suse.de

- as SCR hasn't been setup yet, use some trickery to read boot config (bsc #940486)
- 3.1.140

-------------------------------------------------------------------
Wed Aug  5 11:37:12 UTC 2015 - jsrain@suse.cz

- always run mkinitrd at the end of S/390 installation (bsc#933177)
- 3.1.139

-------------------------------------------------------------------
Thu Jul  9 08:54:10 UTC 2015 - jreidinger@suse.com

- fix crash when aborting during initial screen (bnc#910343)
- 3.1.138

-------------------------------------------------------------------
Tue Jul  7 12:20:21 UTC 2015 - jreidinger@suse.com

- skip MBR update on s390 (bnc#937015)
- 3.1.137

-------------------------------------------------------------------
Mon Jun 29 12:46:58 UTC 2015 - jreidinger@suse.com

- set only proper boot flags ("boot" for DOS partition table and
  legacy_boot for GPT partition table), otherwise it can confuse
  some firmware and cause booting problems (bnc#930903)
- 3.1.136

-------------------------------------------------------------------
Mon Jun 22 11:01:16 UTC 2015 - jreidinger@suse.com

- Let password protection be configurable between a restricted mode
  (cannot boot at all without password, default GRUB2 behavior)
  and an unrestricted mode (can boot but cannot edit entries, GRUB1
  behavior) (FATE#318574).
- 3.1.135

-------------------------------------------------------------------
Tue Jun 16 15:13:10 UTC 2015 - jreidinger@suse.com

- Stop adding 'Failsafe' entry to bootloader menu unless user
  manually add it (fate#317016)
- 3.1.134

-------------------------------------------------------------------
Wed Jun  3 14:42:59 UTC 2015 - jreidinger@suse.com

- do not crash in offline update in bootloader proposal(bnc#931021)
- 3.1.133

-------------------------------------------------------------------
Wed Jun  3 12:37:08 UTC 2015 - jreidinger@suse.com

- Fix cleaning of tmp file for init bootloader (bnc#926843)
- 3.1.132

-------------------------------------------------------------------
Wed Jun  3 11:44:23 UTC 2015 - jreidinger@suse.com

- Fix ignoring bootloader settings after changing them in proposal
  screen (bnc#925987)
- 3.1.131

-------------------------------------------------------------------
Tue Jun  2 12:40:05 UTC 2015 - jreidinger@suse.com

- Do not crash if system contain unpartitioned disk (bnc#930091)
- allow negative timeout to cancel automatic boot (bnc#812618)
- fix typo in help text (bnc#702664)
- 3.1.130

-------------------------------------------------------------------
Mon Jun  1 14:20:30 UTC 2015 - jreidinger@suse.com

- Don't crash when reconfiguring from grub1 to grub2 (bnc#923458)
- 3.1.129

-------------------------------------------------------------------
Wed May 20 13:35:23 CEST 2015 - dvaleev@suse.com

- Disable os-prober for Power boo#931653
- 3.1.128
-------------------------------------------------------------------
Tue Apr 14 14:50:43 CEST 2015 - schubi@suse.de

- While calling AutoYaST clone_system libStorage has to be set
  to "normal" mode in order to read mountpoints correctly.
- 3.1.127

-------------------------------------------------------------------
Thu Apr  9 13:15:02 UTC 2015 - jreidinger@suse.com

- fix abort when importing bootloader values in autoyast
  (bnc#914812)
- 3.1.126

-------------------------------------------------------------------
Wed Mar 25 08:15:01 UTC 2015 - schwab@suse.de

- Propose secure_boot by default only on x86, aarch64 is not ready yet
- 3.1.125

-------------------------------------------------------------------
Wed Feb 25 21:48:10 UTC 2015 - jreidinger@suse.com

- Fixed creation of a multipath device map
- 3.1.124

-------------------------------------------------------------------
Wed Feb 18 16:22:05 UTC 2015 - jreidinger@suse.com

- fix crash on ppc(bnc#917833)
- 3.1.123

-------------------------------------------------------------------
Tue Feb 17 13:24:26 UTC 2015 - jreidinger@suse.com

- reset flags before set new ones(bnc#848609)
- 3.1.122

-------------------------------------------------------------------
Mon Feb 16 13:57:27 UTC 2015 - jreidinger@suse.com

- ensure that there is only limited amount of disks in device map
  (bnc#917640)
- 3.1.121

-------------------------------------------------------------------
Thu Feb 12 12:45:50 UTC 2015 - jreidinger@suse.com

- fix redundancy boot proposal if there are more devices
  (bnc#917025)
- 3.1.120

-------------------------------------------------------------------
Tue Feb 10 15:24:53 UTC 2015 - ancor@suse.com

- Fixed detection for encrypted partitions (bnc#913540)
- 3.1.119

-------------------------------------------------------------------
Fri Feb  6 12:46:48 UTC 2015 - ancor@suse.com

- The unit tests are now compatible with RSpec 3 (bnc#916364)
- 3.1.118

-------------------------------------------------------------------
Wed Feb  4 13:56:13 UTC 2015 - jsrain@suse.cz

- initialize bootloader during update if proposed from scratch
  (bnc#899743)
- 3.1.117

-------------------------------------------------------------------
Tue Feb  3 15:08:09 UTC 2015 - schwab@suse.de

- Use ttyAMA instead of ttyS on aarch64
- 3.1.116

-------------------------------------------------------------------
Tue Jan 20 10:54:52 UTC 2015 - schwab@suse.de

- Use grub2-efi on aarch64
- 3.1.115

-------------------------------------------------------------------
Tue Jan 13 08:48:38 UTC 2015 - jreidinger@suse.com

- Do not crash with unsupported bootloader when resetting
  bootloader to repropose during update (bnc#912595)
- 3.1.113

-------------------------------------------------------------------
Thu Dec  4 09:47:42 UTC 2014 - jreidinger@suse.com

- remove X-KDE-Library from desktop file (bnc#899104)

-------------------------------------------------------------------
Tue Dec  2 14:52:29 UTC 2014 - jreidinger@suse.com

- fix crash when not using separate boot (found by openqa)
- 3.1.112

-------------------------------------------------------------------
Fri Nov 21 11:56:38 UTC 2014 - jsrain@suse.cz

- detect EFI directly from sysfs during live installation
  (bnc#829256)

-------------------------------------------------------------------
Tue Nov 18 12:12:59 UTC 2014 - jreidinger@suse.com

- run password encryption always locally to ensure that
  grub2-mkpasswd is there (bnc#900039)
- 3.1.111

-------------------------------------------------------------------
Tue Nov 11 08:43:27 UTC 2014 - jreidinger@suse.com

- properly align checkboxes and improve spacing (bnc#900023)
- 3.1.110

-------------------------------------------------------------------
Fri Oct 31 06:36:13 UTC 2014 - jreidinger@suse.com

- do not show useless widgets when user decided to not install
  bootloader (bnc#901060)
- 3.1.109

-------------------------------------------------------------------
Wed Oct 29 14:13:52 UTC 2014 - jreidinger@suse.com

- do not return /dev/null if cannot detect bootloader devices as it
  cause errors later

-------------------------------------------------------------------
Wed Oct 29 13:18:10 UTC 2014 - jreidinger@suse.com

- do not show warning if boot from extended partition (bnc#898023)
- 3.1.108

-------------------------------------------------------------------
Wed Oct 29 07:16:22 UTC 2014 - jreidinger@suse.com

- fix branding activation on live CD and also with kexec enabled
  (bnc#897847)
- 3.1.107

-------------------------------------------------------------------
Fri Oct 24 14:30:20 UTC 2014 - jreidinger@suse.com

- fix crash during installation if kernel parameter is not
  pre-proposed (bnc#902397)
- 3.1.106

-------------------------------------------------------------------
Wed Oct 15 11:50:20 UTC 2014 - jreidinger@suse.com

- improve usability of device map editor (bnc#900807)
- 3.1.105

-------------------------------------------------------------------
Wed Oct 15 09:43:11 UTC 2014 - jreidinger@suse.com

- ensure branding is used also during common install (bnc#901003)
- 3.1.104

-------------------------------------------------------------------
Wed Oct 15 08:54:35 UTC 2014 - jreidinger@suse.com

- fix missing widgets log entries(bnc#889169)
- 3.1.103

-------------------------------------------------------------------
Wed Oct 15 08:02:24 UTC 2014 - jreidinger@suse.com

- do not refer to info page of grub1 (bnc#878796)
- fixed an Internal Error when using password for grub2 with
  non-english locale (bnc#900358)
- 3.1.102

-------------------------------------------------------------------
Tue Oct  7 09:08:07 UTC 2014 - jreidinger@suse.com

- keep user selection for password (bnc#900026)
- fix build on ppc
- 3.1.101

-------------------------------------------------------------------
Tue Sep 30 09:30:52 UTC 2014 - jreidinger@suse.com

- use short product name to avoid truncated text on small
  resolution (bnc#873675)
- Avoid crash in clone_system on s390 (bnc#897399)
- propose missing attributes also during automatic upgrade which
  propose grub2 configuratin (bnc#897058)
- 3.1.100

-------------------------------------------------------------------
Tue Sep 30 09:15:52 UTC 2014 - jreidinger@suse.com

- move boot record backup functionality to own class to make code
  easier to understand and better tested
- 3.1.99

-------------------------------------------------------------------
Mon Sep 29 07:42:06 UTC 2014 - jreidinger@suse.com

- fix crash in lib_iface caused by typo (found by openQA and
  bnc#898878)
- fix crash when using tmpfs
- fix crash when device have explicit mount by device name
- 3.1.98

-------------------------------------------------------------------
Thu Sep 18 07:28:13 UTC 2014 - jreidinger@suse.com

- move udev mapping functionality to own class to make code easier
  to understand and better tested
- 3.1.97

-------------------------------------------------------------------
Wed Sep 17 07:42:12 UTC 2014 - jreidinger@suse.com

- pass vga mode if specified during installation
  (bnc#896300,bnc#891060)

-------------------------------------------------------------------
Mon Sep 15 14:18:20 UTC 2014 - jreidinger@suse.com

- Fix API to remove or add kernel parameter for bootloader
  (bnc#894603)

-------------------------------------------------------------------
Tue Sep  9 15:38:15 UTC 2014 - jreidinger@suse.com

- cleaning of section related code because we no longer support
  any bootloader which allows direct write of sections

-------------------------------------------------------------------
Mon Sep  8 14:03:36 UTC 2014 - jreidinger@suse.com

- switch build tool from autotools to rake
- 3.1.96

-------------------------------------------------------------------
Mon Sep  8 13:26:45 UTC 2014 - jreidinger@suse.com

- Drop remaining support for GRUB1 (fate#317700)
- 3.1.95

-------------------------------------------------------------------
Mon Sep  8 07:56:29 UTC 2014 - jreidinger@suse.com

- Avoid configuration where to MBR we want grub2 and also
  generic_mbr which can lead to unbootable configuration
  (bnc#893626)
- 3.1.94

-------------------------------------------------------------------
Thu Sep  4 12:04:09 UTC 2014 - mvidner@suse.com

- Use a more flexible rubygem requirement syntax (bnc#895069)
- 3.1.93

-------------------------------------------------------------------
Thu Sep  4 07:49:57 UTC 2014 - jreidinger@suse.com

- Do not overwrite bios_boot partition flag by boot flag leading
  to error in writing boot code (Bnc#894040)
- 3.1.92

-------------------------------------------------------------------
Wed Aug 27 07:53:45 UTC 2014 - jreidinger@suse.com

- do not reset secure boot to false at the end of installation in
  case of incapable device (bnc#892032)
- 3.1.91

-------------------------------------------------------------------
Tue Aug 26 11:37:17 UTC 2014 - jreidinger@suse.com

- fix partition activation on LVM (bnc#893449)
- fix activation device when md raid devices do not have
  recognizable bios id
- 3.1.90

-------------------------------------------------------------------
Fri Aug 15 12:27:58 CEST 2014 - snwint@suse.de

- remove nonsense check (bnc #768538)
- 3.1.89

-------------------------------------------------------------------
Fri Aug 15 10:15:49 UTC 2014 - jreidinger@suse.com

- read properly secure boot status when used from other modules
  like yast2-vm, so it adds new entry as secure boot (bnc#892032)
- 3.1.88

-------------------------------------------------------------------
Thu Aug 14 13:11:29 CEST 2014 - schubi@suse.de

- AutoYaST clone_system: Not using "next" in a ruby "reduce" call.
  (bnc#891079)
- 3.1.87

-------------------------------------------------------------------
Tue Aug 12 13:46:17 UTC 2014 - jreidinger@suse.com

- Fixed adding a crashkernel parameter to xen_append if the latter
  is missing. kdump.service would fail then (bnc#886843)
- 3.1.86

-------------------------------------------------------------------
Fri Aug  8 13:55:23 UTC 2014 - jreidinger@suse.com

- do not crash in some condition in combination of LVM and GPT
  (bnc#891070)
- 3.1.85

-------------------------------------------------------------------
Thu Aug  7 13:39:09 UTC 2014 - jreidinger@suse.com

- fix assigning priority disks to device map for LVM (bnc#890364)
- 3.1.84

-------------------------------------------------------------------
Thu Aug  7 08:32:39 UTC 2014 - jreidinger@suse.com

- workaround initrd recreation if some packages forgot during
  upgrade (bnc#889616)
- 3.1.83

-------------------------------------------------------------------
Wed Aug  6 08:59:52 UTC 2014 - jreidinger@suse.com

- ignore unknown priority device to avoid problems in corner case
  scenarios (bnc#890364)
- 3.1.82

-------------------------------------------------------------------
Tue Aug  5 09:17:20 UTC 2014 - jreidinger@suse.com

- fix assigning priority disks to device map for md raid
  (bnc#890246)
- fix choosing priority device causing bootloader crash
  (bnc#890204)
- 3.1.81

-------------------------------------------------------------------
Fri Aug  1 07:37:50 UTC 2014 - jsrain@suse.cz

- fixed bootloader installation (bnc#889770)
- 3.1.80

-------------------------------------------------------------------
Thu Jul 31 14:01:43 UTC 2014 - jreidinger@suse.com

- Disk order dialog:
  - fix non-working up button (bnc#885867)
  - fix enabling/disabling up/down buttons in various situations
  - when adding new device set focus to input field to better UX
- 3.1.79

-------------------------------------------------------------------
Thu Jul 31 12:40:37 UTC 2014 - jreidinger@suse.com

- reinit branding in upgrade of SLE-12 as it is overwritten
  (bnc#879686)
- 3.1.78

-------------------------------------------------------------------
Thu Jul 31 06:48:59 UTC 2014 - jreidinger@suse.com

- fix crash in bootloader caused by wrong device in device map
  (bnc#889670)
- 3.1.77

-------------------------------------------------------------------
Wed Jul 30 14:03:18 CEST 2014 - schubi@suse.de

- Fixed error popup for unsupported bootloader in autoyast.
  (bnc#889538)
- 3.1.76

-------------------------------------------------------------------
Wed Jul 30 08:20:59 UTC 2014 - ancor@suse.com

- Added a missing call to i18n for a string (bnc#887553)
- 3.1.75

-------------------------------------------------------------------
Wed Jul 30 06:30:40 UTC 2014 - jreidinger@suse.com

- Fix crash if during proposal some device map value is nil
  ( found by openQA )
- 3.1.74

-------------------------------------------------------------------
Tue Jul 29 09:23:34 UTC 2014 - jreidinger@suse.com

- Always use device with /boot as first device in device map to
  avoid problems with other MBRs (bnc#887808, bnc#880439)
- 3.1.73

-------------------------------------------------------------------

Mon Jul 28 07:18:47 UTC 2014 - jreidinger@suse.com

- fix proposing disabledos prober on certain products (SLES is
  affected) (bnc#884007)
- 3.1.72

-------------------------------------------------------------------
Mon Jul 28 09:14:18 CEST 2014 - snwint@suse.de

- enable secure boot by default (bnc #879486)
- 3.1.71

-------------------------------------------------------------------
Fri Jul 25 16:11:37 UTC 2014 - jreidinger@suse.com

- allow change of bootloader proposal during upgrade (bnc#887015)
- 3.1.70

-------------------------------------------------------------------
Fri Jul 25 11:48:35 UTC 2014 - jsrain@suse.cz

- code de-duplication of recent AUtoYaST fixes (bnc#885634)
- 3.1.69

-------------------------------------------------------------------
Tue Jul 22 09:00:56 UTC 2014 - jsrain@suse.cz

- initialize bootloader location configuration on AutoYaST ugprade
  (bnc#885634)
- 3.1.68

-------------------------------------------------------------------
Wed Jul 16 11:46:38 UTC 2014 - jsrain@suse.cz

- don't check dedicated /boot/zipl partition on upgrade
  (bnc#886604)
- 3.1.67

-------------------------------------------------------------------
Fri Jul 11 08:17:54 UTC 2014 - jreidinger@suse.com

- fix writing sysconfig for grub1 (bnc#885634)
- 3.1.66

-------------------------------------------------------------------
Fri Jul 11 07:11:41 UTC 2014 - mchang@suse.com

- fix secure boot widget did not function from installed system
  because bootloader not get re-installed (bnc#882124)
- 3.1.65

-------------------------------------------------------------------
Wed Jul  9 09:49:21 UTC 2014 - jreidinger@suse.com

- add check for combination of MBR, GPT, btrfs and missing
  bios_grub partitition (bnc#886143)
- 3.1.64

-------------------------------------------------------------------
Tue Jul  8 11:08:06 UTC 2014 - jreidinger@suse.com

- warn user if no location chosen for stage 1 (bnc#885208)
- 3.1.63

-------------------------------------------------------------------
Mon Jul  7 13:33:19 UTC 2014 - jreidinger@suse.com

- use only simple device map on s390 (bnc#884798, bnc#885984)
- 3.1.62

-------------------------------------------------------------------
Thu Jul  3 07:33:51 UTC 2014 - jreidinger@suse.com

- add perl-Bootloader-YAML to needed packages (BNC#885496)
- 3.1.61

-------------------------------------------------------------------
Fri Jun 27 13:31:01 UTC 2014 - jreidinger@suse.com

- do not allow to install to partition with xfs otherwise fs can be
  broken due to missing reserved space in xfs(bnc#884255)
- 3.1.60

-------------------------------------------------------------------
Fri Jun 27 12:27:05 UTC 2014 - jreidinger@suse.com

- properly install needed packages in autoinstallation
- 3.1.59

-------------------------------------------------------------------
Thu Jun 26 10:50:28 UTC 2014 - jreidinger@suse.com

- add help and translation for grub2 distributor description and
  other small localization improvements (bnc#884344)
- fix crash during propose of EFI during upgrade (bnc#884397)
- 3.1.58

-------------------------------------------------------------------
Tue Jun 24 15:10:21 UTC 2014 - jreidinger@suse.com

- respect product default configuration for os-prober enablement
  (bnc#884007)
- 3.1.57

-------------------------------------------------------------------
Wed Jun 18 14:25:19 CEST 2014 - schubi@suse.de

- Initialize variable correctly for supported bootloaders
  (bnc#883040)
- 3.1.56

-------------------------------------------------------------------
Mon Jun 16 09:22:43 UTC 2014 - jreidinger@suse.com

- Allow in autoyast only supported bootloaders (bnc#882210)
- 3.1.55

-------------------------------------------------------------------
Fri Jun 13 12:03:40 UTC 2014 - jreidinger@suse.com

- fix crash with invalid partition to activate (bnc#882592)
- 3.1.54

-------------------------------------------------------------------
Fri Jun 13 11:46:09 UTC 2014 - jsrain@suse.cz

- don't prevent installation because of BIOS IDs not detected if
  disks order reviewed by user (bnc#880439)
- 3.1.53

-------------------------------------------------------------------
Wed Jun 11 14:24:22 UTC 2014 - jreidinger@suse.com

- do not crash in autoyast (bnc#882210)
- 3.1.52

-------------------------------------------------------------------
Mon Jun  9 08:32:44 UTC 2014 - jreidinger@suse.com

- Fix reinstallation of secure boot stage 1 (bnc#875235)
- 3.1.51

-------------------------------------------------------------------
Thu Jun  5 11:00:35 UTC 2014 - jsrain@suse.cz

- adjusted wording if disk order could not be detected (bnc#880439)
- 3.1.50

-------------------------------------------------------------------
Wed Jun  4 09:10:42 UTC 2014 - jreidinger@suse.com

- remove translation of section as it is generated in GRUB2 and
  never work reliably fro GRUB1 (bnc#875819)
- 3.1.49

-------------------------------------------------------------------
Mon Jun  3 18:13:05 UTC 2014 - dvaleev@suse.com

- Setting boot flag on GPT PReP resets prep flag which leads to
   grub2-install unable to install a bootloader (bnc#880094)
- 3.1.48

-------------------------------------------------------------------
Mon Jun  2 09:07:14 UTC 2014 - jreidinger@suse.com

-  fix typo causing crash when writing pmbr flag (bnc#880893)
- 3.1.47

-------------------------------------------------------------------
Thu May 29 13:47:40 UTC 2014 - jreidinger@suse.com

- Fix crash in upgrade from SLE11
- 3.1.46

-------------------------------------------------------------------
Wed May 28 14:19:36 UTC 2014 - jreidinger@suse.com

- Remove check for iscsi boot partition (bnc#880328)
- 3.1.45

-------------------------------------------------------------------
Wed May 28 13:23:19 UTC 2014 - jreidinger@suse.com

- fix crash in summary page of installation for grub2 (bnc#880324)
- 3.1.44

-------------------------------------------------------------------
Tue May 27 11:43:45 UTC 2014 - jreidinger@suse.com

- fix crash in summary page of installation
- 3.1.43

-------------------------------------------------------------------
Tue May 27 11:06:47 UTC 2014 - mchang@suse.com

- reinstall bootloader if the settings requires it
- 3.1.42

-------------------------------------------------------------------
Tue May 27 07:48:09 UTC 2014 - jreidinger@suse.com

- Fix detection if bootloader installation failed (bnc#879883)
- 3.1.41

-------------------------------------------------------------------
Mon May 26 15:31:16 UTC 2014 - jreidinger@suse.com

- add support to set Protective MBR and use reasonable proposal
  (bnc#872054)
- 3.1.40

-------------------------------------------------------------------
Fri May 23 14:32:07 UTC 2014 - jreidinger@suse.com

- Installation Summary: do not allow change location for grub2
  on ppc and s390 (bnc#879107)
- 3.1.39

-------------------------------------------------------------------
Thu May 22 13:06:25 UTC 2014 - jreidinger@suse.com

- Report if grub2-install failed so user see quickly, that he
  cannot boot(bnc#878664)
- 3.1.38

-------------------------------------------------------------------
Fri May 16 17:10:26 CEST 2014 - snwint@suse.de

- get rid of grub in loader type selection
- 3.1.37

-------------------------------------------------------------------
Fri May 16 13:44:48 UTC 2014 - jreidinger@suse.com

- fix progress report to not show 100% and waiting to write
  bootloader (bnc#878007)
- 3.1.36

-------------------------------------------------------------------
Wed May 14 09:22:15 UTC 2014 - jreidinger@suse.com

- add new API call to work nice with grub2 kernel parameter
  configuration (bnc#869608)
- 3.1.35

-------------------------------------------------------------------
Mon May 12 12:35:51 UTC 2014 - jreidinger@suse.com

- extended sysconfig options only for grub1 to prevent confusion
  (bnc#870890)
- 3.1.34

-------------------------------------------------------------------
Tue May  6 11:20:06 UTC 2014 - jreidinger@suse.com

- reinit perl-bootloader library in update mode to force write
  configuration (bnc#876359,876355)
- 3.1.33

-------------------------------------------------------------------
Fri May  2 08:31:32 UTC 2014 - jreidinger@suse.com

- fix activating partitions with number bigger then 4 on GPT disks
  with legacy x86 boot (bnc#875757)
- 3.1.32

-------------------------------------------------------------------
Wed Apr 30 16:23:57 UTC 2014 - jreidinger@suse.com

- handle diskless nfs setup for ppc (bnc#874466)
- 3.1.31

-------------------------------------------------------------------
Tue Apr 29 19:47:03 UTC 2014 - jreidinger@suse.com

- fix reading of previous bootloader (bnc#874646)
- 3.1.30

-------------------------------------------------------------------
Tue Apr 22 08:44:57 UTC 2014 - jreidinger@suse.com

- Use correct check for partition setup for grub2 on s390
  (bnc#873951)
- 3.1.29

-------------------------------------------------------------------
Thu Apr 17 14:46:17 UTC 2014 - jreidinger@suse.com

- do not complain for missing bios order on s390(bnc#874106)
- 3.1.28

-------------------------------------------------------------------
Thu Apr 17 11:18:31 UTC 2014 - jreidinger@suse.com

- improve logging if setting kernel paramater failed to help with
  bnc#873996
- remove graphic adapter configuration on s390 (bnc#874010)
- 3.1.27

-------------------------------------------------------------------
Wed Apr 16 19:49:56 UTC 2014 - jreidinger@suse.com

- allow switching to grub2 also on ppc
- Do not raise exception for grub2efi on non-pc architectures
  (bnc#873861)
- 3.1.26

-------------------------------------------------------------------
Wed Apr 16 12:11:53 UTC 2014 - jreidinger@suse.com

- fix crash on s390 due to missing loader widget(bnc#873911)
- 3.1.25

-------------------------------------------------------------------
Tue Apr 15 10:52:27 UTC 2014 - jreidinger@suse.com

- fix proposing when proposal do not change (bnc#873620)
- 3.1.24

-------------------------------------------------------------------
Tue Apr 15 10:38:17 UTC 2014 - jreidinger@suse.com

- cleaning up deprecated code to improve stability and maintenance
  of code
- 3.1.23

-------------------------------------------------------------------
Tue Apr 15 08:33:29 UTC 2014 - mchang@suse.com

- remove error if boot directory on xfs file system (bnc#864370)
- 3.1.22

-------------------------------------------------------------------
Thu Apr 10 11:18:51 UTC 2014 - jreidinger@suse.com

- drop not-supported bootloaders except grub1
- 3.1.21

-------------------------------------------------------------------
Tue Apr  8 11:27:42 UTC 2014 - jreidinger@suse.com

- modify proposal to work also during upgrade and propose upgrade
  to grub2 (bnc#872081)
- 3.1.20

-------------------------------------------------------------------
Mon Apr  7 14:57:38 UTC 2014 - jreidinger@suse.com

- return back installation details for tweaking device map
  (bnc#872300)
- 3.1.19

-------------------------------------------------------------------
Fri Apr  4 13:05:55 CEST 2014 - snwint@suse.de

- install mokutil along with shim (bnc #808852)
- fix regular expessions (ported from bnc #743805)
- 3.1.18

-------------------------------------------------------------------
Wed Apr  2 11:26:23 UTC 2014 - jreidinger@suse.com

- fix crash on s390 (bnc#871597)
- 3.1.17

-------------------------------------------------------------------
Wed Apr  2 06:57:01 UTC 2014 - jreidinger@suse.com

- fix autoyast location proposal (bnc#869083)
- 3.1.16

-------------------------------------------------------------------
Wed Apr  2 08:36:41 CEST 2014 - snwint@suse.de

- don't question device mapping passed to us explicitly by autoyast
  (bnc #717978, bnc #870494)

-------------------------------------------------------------------
Fri Mar 28 10:17:07 UTC 2014 - jreidinger@suse.com

- improve support grub2 on non-pc architectures 
  (bnc#866912,bnc#868909)
- 3.1.15

-------------------------------------------------------------------
Fri Mar 28 04:03:54 UTC 2014 - mchang@suse.com

- fix wrong console regexp match (bnc#870514)
- 3.1.14

-------------------------------------------------------------------
Fri Mar 21 10:10:45 CET 2014 - snwint@suse.de

- fix minor typo (bnc #869324)

-------------------------------------------------------------------
Wed Mar 12 09:15:33 UTC 2014 - mchang@suse.com

- fix grub2-*-efi package not installed (bnc#867380) 
- 3.1.13

-------------------------------------------------------------------
Mon Mar 10 12:07:17 UTC 2014 - jreidinger@suse.com

- do not crash if there is no swap partition (bnc#867435)
- 3.1.12

-------------------------------------------------------------------
Mon Mar 10 08:30:40 UTC 2014 - mchang@suse.com

- fix some serial console issues (bnc#862388) (bnc#866710)
- 3.1.11

-------------------------------------------------------------------
Wed Mar  5 10:02:23 CET 2014 - snwint@suse.de

- always allow grub2 (bnc #866863)
- 3.1.10

-------------------------------------------------------------------
Tue Mar  4 16:27:11 CET 2014 - snwint@suse.de

- switch to grub2 on s390x
- support both grub2 & zipl
- drop grub & elilo support from x86
- 3.1.9

-------------------------------------------------------------------
Tue Mar  4 12:03:05 UTC 2014 - jreidinger@suse.com

- fix typo in proposal screen(bnc#866607)
- 3.1.8

-------------------------------------------------------------------
Mon Mar  3 10:06:19 UTC 2014 - jreidinger@suse.com

- fix permissions on file which contain encrypted password to be
  readable only by root(BNC#864544)(CVE#2013-4577)
- 3.1.7

-------------------------------------------------------------------
Thu Feb 27 08:32:24 UTC 2014 - jreidinger@suse.com

- Add support for password in GRUB2 (FATE#315404)
- restructure details dialog in GRUB2 to have better UX
- fix crash of GRUB2 module
- 3.1.6

-------------------------------------------------------------------
Wed Feb 12 10:18:39 UTC 2014 - jreidinger@suse.com

- rephrase bootloader proposal on summary screen (BNC#853058)
- 3.1.5

-------------------------------------------------------------------
Mon Feb 10 10:56:36 CET 2014 - snwint@suse.de

- don't ask to run yast.ssh in second stage as there's no second stage
  anymore (bnc 861537)

-------------------------------------------------------------------
Tue Jan 28 09:56:33 UTC 2014 - jreidinger@suse.com

- Fix examining MBR
- 3.1.4

-------------------------------------------------------------------
Tue Jan 14 10:37:06 UTC 2014 - jreidinger@suse.com

- handle problematic conversion of perl undef in perl-json
  (bnc#858461)
- fix "undefined method `split' for true:TrueClass" with grub2-efi
  (bnc#855568) ( thanks lpechacek )
- always use local parted. It allows to have target system without parted.
- 3.1.3

-------------------------------------------------------------------
Tue Nov  5 13:55:05 CET 2013 - locilka@suse.com

- Using 'Kernel' Yast library for handling modules loaded on boot
  (bnc#838185)
- 3.1.2

-------------------------------------------------------------------
Tue Nov  5 11:05:12 CET 2013 - snwint@suse.de

- use pbl-yaml script to communicate with perl-Bootloader
- 3.1.1

-------------------------------------------------------------------
Wed Sep 18 12:27:52 UTC 2013 - lslezak@suse.cz

- do not use *.spec.in template, use *.spec file with RPM macros
  instead
- 3.1.0

-------------------------------------------------------------------
Fri Aug 23 13:37:42 CEST 2013 - snwint@suse.de

- desktop files now also for s390
- 3.0.3

-------------------------------------------------------------------
Tue Aug  6 19:50:43 UTC 2013 - lslezak@suse.cz

- removed obsolete BuildRequires: yast2 and yast2-core
- 3.0.2

-------------------------------------------------------------------
Thu Aug  1 14:52:09 UTC 2013 - lslezak@suse.cz

- move the development documentation to devel-doc subpackage
- removed obsolete BuildRequires, not needed anymore:
  docbook-xsl-stylesheets doxygen gcc-c++ libxslt perl-Bootloader
  perl-gettext perl-XML-Writer sgml-skel swig update-alternatives
  libtool yast2-installation yast2-packager yast2-perl-bindings
  yast2-pkg-bindings yast2-storage yast2-testsuite
- 3.0.1

-------------------------------------------------------------------
Wed Jul 31 08:27:20 UTC 2013 - yast-devel@opensuse.org

- converted from YCP to Ruby by YCP Killer
  (https://github.com/yast/ycp-killer)
- version 3.0.0

-------------------------------------------------------------------
Fri Jun 14 11:55:44 CEST 2013 - snwint@suse.de

- remove limal reference
- 2.24.1

-------------------------------------------------------------------
Wed Mar  6 17:21:06 CET 2013 - snwint@suse.de

- set secureboot default to firmware status
- 2.23.12

-------------------------------------------------------------------
Mon Feb 25 16:33:16 CET 2013 - snwint@suse.de

- support uefi secureboot
- Propose grub2 theme path
- 2.23.11

-------------------------------------------------------------------
Mon Feb  4 15:05:47 CET 2013 - snwint@suse.de

- write gpt bootcode on gpt disks (fate #313880)
- fix initrd selection due to initrd-*-kdump in our new kernel packages
- take boot code from syslinux instead of master-boot-code package
- 2.23.10

-------------------------------------------------------------------
Mon Feb  4 13:42:36 CET 2013 - snwint@suse.de

- fix automake file
- 2.23.9

-------------------------------------------------------------------
Fri Jan 11 17:17:18 CET 2013 - snwint@suse.de

- jsuchome: /sbin/SuSEconfig call removed
- mchang: some bug fixing and improve grub2's summary
- 2.23.8

-------------------------------------------------------------------
Thu Aug 30 12:13:29 CEST 2012 - mchang@suse.com

- remove vga=ask
- add option to disable os-prober

-------------------------------------------------------------------
Fri Jul 13 15:40:46 CEST 2012 - mchang@suse.com

- support failsafe kernel parameters
- use product name in distributor
- rearrange widgets in dialog
- fix redundant kernel append
- 2.23.7

-------------------------------------------------------------------
Mon Jul  9 13:08:29 CEST 2012 - ug@suse.de

- fixed rnc schema file (bnc#752450)
- 2.23.6

-------------------------------------------------------------------
Wed Jul  4 09:44:00 CEST 2012 - mchang@suse.de

- set leagcy grub as default for xen pv guest
- use 'auto' for default gfxmode
- replace background with theme
- support editing GRUB_DISTRIBUTOR
- make vgamode widget wider
- 2.23.5

-------------------------------------------------------------------
Mon Jun  4 15:51:19 CEST 2012 - mchang@suse.com

- support console related global options gfxterm, serial, gfxbackground
  and gfxmode
- 2.23.4

-------------------------------------------------------------------
Tue Apr 24 15:06:19 CEST 2012 - snwint@suse.de

- don't do kexec on hyper-v (bnc#732693)
- 2.23.3

-------------------------------------------------------------------
Mon Apr 23 12:40:24 CEST 2012 - mchang@suse.com

- add "Boot Loader Options" dialog for grub2-efi that provides widgets for
  manipulating global options. These options include timeout, vgamode,
  append and default.
- add widgets for enabling serial console and specify it's arguments on
  "Boot Loader Options" dialog.
- add "Boot Loader Options" dialog for grub2 that provides widgets for
  manipulating global options. These options include activate, generic_mbr,
  timeout, vgamode, append and default.
- 2.23.2

-------------------------------------------------------------------
Mon Apr 23 11:35:06 CEST 2012 - snwint@suse.de

- adapted ssh command for 2nd stage ssh installation (bnc#745340)

-------------------------------------------------------------------
Thu Mar 22 10:56:28 UTC 2012 - mchang@suse.com

- add kernel parameters (detected necessary and user specfied one during
  installation) to grub2's config file (bnc#752939)
- 2.23.1

-------------------------------------------------------------------
Thu Mar 22 10:56:28 UTC 2012 - mchang@suse.com

- add new grub2-efi module to support booting on UEFI firmware.

-------------------------------------------------------------------
Wed Mar 14 15:43:44 CET 2012 - aschnell@suse.de

- adapted ssh command for 2nd stage ssh installation (bnc#745340)

-------------------------------------------------------------------
Mon Mar  5 14:42:10 CET 2012 - mchang@suse.com

- add basic grub2 support that only handles installs
- 2.23.0

-------------------------------------------------------------------
Fri Jan 13 11:31:51 CET 2012 - jsuchome@suse.cz

- added GfxMenu::Update to the client, so calling does not require
  package dependency (bnc#730391)
- 2.22.0

-------------------------------------------------------------------
Fri Nov 25 12:17:41 UTC 2011 - coolo@suse.com

- add libtool as buildrequire to avoid implicit dependency

-------------------------------------------------------------------
Fri Oct 21 15:34:43 CEST 2011 - snwint@suse.de

- yast2-storage uses fake uuids for btrfs handling; adjust our
  code (bnc #707450)
- 2.21.2

-------------------------------------------------------------------
Tue Oct 18 13:44:46 CEST 2011 - snwint@suse.de

- fix bootloader package handling (bnc #716404)
- 2.21.1

-------------------------------------------------------------------
Tue Oct  4 10:06:56 UTC 2011 - cfarrell@suse.com

- license update: GPL-2.0+
  SPDX format

-------------------------------------------------------------------
Mon Sep 26 12:54:57 CEST 2011 - visnov@suse.cz

- set dialog title
- 2.21.0 

-------------------------------------------------------------------
Wed Sep 21 12:37:32 CEST 2011 - snwint@suse.de

- revert kernel-*-base change
- 2.20.5

-------------------------------------------------------------------
Wed Sep 21 11:55:12 CEST 2011 - snwint@suse.de

- enable resume for s390x (bnc #692606)
- kernel images are in kernel-*-base package
- 2.20.4

-------------------------------------------------------------------
Mon Sep 19 17:14:01 CEST 2011 - snwint@suse.de

- s390x: add hvc_iucv=8 to boot options (bnc #718089)
- 2.20.3

-------------------------------------------------------------------
Fri Sep 16 15:27:09 CEST 2011 - snwint@suse.de

- fix typo
- 2.20.2

-------------------------------------------------------------------
Fri Aug  5 12:30:54 CEST 2011 - tgoettlicher@suse.de

- fixed .desktop file (bnc #681249)

-------------------------------------------------------------------
Mon Mar 21 14:26:51 CET 2011 - jreidinger@suse.de

- fix detection of other linux partitions (BNC#675224)

-------------------------------------------------------------------
Tue Feb 22 11:30:20 UTC 2011 - jreidinger@novell.com

- during probe of partitions don't try to mount encrypted one
  (bnc#673906)
- 2.20.1

-------------------------------------------------------------------
Mon Jan 10 12:56:07 UTC 2011 - jreidinger@novell.com

- add missing file to tarball

-------------------------------------------------------------------
Thu Dec 30 08:52:36 UTC 2010 - jreidinger@novell.com

- allow to not specify vga mode for boot (bnc#643984)
- improve help text for menu section (bnc#621290)
- explicitelly  mention variables to compare to avoid problems with nil
  value (consider nil as false)
- number of partition can be integer so always convert it to string
- more explanation for warning messages with hint how to solve it
- 2.19.16

-------------------------------------------------------------------
Wed Jun  2 17:06:53 CEST 2010 - juhliarik@suse.cz

- added update of fix for (bnc#604401)
- 2.19.15 

-------------------------------------------------------------------
Wed May 19 09:57:34 CEST 2010 - juhliarik@suse.cz

- added xen boot section as default during installation on 
  PV guest (bnc#604401)
- 2.19.14

-------------------------------------------------------------------
Thu May  6 13:15:18 CEST 2010 - juhliarik@suse.cz

- added patch for (bug#448883)
- 2.19.13

-------------------------------------------------------------------
Tue Apr 13 14:15:33 CEST 2010 - juhliarik@suse.cz

- added fix for troubles with using uuid names (bnc#594482)
- 2.19.12

-------------------------------------------------------------------
Thu Apr  8 15:55:40 CEST 2010 - juhliarik@suse.cz

- added patch for enable/disable SELinux (fate#309275)
- 2.19.11

-------------------------------------------------------------------
Wed Mar 31 12:09:27 CEST 2010 - juhliarik@suse.cz

- added fix for sending empty "boot_custom" (bnc#589433)
- 2.19.10

-------------------------------------------------------------------
Tue Mar 23 11:00:00 CET 2010 - juhliarik@suse.cz

- added fix for checking custom boot partition (bnc#588770)
- 2.19.9 

-------------------------------------------------------------------
Tue Mar 16 17:35:52 CET 2010 - juhliarik@suse.cz

- added fix for adding XEN section on IA64 (bnc#588609) 

-------------------------------------------------------------------
Tue Mar  9 16:17:10 CET 2010 - juhliarik@suse.cz

- added fix for using device map in autoyast profile (bnc#585824)
- 2.19.8 

-------------------------------------------------------------------
Fri Feb 26 10:20:10 CET 2010 - juhliarik@suse.cz

- added fix for creating sysconfig directory file (bnc#583088)
- 2.19.7

-------------------------------------------------------------------
Mon Feb 22 12:10:48 CET 2010 - juhliarik@suse.cz

- added fix for detection of UEFI (bnc#581213)
- 2.19.6 

-------------------------------------------------------------------
Thu Feb 11 16:16:12 CET 2010 - juhliarik@suse.cz

- added fix for calling mkinitrd if vga is "normal" (bnc#292013)
- 2.19.5 

-------------------------------------------------------------------
Thu Feb 11 13:36:28 CET 2010 - juhliarik@suse.cz

- added fix for using persistent device names (bnc#533782) 

-------------------------------------------------------------------
Thu Feb 11 12:13:19 CET 2010 - juhliarik@suse.cz

- added fix for using encrypted swap partition (bnc#577127)
- 2.19.4

-------------------------------------------------------------------
Thu Feb 11 10:55:21 CET 2010 - juhliarik@suse.cz

- added fix for detection of QEMU (bnc#571850)
- 2.19.3 

-------------------------------------------------------------------
Wed Feb 10 13:49:32 CET 2010 - juhliarik@suse.cz

- added fix for adding crashkernel option to XEN kernel 
  (bnc#578545)

-------------------------------------------------------------------
Tue Feb  9 16:30:04 CET 2010 - juhliarik@suse.cz

- solved problem with wrtting to floppy (bnc#539774) 

-------------------------------------------------------------------
Tue Feb  9 16:03:31 CET 2010 - juhliarik@suse.cz

- added fix for deleting Custom Boot Partition (bnc#544809)
- 2.19.2 

-------------------------------------------------------------------
Thu Jan 28 16:08:30 CET 2010 - juhliarik@suse.cz

- added commnets for using options in /etc/sysconfig/bootloader
  (bnc#511319)
- 2.19.1

-------------------------------------------------------------------
Wed Jan 13 18:56:03 CET 2010 - kmachalkova@suse.cz

- Adjusted .desktop file(s) to wrap /sbin/yast2/ calls in xdg-su
  where root privileges are needed, removed X-KDE-SubstituteUID key 
  (bnc#540627)

-------------------------------------------------------------------
Tue Jan 12 13:07:25 CET 2010 - juhliarik@suse.cz

- added fix for data in device.map if MD RAID from Intel is used
  (bnc#568837) 
- 2.19.0

-------------------------------------------------------------------
Wed Dec  9 11:39:18 CET 2009 - juhliarik@suse.cz

- added patch for KMS (bnc#561566) 

-------------------------------------------------------------------
Mon Dec  7 14:26:19 CET 2009 - juhliarik@suse.cz

- added fix for problem with characters in name (bnc#558542) 

-------------------------------------------------------------------
Fri Dec  4 16:14:07 CET 2009 - juhliarik@suse.cz

- added fix for section name mismatch in lilo.conf for PPC
  (bnc#441051)

-------------------------------------------------------------------
Tue Oct 13 15:41:07 CEST 2009 - juhliarik@suse.cz

- deleted handling of luks_root and updating initrd for encrypted
  "/" (bnc#528474)
- 2.18.17 

-------------------------------------------------------------------
Mon Sep 21 10:40:13 CEST 2009 - juhliarik@suse.cz

- added fix for missing persistent device names in mapping for
  perl-Bootloader (bnc#534905A)
- 2.18.16 

-------------------------------------------------------------------
Thu Sep 17 12:43:53 CEST 2009 - juhliarik@suse.cz

- added fix for typy in help (bnc#532904) 

-------------------------------------------------------------------
Fri Sep  4 17:50:39 CEST 2009 - juhliarik@suse.cz

- fixed type (bnc#535442) 

-------------------------------------------------------------------
Thu Sep  3 13:27:09 CEST 2009 - juhliarik@suse.cz

- added fixed in help text convert "XEN" to "Xen" (bnc#532512)

-------------------------------------------------------------------
Thu Sep  3 13:10:07 CEST 2009 - juhliarik@suse.cz

- added fix for editing boot section (bnc#535739) 
- 2.18.15

-------------------------------------------------------------------
Thu Aug  6 10:31:03 CEST 2009 - juhliarik@suse.cz

- added support for enable SELinux (fate#305557)
- 2.18.14 

-------------------------------------------------------------------
Tue Aug  4 16:52:57 CEST 2009 - juhliarik@suse.cz

- added support for redundancy md array (fate#305008)
- 2.18.13

-------------------------------------------------------------------
Fri Jul 31 11:55:40 CEST 2009 - aschnell@suse.de

- adapted to changes in yast2-storage
- 2.18.12

-------------------------------------------------------------------
Tue Jul 28 13:21:34 CEST 2009 - juhliarik@suse.cz

- added support for luks_root also to xen sections with kernel-xen 

-------------------------------------------------------------------
Tue Jul 28 10:29:13 CEST 2009 - juhliarik@suse.cz

- reorganize UI widgets in GRUB global options 

-------------------------------------------------------------------
Mon Jul 27 15:48:32 CEST 2009 - juhliarik@suse.cz

- added support for enable/disable acoustinc signals (fate#305403)
- 2.18.11 

-------------------------------------------------------------------
Fri Jul 24 14:54:16 CEST 2009 - juhliarik@suse.cz

- added support for encrypted disk (fate#305633)
- 2.18.10 

-------------------------------------------------------------------
Mon Jul 20 16:51:05 CEST 2009 - juhliarik@suse.cz

- added client bootloader_preupdate it takes care about calling 
  Storage::Update() (bnc#414490)
- added fix for using iscsi disk (bnc#393928)
- updated help text (bnc#511007)
- enabled change bootloader settings via one-click in installation
  summary (fate#303643)
- deleted warning message about using ext4
- updated proposal and using checkboxes Boot from Boot Partition
  and Boot from Extended Partition
- 2.18.9

-------------------------------------------------------------------
Mon Jun  8 10:37:27 CEST 2009 - jsrain@suse.cz

- do not add 'ide=nodma' to failsafe kernel parameter (bnc#510784)

-------------------------------------------------------------------
Mon May 25 16:23:55 CEST 2009 - jreidinger@suse.cz

- refactor Update code (update between products)

-------------------------------------------------------------------
Wed May 20 14:20:57 CEST 2009 - juhliarik@suse.cz

- fixed additional options for memory test section (bnc#396150)
- fixed problems with empty settings in autoyast profile for 
  memory test section (bnc#390659)
- fixed problem with custom (disable) gfxmenu option in autoyast
  profile (bnc#380509) 
- fixed deleting gfxmenu option if there is defined serial console
  (bnc#346576)
- added support check for ext4 (fate#305691)
- 2.18.8

-------------------------------------------------------------------
Mon May 18 17:45:52 CEST 2009 - juhliarik@suse.cz

- added fix for changing device map in y2-bootloader (bnc#497944)
- added warning message if there is not valid configuration for
  soft-raid (bnc#501043) 

-------------------------------------------------------------------
Thu May  7 10:05:02 CEST 2009 - juhliarik@suse.cz

- added fix for checking soft-raid devices in device.map
  (bnc#494630)
- added fix for changing device map in y2-bootloader (bnc#497944)
- 2.18.7

-------------------------------------------------------------------
Tue Apr 28 16:48:12 CEST 2009 - juhliarik@suse.cz

- added updated patch from IBM and reipl (bnc#471522) 

-------------------------------------------------------------------
Tue Apr 28 16:37:43 CEST 2009 - juhliarik@suse.cz

- disable checking thinkpad sequence in MBR also save content of 
  MBR (bnc#464485) 

-------------------------------------------------------------------
Wed Apr 22 15:47:26 CEST 2009 - jreidinger@suse.cz

- code clean
- add interface for new perl-Bootloader MBR tools 
- add missing short-cuts for widgets

-------------------------------------------------------------------
Thu Apr 16 14:52:23 CEST 2009 - juhliarik@suse.cz

- added fix for commandline interface (bnc#479069) 

-------------------------------------------------------------------
Wed Apr 15 11:31:40 CEST 2009 - juhliarik@suse.cz

- added back function setKernelParam (bnc#495048)
- 2.18.6 

-------------------------------------------------------------------
Tue Apr 14 13:25:52 CEST 2009 - juhliarik@suse.cz

- updated timeout for ppc and elilo both to seconds
- 2.18.5 

-------------------------------------------------------------------
Tue Apr 14 11:44:43 CEST 2009 - juhliarik@suse.cz

- added fix for troubles with analyse of MBR on soft riad 
  (bnc#483797) 

-------------------------------------------------------------------
Fri Apr 10 15:18:33 CEST 2009 - juhliarik@suse.cz

- added fix for problem with special chars in menu.lst (bnc#456362) 

-------------------------------------------------------------------
Fri Apr 10 14:15:02 CEST 2009 - juhliarik@suse.cz

- added fix for troubles with help in boot menu (bnc#384768) 

-------------------------------------------------------------------
Tue Apr  7 15:50:12 CEST 2009 - juhliarik@suse.cz

- refactoring UI is done (fate#305268)
- fixed problem with providing vga modes list in grub(bnc#362517)
- fixed troubles with short input field for devices (bnc#396387)
- fixed problem with setup of password for grub 
  (bnc#407887,#433854,#450470)
- fixed problem with keyboard shortcuts (bnc#414989)
- setup for console in grub was rewritten (bnc#431515)
- 2.18.4 

-------------------------------------------------------------------
Mon Feb 16 14:42:56 CET 2009 - juhliarik@suse.de

- added fix for problem with wrong init for storage library 
  (bnc#464090)
- updated fix for increase performance on huge machine (bnc#468922)
- added fix for checking GPT and using the 4th partition for 
  booting (bnc#474854)
- added quit booting "splash=silent quiet" (bnc#475194)
- updated change log for using convention (bnc#no,fate#no etc.)
- 2.18.3

-------------------------------------------------------------------
Mon Feb  9 15:42:12 CET 2009 - juhliarik@suse.de

- added fix for using buttons (bnc#440553)
- added fix for checking boot device on mac machines (bnc#343670)
- 2.18.2 

-------------------------------------------------------------------
Wed Feb  4 14:50:21 CET 2009 - juhliarik@suse.cz

- added fix for problem with unnecessary popup mesage for writting
  bootloader to floppy (bnc#333459)
- added fix meesage about writting bootloader to floppy includes 
  "Cancel" button (bnc#433348)
- changed text about using XFS there is used "may not" insted of 
  "will not" (bug#449823)  
- updated help text
- 2.18.1

-------------------------------------------------------------------
Wed Feb  4 12:15:21 CET 2009 - juhliarik@suse.cz

- added fix for finding the smallest partition on pmac machine
  (bnc#459860)
- updated function Dev2MountByDev() which can run long time if
  machine included huge number of disks (bnc#468922)
- added fix for problem with adding boot entry to EFI if
  installation run on different disk but with same boot partition
  (bnc#450682)
- added fix for using translated text in bootloader e.g. Image,
  Other (bug#445999)
- 2.18.0

-------------------------------------------------------------------
Tue Jan 20 14:11:38 CET 2009 - juhliarik@suse.cz

- added fix for problem with calling parted each time when
  yast2-bootloader is called (bnc#461613,#357290) 

-------------------------------------------------------------------
Thu Jan 15 15:28:38 CET 2009 - juhliarik@suse.cz

- added fix for problem with lines_cache_id == "" -it is cause of
  error output from perl-Bootloader (bnc#464098) 

-------------------------------------------------------------------
Wed Jan 14 13:59:14 CET 2009 - juhliarik@suse.cz

- added fix for changing EFI label in running system (bnc#269198)
- added fix for problem with primary language in GRUB (bnc#447053) 

-------------------------------------------------------------------
Thu Dec 11 17:43:40 CET 2008 - juhliarik@suse.cz

- added fix for problem with autoinstallation and powerlilo 
  (bnc#439674)
- added fix for (bnc#450506) root=kernelname
- added fix for problem with adding kernel to proposal (SLERT)
  (bnc#450153) 
- 2.17.46

-------------------------------------------------------------------
Mon Dec  8 15:41:43 CET 2008 - juhliarik@suse.cz

- added fix for problem with installation if boot device is NFS
  (bnc#440183) 

-------------------------------------------------------------------
Sun Dec  7 14:45:22 CET 2008 - juhliarik@suse.cz

- deleted support of detail settings for trustedgrub because it is
  not supporeted by trustedgrub package 

-------------------------------------------------------------------
Thu Dec  4 09:34:22 CET 2008 - juhliarik@suse.cz

- 2.17.45 

-------------------------------------------------------------------
Tue Dec  2 16:28:27 CET 2008 - juhliarik@suse.cz

- added fix for onetime boot if default is windows (bnc#339024) 

-------------------------------------------------------------------
Tue Dec  2 15:35:30 CET 2008 - juhliarik@suse.cz

- updated heuristic for adding other OS to menu.lst for GRUB 
  (bnc#448010) 

-------------------------------------------------------------------
Mon Dec  1 16:07:54 CET 2008 - juhliarik@suse.cz

- added fix for proposal if MBR include Vista code and "/" is on
  logical partition (bnc#450137)
- added update of handling serial console (bnc#449726)
- 2.17.44

-------------------------------------------------------------------
Mon Dec  1 14:32:09 CET 2008 - juhliarik@suse.cz

- added fix for problem with multipath (bnc#448110)
- added fix for problem with cloning boot sections (bnc#450190) 

-------------------------------------------------------------------
Thu Nov 27 18:55:11 CET 2008 - juhliarik@suse.cz

- added fix for problem with missing "console" (bnc#449726) 
- 2.17.43

-------------------------------------------------------------------
Thu Nov 27 16:46:21 CET 2008 - juhliarik@suse.cz

- deleted fix for (bnc#439674) - it fix problem with proposal of 
  globals on PPC (bnc#449747)
- 2.17.42

-------------------------------------------------------------------
Wed Nov 26 16:58:21 CET 2008 - juhliarik@suse.cz

- 2.17.41 

-------------------------------------------------------------------
Wed Nov 26 13:26:21 CET 2008 - juhliarik@suse.cz

- added fix for problem with "boot" in lilo.conf (bnc#449062) 

-------------------------------------------------------------------
Tue Nov 25 15:37:01 CET 2008 - juhliarik@suse.cz

- added fix for problem with changed default section (bnc#446555) 

-------------------------------------------------------------------
Tue Nov 25 10:51:12 CET 2008 - jsrain@suse.cz

- write correct language list in /boot/message (bnc#447053)

-------------------------------------------------------------------
Tue Nov 25 10:05:30 CET 2008 - juhliarik@suse.cz

- added fix for recreating device map (bnc#438243)
- updated proposal if boot device is on logical partition 
  (bnc#279837#c53) 

-------------------------------------------------------------------
Mon Nov 24 15:54:41 CET 2008 - juhliarik@suse.cz

- updated proposal of bootloader (bnc#279837#c53)
- added fix for recreating device map if storage change settings
  (bnc#438243)

-------------------------------------------------------------------
Fri Nov 21 12:11:27 CET 2008 - juhliarik@suse.cz

- updated fix for checking if boot entry exist in EFI (bnc#438215)
- 2.17.40 

-------------------------------------------------------------------
Wed Nov 19 13:50:35 CET 2008 - juhliarik@suse.cz

- added fix for problem with writing default kernel args to 
  /etc/sysconfig/bootloader (bnc#440125) 
-2.17.39 

-------------------------------------------------------------------
Wed Nov 12 12:26:47 CET 2008 - juhliarik@suse.cz

- deleted adding beep for booting (bnc#439328) 
- 2.17.38

-------------------------------------------------------------------
Wed Nov 12 10:55:10 CET 2008 - juhliarik@suse.cz

- added fix for problem with missing boot_* in globals (bnc#439674)

-------------------------------------------------------------------
Mon Nov 10 14:46:36 CET 2008 - juhliarik@suse.cz

- added fix for problem with disabled button for detail settings of
  trusted GRUB (bnc#442706)
- added calling function Pkg::SourceProvideFile() (bnc#409927)
- 2.17.37  

-------------------------------------------------------------------
Fri Nov  7 10:29:26 CET 2008 - juhliarik@suse.cz

- added fix for writing crashkernel to bootloader from kdump on ppc
  (bnc#441547)
- added fix for double boot entry twice by efibootmgr (bnc#438215)
- added fix for using fix_chs (bnc#367304)
- 2.17.36 

-------------------------------------------------------------------
Fri Oct 31 12:49:14 CET 2008 - juhliarik@suse.cz

- added better proposal checking elilo ,lilo
- added fix for typo (bnc#439030)
- added fix for selectinf "none" bootloader (bnc#438976)
- 2.17.35 

-------------------------------------------------------------------
Mon Oct 27 12:45:44 CET 2008 - juhliarik@suse.cz

- updated checking of boot device s not on XFS (bnc#438757)
- added fix for problem with generic boot code (bnc#438752) 
- 2.17.34

-------------------------------------------------------------------
Mon Oct 27 10:39:37 CET 2008 - jsrain@suse.cz

- updated method of ThinkPad MBR detection
- 2.17.33

-------------------------------------------------------------------
Mon Oct 27 10:21:57 CET 2008 - juhliarik@suse.cz

- added fix for using persistent device name in lilo (bnc#437764)
- 2.17.32

-------------------------------------------------------------------
Fri Oct 24 14:25:23 CEST 2008 - juhliarik@suse.cz

- added fix for problem with converting lilo to grub during update
  system
- added fix - deleting read-only option for elilo (bnc#438276) 

-------------------------------------------------------------------
Thu Oct 23 14:25:18 CEST 2008 - juhliarik@suse.cz

- added fix for broken titles in lilo (bnc#437693)  

-------------------------------------------------------------------
Tue Oct 21 18:35:31 CEST 2008 - juhliarik@suse.cz

- update for bug with deleting boot section (bnc#436890)
- 2.17.31

-------------------------------------------------------------------
Tue Oct 21 12:01:31 CEST 2008 - juhliarik@suse.cz

- added fix for problem with deleting all boot section for elilo
  (bnc#436890)
- added fox for problem with XEN boot section in domU (bnc#436899)
- 2.17.30

-------------------------------------------------------------------
Fri Oct 17 14:58:02 CEST 2008 - juhliarik@suse.cz

- added fix for adding language to GRUB (bnc#429287)
- 2.17.29

-------------------------------------------------------------------
Thu Oct 16 15:24:21 CEST 2008 - juhliarik@suse.cz

- added fix for using autoyast profil from SLES9 (bnc#344659)

-------------------------------------------------------------------
Thu Oct 16 10:05:03 CEST 2008 - juhliarik@suse.cz

- added fix for handling mounpoints (bnc#431977)

-------------------------------------------------------------------
Wed Oct 15 12:51:29 CEST 2008 - juhliarik@suse.cz

- added fix to proposal with "/" on logical partition (bnc#259050)

-------------------------------------------------------------------
Wed Oct 15 12:21:51 CEST 2008 - jsrain@suse.cz

- handle multipath devices properly when creating device map
  (bnc#433092)
- 2.17.28

-------------------------------------------------------------------
Mon Oct 13 16:40:11 CEST 2008 - juhliarik@suse.cz

- added fix for translation labes for ELILO (bnc#151486)
- added fix for typo in help text (bnc#433424)
- added fix for problem with device names in live CD installation
  (bnc#432699) 
- 2.17.27

-------------------------------------------------------------------
Fri Oct 10 14:50:31 CEST 2008 - jsrain@suse.cz

- fixed bootloader proposal in mixed standalone disk and BIOS-RAID
  environments (bnc#433092)
- issue a warning if /boot directory is on XFS on x86 boot
  architecture (bnc#429042)

-------------------------------------------------------------------
Wed Oct  8 15:32:09 CEST 2008 - juhliarik@suse.cz

- added fix for handling nil from function InitializeBootloader()

-------------------------------------------------------------------
Wed Oct  8 10:39:12 CEST 2008 - juhliarik@suse.cz

- added fix for adding crashkernel from y2-kdump (bnc#432651)
- added fix for writing proposal (bnc#433344)
- added fix for checking if boot device is on raid0 (bnc#156800)
- 2.17.26 

-------------------------------------------------------------------
Fri Oct  3 17:28:27 CEST 2008 - juhliarik@suse.cz

- added fix for installing packages (bnc#431580)
- added fix for 2 identical section in powerLILO (bnc#427730)
- added fix for mapping disk by label for powerLILO (bnc#41497)
- 2.17.25

-------------------------------------------------------------------
Tue Sep 30 13:37:44 CEST 2008 - juhliarik@suse.cz

- updated fix for converting LILO to GRUB (bnc#430579)
- 2.17.24

-------------------------------------------------------------------
Mon Sep 29 17:10:36 CEST 2008 - juhliarik@suse.cz

- added new dialog for updating from lilo to grub (bnc#430579)
- 2.17.23

-------------------------------------------------------------------
Mon Sep 29 15:45:41 CEST 2008 - jsrain@suse.cz

- fixed no scrren contents after changing loader type (bnc#427622)
- avoid mixing options of different bootloader after loaded type
  change

-------------------------------------------------------------------
Thu Sep 25 17:44:24 CEST 2008 - juhliarik@suse.cz

- added fix for problem with changed default name (bnc#169062)
- added fix for problem with editing custom boot  (bnc#395009)
- added fix for problem with timeout update (bnc#395851)
- 2.17.22

-------------------------------------------------------------------
Thu Sep 18 17:39:43 CEST 2008 - juhliarik@suse.cz

- added fix for initialise yast2-stroage (bnc#419197)
- help update (bnc#220283)
- 2.17.21

-------------------------------------------------------------------
Thu Sep 16 16:35:43 CEST 2008 - juhliarik@suse.cz

- added fix for deleting fake xen boot section (bnc#408346)
- added fix for failsafe options for kernel (bnc#419464)
- 2.17.20

-------------------------------------------------------------------
Thu Sep 16 16:35:43 CEST 2008 - juhliarik@suse.cz

- added fix for getDefaultSection() for zipl (bnc#364904)
- added fix for deleting gfxmenu from menu.lst (bnc#398806)
- 2.17.19

-------------------------------------------------------------------
Thu Sep 16 10:54:43 CEST 2008 - juhliarik@suse.cz

- added fix for problem with rnc file - syntax error (bnc#426522)
- 2.17.18

-------------------------------------------------------------------
Thu Sep 12 14:24:43 CEST 2008 - juhliarik@suse.cz

- added support of trusted grub (fate#303784), (fate#303672), 
  (fate#303891), (fate#303983)
- added warning that lilo is not supported (fate#305006)
- 2.17.17

-------------------------------------------------------------------
Thu Sep 11 15:27:43 CEST 2008 - locilka@suse.cz

- Calling new reipl_bootloader_finish client from yast2-reipl
  in bootloader_finish (fate#304960).
- 2.17.16

-------------------------------------------------------------------
Thu Sep 11 08:22:53 CEST 2008 - jsrain@suse.cz

- merged texts from proofread

-------------------------------------------------------------------
Wed Sep  3 12:00:58 CEST 2008 - jsrain@suse.cz

- added detection of EFI, proposing ELILO in that case 
 (fate#301882)
- 2.17.15

-------------------------------------------------------------------
Wed Aug 20 15:34:22 CEST 2008 - jsrain@suse.cz

- added skeleton for checking whether scenario is supported, not
  yet actually used (fate#304499)

-------------------------------------------------------------------
Mon Aug 18 12:34:35 CEST 2008 - jsrain@suse.cz

- store bootloader type before installing packages, fixed check
  for undefined product name (bnc#417383)
- 2.17.14 

-------------------------------------------------------------------
Thu Aug 14 15:16:04 CEST 2008 - juhliarik@suse.cz

- added support for creating console for kernel args (fate#110038)
- 2.17.13 

-------------------------------------------------------------------
Wed Aug 13 14:36:59 CEST 2008 - juhliarik@suse.cz

- added changes for pesistent device names (fate#302219)
- 2.17.12

-------------------------------------------------------------------
Wed Aug  6 15:42:28 CEST 2008 - juhliarik@suse.cz

- added better detection of NFS boot device (bnc#408912) 
- added better detection of EVMS - do not install bootloader 
  (fate#305007)
- 2.17.11

-------------------------------------------------------------------
Wed Aug  6 12:55:17 CEST 2008 - juhliarik@suse.cz

- added support for acoustic signals (fate#303481)
- added checkbox for enabling remapping in chainloader section
- 2.17.10

-------------------------------------------------------------------
Tue Aug  5 12:05:04 CEST 2008 - juhliarik@suse.cz

- added/enabled support for ordering disks in device.map for GRUB
  (fate#303964)
- 2.17.9 

-------------------------------------------------------------------
Mon Aug  4 13:29:01 CEST 2008 - juhliarik@suse.cz

- added support for reducing devices from device.map to 8 devices
  (fate#303548)
- 2.17.8  

-------------------------------------------------------------------
Thu Jul 31 10:27:42 CEST 2008 - juhliarik@suse.cz

- added support for remaping windows chainloader boot section
  (fate#301994)
- 2.17.7 

-------------------------------------------------------------------
Tue Jul 29 18:18:38 CEST 2008 - juhliarik@suse.cz

- update solution for saving kernel args to 
  /etc/sysconfig/bootloader (fate#302245)
- 2.17.6

------------------------------------------------------------------
Sun Jul 27 17:52:58 CEST 2008 - juhliarik@suse.cz

- added powersaved=off to boot section for failsave (bnc#153345)

-------------------------------------------------------------------
Wed Jul 23 15:16:58 CEST 2008 - juhliarik@suse.cz

- added support for persistent device names (fate#302219)  
- 2.17.5

-------------------------------------------------------------------
Wed Jul 21 09:20:13 CEST 2008 - juhliarik@suse.cz

- 2.17.4

-------------------------------------------------------------------
Wed Jul 16 14:27:23 CEST 2008 - jsrain@suse.cz

- store kernel parameters to sysconfig during installation
  (fate#302245)

-------------------------------------------------------------------
Fri Jul 11 13:18:05 CEST 2008 - ug@suse.de

- rnc file fixed (bnc#407615)

-------------------------------------------------------------------
Thu Jul 10 17:29:00 CEST 2008 - juhliarik@suse.cz

- enable installing GRUB to XEN  (bnc#380982)
- 2.17.3

-------------------------------------------------------------------
Thu Jun 27 17:24:00 CEST 2008 - juhliarik@suse.cz

- correct labels for buttons  (bnc#398492)

-------------------------------------------------------------------
Thu Jun 26 17:24:00 CEST 2008 - juhliarik@suse.cz

- deleted support xenpae (bnc#400526)
- 2.17.2

-------------------------------------------------------------------
Thu Jun 26 16:51:00 CEST 2008 - juhliarik@suse.cz

- added support for better detection Vista in MBR
- added fix for installing generic code if MBR is uknown (bnc#400062)
- added fix for detection MBR if sw-raid is used (bnc#398356)
- 2.17.1

-------------------------------------------------------------------
Mon Jun  9 13:35:26 CEST 2008 - juhliarik@suse.cz

- added fix for problem with booting Vista bnc #396444
- 2.16.20

-------------------------------------------------------------------
Wed Jun  4 13:39:59 CEST 2008 - juhliarik@suse.cz

- added fix for problem with deleting boot sections bnc #396810
- 2.16.19 

-------------------------------------------------------------------
Wed Jun  4 10:06:01 CEST 2008 - juhliarik@suse.cz

- added fix for problem with liveCD and simlinks for initrd and 
  kernel (bnc# 393030)
- 2.16.18

-------------------------------------------------------------------
Mon May 26 18:34:43 CEST 2008 - juhliarik@suse.cz

- added fix for problem with editing boot section for LILO 
  (bnc# 340732)
- added fix for cloning boot section (bnc# 390719)
- 2.16.17 

-------------------------------------------------------------------
Fri May 16 16:40:22 CEST 2008 - jsrain@suse.cz

- added categories Settings and System into desktop file
  (bnc #382778)

-------------------------------------------------------------------
Thu May 15 17:51:28 CEST 2008 - juhliarik@suse.cz

- added fix for bnc# 164884 - disabled Back button during 
  installation
- added missing strings bnc# 386527
- 2.16.16 

-------------------------------------------------------------------
Wed May  7 14:54:16 CEST 2008 - juhliarik@suse.cz

- added fix for bnc#335526 - problem with adding "resume" into 
  boot section for memtest
- 2.16.15

-------------------------------------------------------------------
Mon Apr 28 14:16:26 CEST 2008 - juhliarik@suse.cz

- added fix for bnc#232424 - problem with propose new config.
- 2.16.14 

-------------------------------------------------------------------
Tue Apr 22 13:09:57 CEST 2008 - juhliarik@suse.cz

- added fix for bnc#363254
- added fix for UI problem with ComboBoxes and "Browse..." button
- 2.16.13 

-------------------------------------------------------------------
Fri Apr 18 15:52:47 CEST 2008 - juhliarik@suse.cz

- added fix for (bnc#381192) bootloader uses grubonce _and_ kexec
- added detecting VirtualBox - cancel using kexec
- 2.16.12 

-------------------------------------------------------------------
Thu Apr 17 20:19:04 CEST 2008 - juhliarik@suse.cz

- new version
- 2.16.11 

-------------------------------------------------------------------
Thu Apr 17 20:02:19 CEST 2008 - locilka@suse.cz, juhliarik@suse.cz

- fixed initializing of combo-box widgets in dialogs, ComboBox
  in Qt does not accept `Value, using `Items instead (bnc #380781).
- using `InputField as a replacement for obsolete `TextEntry.

-------------------------------------------------------------------
Wed Apr 16 15:20:15 CEST 2008 - juhliarik@suse.cz

- added fix for activating DM-RAID boot partition (bnc #337742)
- added fix for lilo and raid version (bnc #357897)
- 2.16.10 

-------------------------------------------------------------------
Fri Apr 11 15:53:19 CEST 2008 - juhliarik@suse.cz

- added handling of option for calling kexec instead of reboot
  (fate#303395)
- 2.16.9 

-------------------------------------------------------------------
Tue Apr  1 12:24:12 CEST 2008 - jsrain@suse.cz

- adapted to changed handling of inst_finish steps during live
  installation

-------------------------------------------------------------------
Thu Mar 27 09:32:41 CET 2008 - juhliarik@suse.cz

- added deleting of duplicated sections after installation
- 2.16.8 

-------------------------------------------------------------------
Thu Mar 20 12:45:20 CET 2008 - jsrain@suse.cz

- updated the way section list is displayed in the installation
  proposal (fate#120376)
- 2.16.7

-------------------------------------------------------------------
Tue Mar 18 10:07:57 CET 2008 - jsrain@suse.cz

- keep the 'linux' section name if product name is empty 
  (bnc#371741)

-------------------------------------------------------------------
Mon Mar 17 12:43:32 CET 2008 - jsrain@suse.cz

- added 'StartupNotify=true' to the desktop file (bnc #304964)

-------------------------------------------------------------------
Fri Mar 14 14:57:17 CET 2008 - juhliarik@suse.cz

- added inst_bootloader for saving config file before installing 
  kernel (F #302660) 
- 2.16.6

-------------------------------------------------------------------
Thu Jan 31 13:03:52 CET 2008 - locilka@suse.cz

- Update::*version were moved to Installation::*version.
- 2.16.5

-------------------------------------------------------------------
Thu Jan 24 09:01:01 CET 2008 - juhliarik@suse.cz

- added patch for Bug#352020 - Graphical failsafe mode
- added support for Fate#300779: Install diskless client (NFS-root) 
- 2.16.4

-------------------------------------------------------------------
Tue Dec 11 16:12:09 CET 2007 - jsrain@suse.cz

- do not translate boot menu to unsupported language (#310459)
- 2.16.3

-------------------------------------------------------------------
Wed Dec  5 12:36:32 CET 2007 - jsrain@suse.cz

- fixed the device map proposal if USB stick is present (F#302075)

-------------------------------------------------------------------
Wed Oct 31 14:32:59 CET 2007 - dfiser@suse.cz

- Adapted to change of StorageDevices API.
- v2.16.2

-------------------------------------------------------------------
Wed Oct 31 14:08:59 CET 2007 - locilka@suse.cz

- installedVersion and updateVersion moved from 'Update' to
  'Installation' YCP module to remove dependencies.

-------------------------------------------------------------------
Thu Oct 11 15:22:27 CEST 2007 - od@suse.de

- migrate SLES9 persistent device ("...p1") names to SLES10
  persistent device names ("...-part1") (#162216)
- 2.16.1

-------------------------------------------------------------------
Wed Sep 26 21:22:58 CEST 2007 - od@suse.de

- added flag avoid_reading_device_map to blRead(), all internal
  Read()s and ReadSettings() interface to perl-Bootloader: used by
  BootLILO and BootGRUB during update to migrate device names in
  the device_map and then re-read the config files with correct
  device name translation (#328448)
- do not install bootloader in XEN paravirtualized DomU (#308451)
- 2.15.29

-------------------------------------------------------------------
Tue Sep 25 13:53:18 CEST 2007 - od@suse.de

- re-read bootloader config from system after the delayed run of
  perl-Bootloader updates, then call FlagOnetimeBoot() based on
  current setup (#328078)
- 2.15.28

-------------------------------------------------------------------
Tue Sep 25 11:09:55 CEST 2007 - od@suse.de

- added logging to find problem in #328078
- minor addition of whitespace
- 2.15.27

-------------------------------------------------------------------
Mon Sep 24 21:25:37 CEST 2007 - od@suse.de

- Storage::GetTranslatedDevices() called often and uneccesarily
  (related to #304269):
  - added more logging to UpdateSections()
  - added comments and FIXMEs
  - disabled calling device name update again for "linux",
    "failsafe" and "initrd" sections: this is not needed and would
    reverse device name updates when forwards and backwards device
    name update mappings exist
  - enabled device name updates for "other" sections (booting other
    installations)
- (related to #326372, see comment #12)
  - fix "Interpreter" error: also activates persistent device
    translation for device.map in yast2-bootloader (but no disk
    device mappings are defined in yast2-storage, so devices remain
    untranslated as of now)
- 2.15.26

-------------------------------------------------------------------
Fri Sep 21 16:19:02 CEST 2007 - od@suse.de

- run delayed bootloader_entry at the very end of the update, when
  the migrated bootloader configuration (including device mapping)
  has already been written (#309837)
- added some comments
- 2.15.25

-------------------------------------------------------------------
Thu Sep 20 21:00:14 CEST 2007 - od@suse.de

- log the contents of the perl-BL_delayed_exec script (#309837)
- 2.15.24

-------------------------------------------------------------------
Thu Sep 20 18:44:06 CEST 2007 - od@suse.de

- ckornacker@suse.de: added PREFIX to Makefile.cvs
- when bootloader_entry saved (during kernel postuninstall) a
  command in /boot/perl-BL_delayed_exec for delayed execution in
  the target system, run that script to remove old sections
  (#309837)
- 2.15.23

-------------------------------------------------------------------
Tue Sep 18 10:03:53 CEST 2007 - od@suse.de

- update the default entry during update when the comment with the
  former default exists, even if the current default is valid
  (#309837)
- 2.15.22

-------------------------------------------------------------------
Mon Sep 17 19:31:03 CEST 2007 - od@suse.de

- #309837:
  - fix setting the default section at the end of an update,
    according to saved previous default kernel image flavor
  - use fallback flavors if previous flavor is unavailable
- 2.15.21

-------------------------------------------------------------------
Thu Sep 13 05:41:00 CEST 2007 - od@suse.de

- specify blockoffset as string, rather than number
- added a FIXME comment
- fixed conversion of obsolete filenames in kernel and initrd keys
- fixed conversion of device names in root and chainloader keys
  (#309837)
- 2.15.20

-------------------------------------------------------------------
Tue Aug 28 18:35:52 CEST 2007 - pth@suse.de

- Fix the code in bootloader_finish so that the one-time-boot code
  is actually called.
- Redo the logic and structure of the one-time booting code.
  * Global Write uses Bootloader::getDefaultSection() to determine the
    section name.
  * New function BootCommon::Section2Index that determines the
    index # for a given section, currently only used by 
    BootGRUB::FlagOnetimeBoot.

-------------------------------------------------------------------
Wed Aug 15 20:34:07 CEST 2007 - od@suse.de

- forgot to use changed sections (feature #302302)
- added logging with y2milestone()s for last change
- 2.15.17

-------------------------------------------------------------------
Mon Aug 13 22:32:26 CEST 2007 - od@suse.de

- grub: feature #302302:
  - added code to UpdateSections() to update old sections for
    "other" installations to chainloader/configfile sections
  - moved PBR-examination code to function IsPartitionBootable(),
    used by BootGRUB::CreateSections() and
    BootCommon::UpdateSections() now
  - always use a "root" command for "other" installations: added
    a "root" command to chainloader entries
  - also use "noverifyroot" and "blockoffset" in chainloader
    entries
  - added a FIXME comment
- 2.15.16

-------------------------------------------------------------------
Fri Aug 10 20:11:24 CEST 2007 - od@suse.de

- part of feature #301313:
  - added front-end function and infrastructure in switcher.ycp for
    FlagOnetimeBoot()
  - added FlagOnetimeBoot() implementation for POWERLILO
- fixed return codes of examine_mbr.pl: do not overlap error codes
  with "bootloader stage1 needs to be (re)-installed here" return
  code
- evaluate new return code in yast2-bootloader
- added documentation comment to examine_mbr.pl
- changed documentation comments where yast2-bootloader calls
  examine_mbr.pl
- fixed error in autoinstall client that prevented importing legacy
  global keys
- added/fixed some comments
- added documentation comments to BootGRUB::CreateSections()
- changed two y2debug() into y2milestone()
- fixed: a chainloader entry may have been produced that pointed to
  the boot partition of our current installation
- grub: implemented booting other Linux installations on the system
  via chainloader/configfile entries (feature #302302)
- fixed: if-block contained no statement, uncommented y2debug() in
  there
- 2.15.15

-------------------------------------------------------------------
Thu Jul 26 07:26:05 CEST 2007 - jsrain@suse.cz

- removed unneeded yast2-devel from BuildRequires
- 2.15.14

-------------------------------------------------------------------
Fri Jul 20 18:21:03 CEST 2007 - od@suse.de

- preventing cyclic dependency in autobuild with a BuildIgnore on
  autoyast2-installation
- 2.15.13

-------------------------------------------------------------------
Fri Jul 13 18:25:18 CEST 2007 - od@suse.de

- converting old key "kernel" to new key "image" when converting
  autoyast configuration to export map (#285790)
- re-added lost y2milestone() to BootELILO.ycp
- creating "image" section instead of "kernel" section now in
  CreateLinuxSection()
- 2.15.11

-------------------------------------------------------------------
Wed Jul 11 00:25:18 CEST 2007 - od@suse.de

- Merge from SLES10-SP1 branch:
- let "SLES 9 style" autoyast xml files configure bootloader
  timeout (#214468, #183051)
- added help texts and widget descriptions to grub and elilo
  (#221737)
- Fixed type of passed arguments in function Import() (in
  modules/Bootloader.ycp & modules/BootELILO.ycp) (#236163)
- bootloader.rnc fixed for autoyast schema check
- set __auto key to false when user clones sections (#241158)
- added log message when FixSections() silently discards a section
  (#241158)
- fixed some whitespace
- fixed myToInteger(): return 0 if string cannot be converted to
  integer
- bootloader.rnc fixed for autoyast schema check (#211014)
- always log the target map when Propose() is called (not only when
  we debug)
- convert custom boot device names to the names indicated by the
  mountby setting; this is one part of a change to use persistent
  device names for the bootloader boot device, the rest requires
  simultaneously changing perl-Bootloader because of an
  incompatible interface change
  (#248162)
- #214468:
  - fixed autoyast schema
  - fixed import of autoyast data: do not remove the "default" option
- GRUB only: integrated the new boot_*, generic_mbr and activate
  keys (found in the "globals" map) from the new
  widget/perl-Bootloader interface into the internal workings of
  the grub code
  - for grub, this obsoletes the global variables loader_device,
    selected_location (aka loader_location), repl_mbr and activate
  - fixes loosing the information of multiple selected bootloader
    installation devices (#245680)
  - fixes faulty detection of user-changes to the "/boot" and "/"
    devices from yast2-storage (#247852)
  - decided that boot_mbr_md key is unneeded, because the decision
    to write to the MBRs of all underlying devices of a soft-RAID
    is automatic (kept commented-out sample code for boot_mbr_md)
  - decided that boot_extended is unneeded, because the decision to
    write the bootloader to the extended partition instead of to an
    un-activatable "/boot" or "/" partition is automatic (kept
    commented-out sample code for boot_extended)
  - removed wrapper code for variable translation from
    BootGRUB::Propose()
  - made private copies of functions in grub/misc.ycp and changed
    the code to use the new interface variables only (this is also
    wanted for better code separation between bootloaders, to
    reduce amount of special-case handling (to be worked on)):

      * from routines/misc.ycp:
          grub_getPartitionToActivate ()
          grub_getPartitionsToActivate ()
          grub_getMbrsToRewrite ()
          grub_getFileChangeDate ()
          grub_saveMBR ()
          grub_updateMBR ()
          grub_DetectDisks ()

      * from routines/lilolike.ycp:
          grub_ProposeDeviceMap ()
            ( ^^ really needed? no changes here, it just "belongs"
            to grub...)
          grub_ConfigureLocation()
          grub_DetectDisks ()
          grub_DisksChanged ()
          grub_LocationProposal ()

  - added helper functions:
      grub/misc.ycp:          SetBootloaderDevice()
      routines/misc.ycp:      GetBootloaderDevices()

  - added note to to-be-phased-out functions:
      routines/misc.ycp:      GetBootloaderDevice()

  - made some functions globally accessible:
      routines/popup.ycp:     askLocationResetPopup ()
      routines/misc.ycp:      myToInteger ()
      routines/lilolike.ycp:  FindMBRDisk ()

  - fixed bug with the detection of MD-RAID devices (both in
    grub_getPartitionToActivate and getPartitionToActivate): BIOS
    ID was assumed to be less than 128, but it starts at 128

  - commented out some obsolete and broken code that would activate
    the "/boot" device on installation of the bootloader to MBR;
    the code was cancelled out by program logic ("activate" flag)
    though;
    this also simplified the interface to getPartitionToActivate ()

  - added conditionals to Bootloader.ycp and BootCommon.ycp: do not
    handle obsolete variables for grub

  - commented out probably obsolete code in BootGRUB::Read() to
    determine old_style loader_device from read devices (including
    old-style "mbr_md")

  - added several FIXME:s
  - changed a fixed FIXME to FIXED

- when reading settings from the system: convert custom boot device
  names in globals to the kernel device names (#248162)
- corrected whitespace in grub/helps.ycp and ppc/helps.ycp
- fix faulty detection of user-changes to the "/boot" and "/"
  devices from yast2-storage: rewrote grub_DisksChanged() to work
  properly with boot_* variables (previous fix did not work
  correctly) (#247852)
- grub_DisksChanged() now returns a message summarizing all changes
  for selected bootloader devices; this message is now used in the
  popup that ask the user if he wants to repropose after a
  partitioning change (in askLocationResetPopup()) (#247852)
- rewrote check for disk changes to work with multiple selected
  bootloader locations in grub_DetectDisks() and
  grub_LocationProposal() (#247852)
- the summary message for GRUB now includes a short string ("/",
  "/boot", MBR) that gives the reason why each device has been
  selected for bootloader stage 1 installation
- changed comment for GetBootloaderDevices()
- GRUB only: accept old-style autoyast keys "repl_mbr" "activate" and
  "location" when importing an autoyast profile; "loader_device" is
  ignored (which may be fixable if we can make sure a target map is
  available) (#245680)
- grub:
  - if autoyast profile does not specify a bootloader location,
    propose one (#263305)
  - if autoyast profile does not specify a key for the default keys
    set by a yast-bootloader proposal, add these missing
    keys/values
- enabled translation of the kernel image name from the symlink to
  the real kernel file for the "failsafe" section; perl-Bootloader
  can handle this now
- convert device names in the grub device map to and from the
  "mount_by" device names as well (#248162)
- Changed location of EFI Bootloader Label widget in YaST2 gui (#242985)
- make installation of bootloader to the extended partition work
  with new design (#246161, #259050)
- enabled extended device handling in GetBootloaderDevices as well
- make persistent device names work with boot= directive for i386
  lilo (#248162)
- log conversion of old-style global keys from autoyast profile to
  new-style keys
- during update, update value of "default" directive for lilo and grub
  (#266534)
- do not show popup for changed MBR position when it did not
  change: use correct function for MBR detection (#267276)
- fixed autoyast logging change
- Fix for removal of wrong efiboot entries (#269130)
- fix for update-mode: fix updating of kernel-image and initrd
  filenames to the resolved symlinks (image-version and
  initrd-version) (#268731, helps not to trigger #267582 and
  #244033)
- #270202:
  - grub: fix erroneously added section "Hard Disk" on systems
    without a floppy drive: use new style variables for detecting
    that we install stage1 to a floppy disk
  - for bootloaders that still use the old style variables, check
    for undefined loader_device before comparing to floppy device
- 2.15.10

-------------------------------------------------------------------
Sat Jul  7 00:25:57 CEST 2007 - od@suse.de

- Remove limal-devel from BuildRequires again
- 2.15.9

-------------------------------------------------------------------
Wed Jul  4 09:25:00 CEST 2007 - aj@suse.de

- Add limal-perl to Requires as well.

-------------------------------------------------------------------
Wed Jul  4 08:33:40 CEST 2007 - aj@suse.de

- Fix BuildRequires so that package builds again.

-------------------------------------------------------------------
Tue Jul  3 17:27:50 CEST 2007 - od@suse.de

- re-added limal-devel to BuildRequires

-------------------------------------------------------------------
Tue Jul  3 16:34:02 CEST 2007 - od@suse.de

- moved Bootloader_API.pm from limal-bootloader to yast2-bootloader

-------------------------------------------------------------------
Thu Jun 21 17:36:59 CEST 2007 - adrian@suse.de

- fix changelog entry order

-------------------------------------------------------------------
Fri May 25 13:30:04 CEST 2007 - jsrain@suse.cz

- removed outdated translations from .desktop-files (#271209)

-------------------------------------------------------------------
Wed Apr 11 19:14:30 CEST 2007 - aosthof@suse.de

- Fixed erroneous EFI Bootloader Label (#242985) in BootELILO.ycp
- Fixed removal of obsolete entries in EFI Boot Menu in
  BootELILO.ycp (#237873)
- 2.15.8

-------------------------------------------------------------------
Thu Mar  1 10:04:44 CET 2007 - aosthof@suse.de

- Reverted to make Xen kernel default boot kernel if Xen pattern
  or Xen RPMs are installed. (Fate #301384)
- 2.15.7

-------------------------------------------------------------------
Tue Feb 27 16:33:32 CET 2007 - od@suse.de

- include yast2-storage in BuildRequires
- 2.15.6

-------------------------------------------------------------------
Mon Feb 26 18:44:18 CET 2007 - od@suse.de

- safeguard against mount-by device that does not exist (yet): fall  
  back to kernel name (#239473, #223608)
- fix entry for memtest86, it is named memtest86+ meanwhile
- collecting device information for perl-Bootloader now works with
  persistent device names; this caused a bug in the grub
  configuration where the gfxmenu entry was discarded because the
  device name could not be translated, as well as unbootable system
  (#244566, #247775)
- 2.15.5

-------------------------------------------------------------------
Tue Jan 23 12:58:51 CET 2007 - aosthof@suse.de

- Forgot to delete "src/clients/bootfloppy.ycp" and
  "src/config/bootfloppy.desktop" from SVN (#218437)

-------------------------------------------------------------------
Tue Jan 23 10:56:42 CET 2007 - aosthof@suse.de

- Removed bootfloppy module due to malfunction (#218437)
- 2.15.4

-------------------------------------------------------------------
Wed Jan 17 13:09:10 CET 2007 - jplack@suse.de

- revise efi boot manager entry handling (#233537)

-------------------------------------------------------------------
Tue Jan 16 23:46:27 CET 2007 - jplack@suse.de

- fix various zipl configuration problems (#235486)

-------------------------------------------------------------------
Mon Jan 15 15:03:49 CET 2007 - jplack@suse.de

- more stream lining in help messages

-------------------------------------------------------------------
Mon Jan 15 14:44:26 CET 2007 - jplack@suse.de

- handle efi boot manager entries properly (#233537)

-------------------------------------------------------------------
Mon Jan 15 13:33:00 CET 2007 - jplack@suse.de

- add label text snippets for grub so that they can get translated

-------------------------------------------------------------------
Thu Jan 11 14:10:31 CET 2007 - jplack@suse.de

- make xen section the first entry which will get the default
  though (FATE#301384)

-------------------------------------------------------------------
Wed Jan 10 18:06:26 CET 2007 - jplack@suse.de

- mostly complete fix for #228833, wrong elilo configurator

-------------------------------------------------------------------
Fri Jan  5 19:01:07 CET 2007 - jplack@suse.de

- fixed message handling, proposal, dialog handling for zipl, etc.
  (#228841, Fate#300732)

-------------------------------------------------------------------
Fri Dec 22 16:45:54 CET 2006 - jplack@suse.de

- do map "kernel" tag to "image" tag for now, so that proposal gets
  interpreted right.

-------------------------------------------------------------------
Fri Dec 22 09:57:53 CET 2006 - aosthof@suse.de

- Fixed "Propose New Configuration" in Bootloader Settings in YaST
  - Part 1 (#230230)
- Fixed "Propose New Configuration" in Bootloader Settings in YaST
  - Part 2 (#230230)
- 2.15.2

-------------------------------------------------------------------
Thu Dec 14 13:56:26 CET 2006 - jplack@suse.de

- code review and cleanup: eliminate dead code, eliminate simple
  functions used once, keep local functions local (part2)

-------------------------------------------------------------------
Mon Dec 11 18:38:35 CET 2006 - jplack@suse.de

- code review and cleanup: eliminate dead code, eliminate simple
  functions used once, keep local functions local (part1)

-------------------------------------------------------------------
Mon Dec 11 17:05:58 CET 2006 - jplack@suse.de

- replace Kernel::GetFinalKernel function which is broken by design
  by Kernel::ComputePackage.

-------------------------------------------------------------------
Mon Dec 11 16:27:16 CET 2006 - jplack@suse.de

- move CheckAdditionalKernels from misc to Grub and fix that crappy
  stuff

-------------------------------------------------------------------
Fri Dec  8 19:14:25 CET 2006 - od@suse.de

- related to help_messages and descriptions:
  - added comments to generic_Description() and the descriptions
    variable
  - corrected one warning and one debug message
  - renamed arch_widget_name to loader_widget_name, matching new
    functionality
- 2.15.1

-------------------------------------------------------------------
Fri Dec  8 15:40:38 CET 2006 - jplack@suse.de

- basic implementation for generic bootloader widgets for ELILO
  (Fate#300732)

-------------------------------------------------------------------
Fri Dec  8 12:03:16 CET 2006 - jplack@suse.de

- more zipl changes for Fate#300732
- merge elilo/misc into basic module

-------------------------------------------------------------------
Fri Dec  8 11:25:20 CET 2006 - jplack@suse.de

- basic implementation for generic bootloader widgets for ZIPL
  (Fate#300732)

-------------------------------------------------------------------
Fri Dec  1 16:58:24 CET 2006 - od@suse.de

- use kernel and initrd softlinks in Failsafe entry again, thus
  preventing the removal of the Failsafe entry when the kernel is
  updated (#224481)
- 2.14.15

-------------------------------------------------------------------
Fri Dec  1 11:32:49 CET 2006 - jplack@suse.de

- signal change of boot loader location so that the boot loader can
  be rewritten if needed (#225023)
- 2.14.14

-------------------------------------------------------------------
Fri Nov 24 19:35:33 CET 2006 - aosthof@suse.de

- fixed usage of function remove()
- added FIXME
- fixed typo in comment
- actually use sorted DMTargetMap by adding bios_ids (#223473)
- 2.14.13

-------------------------------------------------------------------
Fri Nov 24 17:03:10 CET 2006 - od@suse.de

- fixed typo in a comment
- added a FIXME in BootCommon
- added kernel and image file link resolve code to
  BootPOWERLILO.ycp (adapted from BootCommon.ycp)
- Fix broken bootloader configuration on ppc: initialize library
  at the appropriate point again (#210535)
- 2.14.12

-------------------------------------------------------------------
Fri Nov 24 14:47:00 CET 2006 - aosthof@suse.de

- Sorted DMTargetMap in lilolike.ycp to match the BIOS order
  (#223473)
- Fixed typos in lilolike.ycp
- 2.14.11

-------------------------------------------------------------------
Wed Nov 22 17:08:09 CET 2006 - ug@suse.de

- schema file fixes (#215263)

-------------------------------------------------------------------
Wed Nov 22 09:33:25 CET 2006 - aosthof@suse.de

- Fixed typo in lilolike.ycp (#223145)
- 2.14.10

-------------------------------------------------------------------
Tue Nov 21 20:59:51 CET 2006 - aosthof@suse.de

- Fixed target map for dmraids (aka FakeRAIDs) in lilolike.ycp
  (#222471)
- 2.14.9

-------------------------------------------------------------------
Tue Nov 21 14:56:00 CET 2006 - od@suse.de

- have a current target map available in the log when we debug
- added y2milestone()s around remapping
- fix forgetting to rewrite some kernel/image entries (ycp really
  should have a for loop, so resetting variables is not forgotten)
  (#214935)
- 2.14.8

-------------------------------------------------------------------
Tue Nov 21 14:29:08 CET 2006 - jplack@suse.de

- UpdateInitrdLine function is old, broken, rotten and completely
  useless now

-------------------------------------------------------------------
Tue Nov 21 11:45:46 CET 2006 - jplack@suse.de

- suppress newline from readlink command, breaks config files
- 2.14.7

-------------------------------------------------------------------
Tue Nov 21 10:16:22 CET 2006 - jplack@suse.de

- "activate" and "generic_mbr" do now get set if newly proposed

-------------------------------------------------------------------
Mon Nov 20 22:57:32 CET 2006 - od@suse.de

- #214935:
  - added more comments
  - only resolve symlinks for linux, xen and failsafe sections,
    type image and xen
  - do not resolve symlinks for files that are not on the default
    boot partition (because they have a grub device name prefix)
  - added more logging
  - actually use the resolved symlinks for kernel and initrd
- moved some comments to the right position in the code
- 2.14.6

-------------------------------------------------------------------
Mon Nov 20 16:10:03 CET 2006 - jplack@suse.de

- quick fix for problems with Xen pattern selection (#208380):
  never use cached_proposal for now

-------------------------------------------------------------------
Mon Nov 20 15:52:07 CET 2006 - od@suse.de

- reverted initrd and kernel names to links for everything but
  Mode::normal() (#214935)
- resolve symlinks for kernel and initrd during inst_finish, so
  that the "real names" are put into the bootloader configuration
  -- this is the plan B solution, plan A (which shows correct
  filenames instead of link names in the proposal) does not
  currently work (#214935)
- 2.14.4

-------------------------------------------------------------------
Mon Nov 20 15:31:58 CET 2006 - jplack@suse.de

- fix format for DefaultKernelParams

-------------------------------------------------------------------
Mon Nov 20 15:29:50 CET 2006 - jplack@suse.de

- fix boot loader location mapping: check boot_root before
  boot_boot (#219409)

-------------------------------------------------------------------
Mon Nov 20 13:12:45 CET 2006 - jplack@suse.de

- fix full adoption to new grub name sceme ((#214935, FATE#300732)

-------------------------------------------------------------------
Fri Nov 17 13:17:50 CET 2006 - od@suse.de

- added comments
- fix finding the correct names for kernel image and initrd (not
  yet fixed for powerlilo) (#214935)
- first part of fix for resetting user changes when going to expert
  settings
- 2.14.3

-------------------------------------------------------------------
Thu Nov 16 13:32:48 CET 2006 - jplack@suse.de

- section type of 'xen' is now handled (FATE#300732)

-------------------------------------------------------------------
Wed Nov 15 16:21:37 CET 2006 - jplack@suse.de

- fixed Summary generation for Grub (#220285), did still consider
  old-style variable loader-device

-------------------------------------------------------------------
Wed Nov 15 11:19:04 CET 2006 - jplack@suse.de

- widget for type selectdevice did not get initialized (#221180)

-------------------------------------------------------------------
Mon Nov 13 16:40:04 CET 2006 - od@suse.de

- add more variables for the new perl-Bootloader interface to the
  autoyast DTD for yast2-bootloader: currently, the user needs to
  specify them if he wants to specify any global variable (which
  probably is the right interface for him)
- reverted BootGRUB to use FixGlobals(), this functionality is not
  a bug
- added comments to FixGlobals() and the call from BootGRUB to it
- move setting of boot_* and activate keys in globals for new
  perl-Bootloader interface from BootCommon::i386LocationProposal()
  in lilolike to the end of BootGRUB::Propose(), so that the need
  to set defaults for the other values in globals is detected and
  these are proposed as well (#219409)
- 2.14.1

-------------------------------------------------------------------
Mon Nov 13 13:19:01 CET 2006 - jplack@suse.de

- remove in ycp has bogus semantics (#220365)

-------------------------------------------------------------------
Mon Nov 13 12:58:18 CET 2006 - jplack@suse.de

- generic MBR not written/activate flag not set due to incomplete
  impl. of FATE#300732

-------------------------------------------------------------------
Mon Nov 13 12:36:50 CET 2006 - ug@suse.de

- schema file for autyast fixed

-------------------------------------------------------------------
Mon Nov 13 11:15:20 CET 2006 - jplack@suse.de

- fix missing proposal of global values during installation
  (#219409), function FixGlobals was inappropriate

-------------------------------------------------------------------
Thu Nov  9 21:54:15 CET 2006 - od@suse.de

- added a few comments to the new code
- fix trashing globals in grub et al.: use remove() to remove
  values from a map (#219409)
- 2.13.86

-------------------------------------------------------------------
Wed Nov  8 20:49:52 CET 2006 - od@suse.de

- moved change_widget_default_value() to BootCommon.ycp
- use change_widget_default_value() to work around "select" widget
  default value bug
- logging variables filled by grub proposal
- using correct variable (globals) for new perl-Bootloader
  interface (#213256)
- 2.13.85

-------------------------------------------------------------------
Wed Nov  8 18:16:57 CET 2006 - od@suse.de

- changed some comments
- move global_options, section_options and exports (new
  perl-Bootloader interface) to BootCommon.ycp
- pass proposal for grub to new perl-Bootloader interface (#213256)
- 2.13.84

-------------------------------------------------------------------
Tue Nov  7 18:25:55 CET 2006 - od@suse.de

- removed unused variable
- changed and added some documentation in comments
- fixed global options filtering for global options widget
  (#213256)
- 2.13.83

-------------------------------------------------------------------
Tue Oct 31 17:08:26 CET 2006 - od@suse.de

- autoyast Relax-NG Compact schema file added (#215263)
- 2.13.82

-------------------------------------------------------------------
Tue Oct 31 02:51:33 CET 2006 - od@suse.de

- fixed exporting the device map to autoyast (#211908)

-------------------------------------------------------------------
Tue Oct 17 00:35:45 CEST 2006 - od@suse.de

- packaged missing grub/help.ycp and generic/help.ycp
- added comments to UpdateGfxMenuContents()
- 2.13.80

-------------------------------------------------------------------
Fri Oct 13 11:45:28 CEST 2006 - sf@suse.de

- Bug #173486: do not display ssh message when installed with ssh 
  and vnc

-------------------------------------------------------------------
Thu Oct 12 09:35:16 CEST 2006 - jplack@suse.de

- implementation of generic password widget (FATE#300732)

-------------------------------------------------------------------
Mon Oct  9 19:09:25 CEST 2006 - jplack@suse.de

- implement generic widget functionality for Grub (FATE#300732)
- 2.13.79

-------------------------------------------------------------------
Tue Sep 26 17:23:23 CEST 2006 - jplack@suse.de

- part of new interface for FATE#300732
- 2.13.78

-------------------------------------------------------------------
Tue Sep 26 14:47:58 CEST 2006 - jplack@suse.de

- implementation for FATE#120026: button to initialize bootloader

-------------------------------------------------------------------
Thu Sep 21 10:19:54 CEST 2006 - od@suse.de

- jplack@suse.de: basic implementation for 'selectdevice' entry
  type which will act as a hook for more sophisticated UI handling
  for device-by-id selection and such.
- 2.13.77

-------------------------------------------------------------------
Fri Sep 15 19:00:21 CEST 2006 - od@suse.de

- added caching of bootloader proposal patch by lslezak@suse.de,
  with some changed variable names and added comments (feature
  #300709)
- 2.13.76

-------------------------------------------------------------------
Wed Sep 13 20:19:07 CEST 2006 - od@suse.de

- reverted last change (in SVN) to bootfloppy.ycp, so the final
  correction to include this change of aosthof again:
  A few corrections had to be done related to wrong pathes (Bug
  #180240)
- using parted for activation of boot partition again (instead of
  /sbin/activate from the lilo package) -- extended partition
  handling was fixed (#167602)
- 2.13.75

-------------------------------------------------------------------
Mon Sep 11 13:45:44 CEST 2006 - mvidner@suse.cz

- Fixed autodocs.

-------------------------------------------------------------------
Mon Sep  4 17:20:15 CEST 2006 - jplack@suse.de

- support new options no_os_chooser and optional (#202069, #202072)

-------------------------------------------------------------------
Tue Aug 22 15:21:30 CEST 2006 - od@suse.de

- jplack: use new device_map format (#198244)
- 2.13.74

-------------------------------------------------------------------
Wed Jun 21 14:28:21 CEST 2006 - uli@suse.de

- zipl: add "TERM=linux console=..." to proposal if booted with 
  TERM=linux (bug #186970)

-------------------------------------------------------------------
Mon Jun 19 15:18:29 CEST 2006 - aosthof@suse.de

- Fixed erroneous pathes in function createFloppyImage() in 
  bootfloppy.ycp (#180240) 

-------------------------------------------------------------------
Fri Jun  9 19:14:30 CEST 2006 - od@suse.de

- when a change somewhere in the proposal causes a new section to
  be created (e.g. for a xen kernel), if the section does not yet
  exist and has not explicitly been deleted, add it to our proposal
  (#170469)
- added lots of commentary to FixSections()
- revert patch that added "powersaved=off" to append line in
  failsafe section - more testing needed (#153345)
- 2.13.73

-------------------------------------------------------------------
Thu Jun  8 17:23:54 CEST 2006 - od@suse.de

- ppc: always initialize board type when making a proposal in an
  autoyast installation (#178831)
- 2.13.72

-------------------------------------------------------------------
Wed Jun  7 18:30:11 CEST 2006 - od@suse.de

- add "powersaved=off" to append line in failsafe section for i386,
  x86_64 and ia64 (#153345)
- filter virtual mountpoints such as swap etc. (#182375)
- use full path to MD device (was broken since ever according to
  documentation)
- 2.13.71

-------------------------------------------------------------------
Fri Jun  2 17:42:57 CEST 2006 - jplack@suse.de

- fixed raid 1 detection in lib_iface.ycp (#178802)

-------------------------------------------------------------------
Wed May 31 16:11:36 CEST 2006 - od@suse.de

- check for RAID1 md arrays as all others will break on reboot
  (#178802)
- 2.13.69

-------------------------------------------------------------------
Wed May 31 13:49:59 CEST 2006 - od@suse.de

- replace occurences of a-z and A-Z with character lists to prevent
  problems in some locales (#177560)
- 2.13.68

-------------------------------------------------------------------
Mon May 29 13:06:10 CEST 2006 - od@suse.de

- iseries: fix proposal for NWSSTG boot device (#167390)
- 2.13.67

-------------------------------------------------------------------
Mon May 22 18:30:52 CEST 2006 - jplack@suse.de

- add initial support for xenpae (#177051)
- 2.13.66

-------------------------------------------------------------------
Fri May 19 16:05:32 CEST 2006 - od@suse.de

- added FIXME note to Bootloader.ycp
- send partitioning info always when Initializer called (#161755)
- 2.13.65

-------------------------------------------------------------------
Fri May 19 12:25:09 CEST 2006 - od@suse.de

- fixed installation of installation kernel (ISERIES64) into slot A
  on iSeries (#165497)
- 2.13.64

-------------------------------------------------------------------
Wed May 17 22:42:52 CEST 2006 - od@suse.de

- fix backwards mapping of "mount by" device names when bl
  configuration is read (#176201)
- revert last change in MountByDev2Dev() and use y2milestone()
  again
- 2.13.63

-------------------------------------------------------------------
Wed May 17 16:52:30 CEST 2006 - od@suse.de

- added bootloader device conversion for mount by ID, UUID etc. to
  BootPOWERLILO (#174349)
- added debug messages to Dev2MountByDev()
- changed 2x y2milestone() -> y2debug() in MountByDev2Dev()
- 2.13.62

-------------------------------------------------------------------
Fri May 12 16:02:34 CEST 2006 - od@suse.de

- during installation/update on ppc iseries, unconditionally
  install the ISERIES64 file from the installation media as rescue
  kernel into slot A (#165497)
- fixed some whitespace
- 2.13.61

-------------------------------------------------------------------
Fri May 12 13:24:19 CEST 2006 - od@suse.de

- adapted to ppc/BootPOWERLILO.ycp: fixed mangled section titles
  after update (#170579)
- 2.13.60

-------------------------------------------------------------------
Wed May 10 19:07:38 CEST 2006 - od@suse.de

- added comments to update code
- fixed mangled section titles after update (#170579)
- 2.13.59

-------------------------------------------------------------------
Wed May 10 15:49:39 CEST 2006 - od@suse.de

- fix broken consistency check for legacy iSeries with DASD only
  (#166378)
- make it possible to manually add a value to selection list
  (needed for work arounds #166378 et. al.)
- fix error typo in lib_iface.ycp
- 2.13.58

-------------------------------------------------------------------
Thu May  4 15:02:21 CEST 2006 - locilka@suse.cz

- merged texts from proofread 
- 2.13.57

-------------------------------------------------------------------
Thu May  4 11:02:00 CEST 2006 - jsrain@suse.cz

- change the message before reboot if performing an SSH
  installation (#160301)

-------------------------------------------------------------------
Tue May  2 18:53:10 CEST 2006 - od@suse.de

- on ppc, never create a "failsafe" section (#170565)
- 2.13.56

-------------------------------------------------------------------
Tue May  2 18:01:17 CEST 2006 - od@suse.de

- in UI, show explanatory message instead of missing UUID (before
  partition is formatted)
- added code readability comment
- 2.13.55

-------------------------------------------------------------------
Fri Apr 28 14:32:22 CEST 2006 - od@suse.de

- fixed elilo section name fix from #170129:
  - getLoaderType() cannot be called from GfxMenu.ycp, so changed
    internal Interface of GfxMenu::translateSectionTitle() to
    accept "loader" parameter instead of "allow_blanks" parameter
  - updated other functions to use/pass through the "loader"
    parameter now:
      GfxMenu::UpdateGfxMenuContents()
      GfxMenu::getTranslationsToDiacritics()
      BootCommon::translateSectionTitle()
      BootCommon::UpdateGfxMenuContents()
- changed some y2milestone() messages: do not mention "lilo" when
  it can be any bootloader type other than "grub"
- added me as co-author to BootCommon.ycp
- 2.13.54

-------------------------------------------------------------------
Thu Apr 27 16:05:59 CEST 2006 - od@suse.de

- examine_mbr.pl needs perl-Compress-Zlib
- 2.13.53

-------------------------------------------------------------------
Thu Apr 27 15:56:18 CEST 2006 - od@suse.de

- on ia64, do not use the short product name in the "second
  level" bootloader elilo -- use "linux" again instead (also
  sidesteps bug #170129)
- added a comment for a future feature that may introduce two "menu
  levels" for grub as well
- 2.13.52

-------------------------------------------------------------------
Mon Apr 24 16:10:54 CEST 2006 - sf@suse.de

- fixed regexp (Bug #168594) 

-------------------------------------------------------------------
Fri Apr 21 19:23:12 CEST 2006 - od@suse.de

- (#148931, #164950), fixes features #300383, #300160, #300358:
  - for root partitions in bootloader config: automatically use mount
    by id, path, uuid and label as set up in yast2-storage
  - also display these as "hints" in the UI
- fixed some comments
- added a y2milestone in getPartitionList()
- fixed some whitespace
- 2.13.50

-------------------------------------------------------------------
Thu Apr 20 13:49:50 CEST 2006 - od@suse.de

- using /sbin/activate again (#167602)
- do not accept fsid 257 (on pmac) anymore, Apple_Bootstrap is now
  reported as fsid 258 (#167934)
- 2.13.49

-------------------------------------------------------------------
Wed Apr 12 18:30:49 CEST 2006 - od@suse.de

- accept fsid 257 (Apple_Bootstrap) as pmac boot partition
  (#165518)
- 2.13.48

-------------------------------------------------------------------
Wed Apr 12 17:37:31 CEST 2006 - od@suse.de

- print-product.ycp:
  - return short name for bootloaders other than grub (#163702)
  - do not attach version to product name (#165466)
- use short product name instead of "linux" as section name for
  bootloaders other than grub (#163702)
- 2.13.47

-------------------------------------------------------------------
Wed Apr 12 14:01:17 CEST 2006 - od@suse.de

- long name uses LABEL from content file everywhere now, so do not
  attach version anymore (#163702)
- fixed typo in message
- 2.13.46

-------------------------------------------------------------------
Tue Apr 11 22:17:59 CEST 2006 - od@suse.de

- on pmac: propose only partitions smaller than 20 cylinders
  (#158543)
- 2.13.45

-------------------------------------------------------------------
Tue Apr 11 20:59:57 CEST 2006 - od@suse.de

- propose bootloader location on pmac systems (#158543)
- changed comment
- 2.13.44

-------------------------------------------------------------------
Tue Apr 11 17:20:56 CEST 2006 - od@suse.de

- clone activate flag and loader_device for AutoYaST (#151501)
- 2.13.43

-------------------------------------------------------------------
Tue Apr 11 01:10:20 CEST 2006 - jplack@suse.de

- write config even if no create_efi_entry has been requested
  (#163260)

-------------------------------------------------------------------
Mon Apr 10 20:35:50 CEST 2006 - od@suse.de

- fixed invalid error on bootloader initialization (#164925)
- 2.13.41

-------------------------------------------------------------------
Mon Apr 10 20:20:08 CEST 2006 - od@suse.de

- fix BootPOWERLILO to return proposal again (introduced with dead
  code elimination a few days ago)
- changed some comments for code around "activate"
- 2.13.40

-------------------------------------------------------------------
Fri Apr  7 12:28:21 CEST 2006 - od@suse.de

- update_gfxmenu: added -f to rm to avoid error message on English
  installs (#163693)
- commented out dead code
- jplack/od: stop work flow for an illegal boot= selection
- 2.13.39

-------------------------------------------------------------------
Wed Apr  5 01:49:23 CEST 2006 - od@suse.de

- changed more prep_boot_partition from "/dev/null" to "" (#163387)
- 2.13.38

-------------------------------------------------------------------
Wed Apr  5 01:21:17 CEST 2006 - od@suse.de

- use empty string when no prep boot or FAT partition is found
  (#163387)
- 2.13.37

-------------------------------------------------------------------
Tue Apr  4 17:00:12 CEST 2006 - jplack@suse.de

- update list of possible selections, each time a generic widget is
  "called" (#161755)

-------------------------------------------------------------------
Mon Apr  3 20:51:38 CEST 2006 - od@suse.de

- do not add kernel option "selinux=0" on any architecture (#155856)
- fixed compilation errors in lib_iface.ycp
- 2.13.36

-------------------------------------------------------------------
Mon Apr  3 20:27:48 CEST 2006 - jplack@suse.de

- ppc: update default name if denoted section has been updated
- ppc: update global clone entry, too, if device names changed
- fix for #161755, send partition/disk info where neccessary
- reorder code so that new function SetDiskInfo is formed and can
  be used in various places to fix #161755 
- add proposed code change for virtual 'boot' mountpoints (#162242)

-------------------------------------------------------------------
Sat Apr  1 23:25:58 CEST 2006 - od@suse.de

- added TESTME comment: test parted partition activation with BSD
  slices
- remove more old-style backticks
- add needed comments
- added parted to Requires (#161316)
- changed a y2internal -> y2milestone
- fixed harmless typos
- 2.13.35

-------------------------------------------------------------------
Wed Mar 29 18:52:24 CEST 2006 - od@suse.de

- using parted for activation of boot partition now (instead of
  /sbin/activate from the lilo package) (#161316)
- fixed a typo
- fixed some whitespace
- added update-alternatives to BuildRequires
- 2.13.34

-------------------------------------------------------------------
Mon Mar 27 15:36:27 CEST 2006 - uli@suse.de

- changed s390* reboot message (bug #160045)

-------------------------------------------------------------------
Sun Mar 26 06:14:08 CEST 2006 - od@suse.de

- removed yast2-devel-packages from BuildRequires
- add replacements for yast2-devel-packages to BuildRequires
- 2.13.33

-------------------------------------------------------------------
Tue Mar 21 17:31:03 CET 2006 - jplack@suse.de

- fix console= handling on update, and some more update fixes (#155397)
- 2.13.32

-------------------------------------------------------------------
Tue Mar 21 15:16:32 CET 2006 - od@suse.de

- cleanup: move UpdateSections function into Update()'s body
- fixed #157939: iseries can boot even if no prep boot partition
  exists and/or is configured
- 2.13.31

-------------------------------------------------------------------
Mon Mar 20 23:49:04 CET 2006 - od@suse.de

- package clients/print-product.ycp
- 2.13.30

-------------------------------------------------------------------
Mon Mar 20 18:46:11 CET 2006 - od@suse.de

- fixes for #155397:
  - major cleanup of Update() code to be able to fix #155397
  - added "return ret" to CreateImageSection()
  - fixed parameters in call to UpdateSections()
  - fixed list element removal: remove() -> filter()
  - also removed translation of section title (GfxMenu) for ppc
    (perl-Bootloader will take care of this)
- print-product.ycp: remove " -- " from arguments to
  CommandLine::Print()
- 2.13.29

-------------------------------------------------------------------
Mon Mar 20 17:20:39 CET 2006 - od@suse.de

- doing the right thing for InitializeLibrary
- fix indentation/code style
- print-product.ycp was wrong in modules, moved to clients
- 2.13.28

-------------------------------------------------------------------
Fri Mar 17 23:37:22 CET 2006 - od@suse.de

- made text widget in error log message popup higher (#159264)
- fix indentation
- 2.13.27

-------------------------------------------------------------------
Fri Mar 17 18:25:03 CET 2006 - od@suse.de

- removed bootloader-theme from Requires: (#158588)
- 2.13.26

-------------------------------------------------------------------
Fri Mar 17 16:06:36 CET 2006 - od@suse.de

- moved CreateLinuxSection() to BootPOWERLILO.ycp and adapted for
  ppc (#144553):
   - kernel -> image 
   - removed code that is not used on ppc
   - added comments
- moved CreateLinuxSection up and using it for installation as well
- 2.13.25

-------------------------------------------------------------------
Wed Mar 15 16:34:50 CET 2006 - od@suse.de

- added debug output for (#156993)
- changed my_sections -> updated_sections
- 2.13.24

-------------------------------------------------------------------
Mon Mar 13 16:48:18 CET 2006 - od@suse.de

- jplack:
  - remove dead/unused code
  - add some FIXME comments
  - more cleanups
- 2.13.23

-------------------------------------------------------------------
Mon Mar 13 16:04:51 CET 2006 - od@suse.de

- changed some whitespace
- corrected fallback kernel to "/boot/vmlinux"
- copied UpdateSections() from lilolike.ycp to BootPOWERLILO.ycp
  and adapted to new interfaces (#144553)
- made read_default_section_name global in BootCommon.ycp (#144553)
- syntax cleanups
- proofread
- 2.13.21

-------------------------------------------------------------------
Wed Mar  8 00:41:02 CET 2006 - od@suse.de

- added proposal for prep and iseries (pmac still missing)
- created new function change_widget_default_value() and moved code
  from Propose() into this function
- proposal for prep and iseries set the default values for their
  widgets using change_widget_default_value()
- added FIXME: for improving the summary function
- fixed comment in chrp.ycp explaining the use of
  prep_same_disk_as_root
- 2.13.20

-------------------------------------------------------------------
Tue Mar  7 22:17:31 CET 2006 - od@suse.de

- #145597:
  - use old working proposal code from BootPPC in BootPOWERLILO
  - add comments where needed to understand the code
  - change lookup, lookup_value and modifySection and use []: instead
  - use search instead of find(string, string)
  - fixed header of BootPOWERLILO
  - fixed LocationProposal to use old BootPPC code
  - fixed some whitespace
  - call old currentBoardInit() from new Propose()
  - set proposed boot partition as default in widget
- add "global void" to jplack's bootloaderError()
- fix y2error format string
- fixed an obsolete FlushCache() -> CommitSettings()
- give an error popoup with log like in SLES9 (#145106)
- use only one log file for all bootloaders (#145106)
- cleanups, mostly indentation to make code readable
- fixed: activate on i386 did not work when p_dev["nr"] == "" (mean 
  whole disk) was one of loader_device or boot_partition
- unify confusing interface names: FlushCache -> CommitSettings
- give an error popoup with log like in SLES9 (#145106)
- fix one update problem on POWER
- use correct path to mkzimage for iSeries bootfile
- 2.13.19

-------------------------------------------------------------------
Fri Mar  3 20:27:17 CET 2006 - jplack@suse.de

- give an error popoup with log like in SLES9 (#145106)
- use only one log file for all bootloaders (#145106)
- fix one update problem on POWER

-------------------------------------------------------------------
Fri Mar  3 18:55:09 CET 2006 - jplack@suse.de

- fixed: activate on i386 did not work when p_dev["nr"] == "" (mean
  whole disk) was one of loader_device or boot_partition

-------------------------------------------------------------------
Wed Mar  1 09:06:08 CET 2006 - olh@suse.de

- use correct path to mkzimage for iSeries bootfile

-------------------------------------------------------------------
Tue Feb 28 12:35:40 CET 2006 - od@suse.de

- olh also fixed a typo in Bootloader.ycp
- 2.13.18

-------------------------------------------------------------------
Wed Feb 22 21:08:10 CET 2006 - olh@suse.de

- do a mount --bind /dev /mnt/dev in bootloader_finish.ycp (#144773)

-------------------------------------------------------------------
Thu Feb 16 19:31:10 CET 2006 - od@suse.de

- translateSectionTitle():
  - handle results properly when regexpsub() is called with a non-matching
    regex
  - fixed comment for ReplaceRegexMatch()
  - fixed execess -> excess in y2milestone()
  - added another y2milestone() for cutting off words
- 2.13.17

-------------------------------------------------------------------
Thu Feb 16 17:18:17 CET 2006 - od@suse.de

- wrote ReplaceRegexMatch() to globally replace matching regexes
- fix filtering of lilo bootloader section name with
  ReplaceRegexMatch()
- 2.13.16

-------------------------------------------------------------------
Thu Feb 16 15:50:30 CET 2006 - od@suse.de

- fixed typo in filtering of forbidden chars for lilo section titles
- added logging for lilo section title adaptation
- 2.13.15

-------------------------------------------------------------------
Wed Feb 15 15:28:00 CET 2006 - od@suse.de

- olh:
  - setting svn:keyword property to 'Author Date Id Revision'
  - typo s/instalaltion/installation/
- od:
  - restrict LILO section names to 11 chars -- use same algorithm
    as in perl-Bootloader, LILO.pm, sub FixSectionName()
- 2.13.14

-------------------------------------------------------------------
Tue Feb 14 13:34:23 CET 2006 - olh@suse.de

- fix typo in board_type_names

-------------------------------------------------------------------
Tue Feb 14 13:30:19 CET 2006 - olh@suse.de

- remove nubus support

-------------------------------------------------------------------
Wed Feb  1 16:31:31 CET 2006 - od@suse.de

- added to package: src/modules/print-product.ycp
- 2.13.13

-------------------------------------------------------------------
Fri Jan 27 09:28:04 CET 2006 - locilka@suse.cz

- merged texts from proofread

-------------------------------------------------------------------
Wed Jan 25 16:10:02 CET 2006 - od@suse.de

- added print-product.ycp, used by update-bootloader from
  perl-Bootloader 
- 2.13.12

-------------------------------------------------------------------
Fri Jan 20 14:24:33 CET 2006 - od@suse.de

- moved BootPOWERLILO initialization code out of constructor again
  -- this unconditionally initialized lib_iface for ppc
- 2.13.11

-------------------------------------------------------------------
Wed Jan 18 21:00:49 CET 2006 - od@suse.de

- remove __exports__ from globals in extract_exports_from_globals()
- delete obsolete function GoodPrepOrFatPartition()
- consider globals empty even if lines_cache_id is present
- fix merging of __exports__ in BootPOWERLILO constructor
- 2.13.10

-------------------------------------------------------------------
Tue Jan 17 19:10:45 CET 2006 - od@suse.de

- actually find and propose root and boot devices

-------------------------------------------------------------------
Tue Jan 17 15:45:18 CET 2006 - od@suse.de

- added comments in bootloader_proposal
- added GoodPrepOrFatPartition() in BootPOWERLILO
- a lot of FIXMEs added
- initial proposal for PPC

-------------------------------------------------------------------
Mon Jan 16 20:23:26 CET 2006 - jplack@suse.de

- moved widget descriptions (labels) to yast2-bootloader
- handle unified type descriptions: now <type>:<desc>:<default>:...
- add arch-specific Summary function

-------------------------------------------------------------------
Thu Dec 22 11:50:08 CET 2005 - uli@suse.de

- declare Write method implemented in BootZIPL.ycp

-------------------------------------------------------------------
Wed Dec 21 10:31:30 CET 2005 - visnov@suse.cz

- merged proofread texts 

-------------------------------------------------------------------
Mon Dec 19 17:58:20 CET 2005 - jplack@suse.de

- always read the config from perl-Bootloader (#140127)
- activate generic help system
- give help messages that make sense
- avoid this i386 LILO bootloader config on ppc (#140127)
- 2.13.6

-------------------------------------------------------------------
Fri Dec 16 15:28:39 CET 2005 - jsrain@suse.cz

- moved bootloader background picture to separate package
- moved /boot/message handling to separate module
- 2.13.5

-------------------------------------------------------------------
Thu Dec 15 15:00:16 CET 2005 - uli@suse.de

- s390: dumped obsolete dump sections and dead code
- 2.13.4

-------------------------------------------------------------------
Tue Dec 13 19:25:12 CET 2005 - mvidner@suse.cz

- Fixed a type mismatch, hopefully fixing the installation (#138328).
- 2.13.3

-------------------------------------------------------------------
Thu Dec  8 18:25:07 CET 2005 - od@suse.de

- changes by jplack@suse.de:
  - use generic dialogs in PowerPC boot loader code
  - new files to build widgets from type information
  - changes for support of all options on POWER - generic stuff
- 2.13.2

-------------------------------------------------------------------
Mon Oct 31 09:44:19 CET 2005 - jsrain@suse.cz

- fixed losing GRUB sections in some cases (#130236)
- 2.13.1

-------------------------------------------------------------------
Wed Oct 26 13:29:26 CEST 2005 - jsrain@suse.cz

- do not create section for XEN if ungrading other bootloader than
  GRUB (#130474)
- fixed clonning a section, it changed also the original one
  (#129511)

-------------------------------------------------------------------
Fri Oct 21 12:36:16 CEST 2005 - jsrain@suse.cz

- do not set dom0_mem option for XEN (#121947)
- fixed selecting the swap partition for suspend to disk in other
  situations than installation (#128702)

-------------------------------------------------------------------
Tue Oct  4 12:43:30 CEST 2005 - jsrain@suse.cz

- fixed password setting help (#119591)

-------------------------------------------------------------------
Mon Oct  3 12:54:10 CEST 2005 - jsrain@suse.cz

- change selected radio button for loader location if loader
  location specified in combo box (#114193)

-------------------------------------------------------------------
Fri Sep 30 11:06:11 CEST 2005 - jsrain@suse.cz

- fixed reproposing configuration in installed system (#119428)
- fixed disappearing initrd lines from configuratiln file (#104048)

-------------------------------------------------------------------
Thu Sep 29 17:00:04 CEST 2005 - jsrain@suse.cz

- fixed importing the global bootloader settings from AutoYaST
  profiles (#118595)

-------------------------------------------------------------------
Tue Sep 27 10:14:08 CEST 2005 - jsrain@suse.cz

- export/import the loader location variable for AutoYaST (#116947)

-------------------------------------------------------------------
Mon Sep 26 15:49:16 CEST 2005 - jsrain@suse.cz

- added bootloader background picture for Alpha1
- do not install bootloader to MBR by default
- 2.13.0

-------------------------------------------------------------------
Fri Sep  9 17:11:10 CEST 2005 - jsrain@suse.cz

- activate the /boot partition if installing to ThinkPad (#116129)
- 2.12.32

-------------------------------------------------------------------
Fri Sep  9 15:16:39 CEST 2005 - jsrain@suse.cz

- propose GRUB's device map if the one which was read from the
  system is empty (#115936)
- 2.12.31

-------------------------------------------------------------------
Thu Sep  8 14:24:25 CEST 2005 - jsrain@suse.cz

- fixed reading GRUB location from configuration file (#115581)
- 2.12.30

-------------------------------------------------------------------
Wed Sep  7 15:30:04 CEST 2005 - jsrain@suse.cz

- load EDD module during proposal (and not during inst_finish, as
  it doesn't work if other than default kernel is used) (#115592)
- 2.12.29

-------------------------------------------------------------------
Wed Sep  7 13:05:32 CEST 2005 - jsrain@suse.cz

- install bootloader to MBR by default (except ThinkPads)
- load EDD module before running fix_chs script (#103031)
- import device map correctly during autoinstallation (#115327)
- 2.12.28

-------------------------------------------------------------------
Tue Sep  6 14:00:52 CEST 2005 - jsrain@suse.cz

- changed the count of boot floppies (#114959)
- run fix_chs on each partition which is marked active (#103031)
- update MBR on ThinkPads correctly (#114429)
- 2.12.27

-------------------------------------------------------------------
Tue Sep  6 10:55:16 CEST 2005 - jsrain@suse.cz

- changed the bootloader background (#115331)
- 2.12.26

-------------------------------------------------------------------
Fri Sep  2 12:00:28 CEST 2005 - jsrain@suse.cz

- added RC1 bootloader background
- 2.12.25

-------------------------------------------------------------------
Wed Aug 31 08:38:41 CEST 2005 - jsrain@suse.cz

- added ELILO support (for IA64)
- added basic ZIPL support (for S/390)
- 2.12.24

-------------------------------------------------------------------
Mon Aug 29 11:49:37 CEST 2005 - jsrain@suse.cz

- updated failsafe kernel parameters for i386/x86_64 (#113600)
- avoid reinitializing limal-bootloader before writing settings
  during update and in installed system (#113683)
- added support for booting on PPC
- 2.12.23

-------------------------------------------------------------------
Thu Aug 25 13:33:37 CEST 2005 - jsrain@suse.cz

- fixed setting the resume kernel parameter during update (#112794)
- do not add 'barrier=off' to failsafe kernel parameters (#112891)
- do not propose to install bootloader on XFS partition (#112810)
- 2.12.22

-------------------------------------------------------------------
Tue Aug 23 13:59:20 CEST 2005 - jsrain@suse.cz

- keep bootloader location during update (#105988)
- moved FixCHS to master-boot-code (#103031)

-------------------------------------------------------------------
Mon Aug 22 10:44:24 CEST 2005 - jsrain@suse.cz

- fixed creating new boot loader sections (#105668)
- 2.12.21

-------------------------------------------------------------------
Fri Aug 19 10:59:54 CEST 2005 - jsrain@suse.cz

- enhanced checking whether merged section is still valid (#74252)
- fix information about disk geometry in MBR if needed (#103031)
- 2.12.20

-------------------------------------------------------------------
Thu Aug 18 15:29:01 CEST 2005 - jsrain@suse.cz

- fixed new created XEN sections (#105171)
- do not install backup of stage1 if /boot is on XFS (#105483)
- 2.12.19

-------------------------------------------------------------------
Wed Aug 17 15:34:30 CEST 2005 - jsrain@suse.cz

- fixed detection whether bootloader can be installed if /boot is
  on MD (#104908)
- fixed comments for ycpdoc
- fixed proposing configuration if /boot is on MD (#104908)
- set correct initrd image for XEN (#105171)
- fixed errors in log while proposing loader type (#105152)
- don't remove initrd from merged loader sections (#104048)

-------------------------------------------------------------------
Mon Aug 15 16:10:00 CEST 2005 - jsrain@suse.cz

- merged texts from proofread
- 2.12.18

-------------------------------------------------------------------
Mon Aug 15 12:43:52 CEST 2005 - jsrain@suse.cz

- fixed section updates durng system update (#103868)
- 2.12.17

-------------------------------------------------------------------
Fri Aug 12 09:28:42 CEST 2005 - jsrain@suse.cz

- fixed several errors in code, added missign shortcuts

-------------------------------------------------------------------
Thu Aug 11 15:24:52 CEST 2005 - jsrain@suse.cz

- set correct parameters to failsafe kernel (#103865)
- fixed removing obsolete sections during update (#104039)

-------------------------------------------------------------------
Wed Aug 10 09:07:24 CEST 2005 - jsrain@suse.cz

- fixed changing the order of disks (#102964)

-------------------------------------------------------------------
Tue Aug  9 15:36:57 CEST 2005 - jsrain@suse.cz

- don't put 'splash=silent' twice to kernel command line (#102706)
- install bootloader to boot sector by default only if /boot
  partition is on the first disk (#100728)
- fixed modification of bootloader sections during installation
  (#102626)
- do not offer to edit sections if user selected not to install
  any bootloader (#102613)
- updated help text for bootloader location (#102626)
- fixed syntax of created lilo.conf (vga= cannot be in append)
  (#102942)
- displaying meaningful information for chainloader sections
  (#103008)
- 2.12.16

-------------------------------------------------------------------
Mon Aug  8 10:37:49 CEST 2005 - jsrain@suse.cz

- fixed importing settings during autoinstallation, avoiding crash
  (#102535)

-------------------------------------------------------------------
Thu Aug  4 15:40:52 CEST 2005 - jsrain@suse.cz

- fixed crash during autoinstallation
- do not offer GRUB and LILO on all architectures (#100219)
- 2.12.15

-------------------------------------------------------------------
Wed Aug  3 13:50:36 CEST 2005 - jsrain@suse.cz

- do not display additional kernel parameters in summary if no boot
  loader is selected to be installed (#100409)
- propose not to install bootloader if the available one is not
  supported (#100406)
- fixed widgets allignment

-------------------------------------------------------------------
Mon Aug  1 16:21:36 CEST 2005 - jsrain@suse.cz

- fixed capitalization in module summary
- added master-boot-code to RPM dependencies on i386/x86_64, as it
  is needed for the default installation
- 2.12.14

-------------------------------------------------------------------
Mon Aug  1 12:29:41 CEST 2005 - jsrain@suse.cz

- do not propose installing bootloader to MBR by default
- 2.12.13

-------------------------------------------------------------------
Thu Jul 28 16:15:45 CEST 2005 - jsrain@suse.cz

- merged texts from proofread
- 2.12.12

-------------------------------------------------------------------
Wed Jul 27 14:28:02 CEST 2005 - jsrain@suse.cz

- added option to enable/disable boot timeout
- fixed boot password setting
- location widget not shown if no loader is to be installed (#97888)
- 2.12.11

-------------------------------------------------------------------
Tue Jul 26 10:16:14 CEST 2005 - jsrain@suse.cz

- fixed GRUB menus merging
- 2.12.10

-------------------------------------------------------------------
Fri Jul 22 15:24:24 CEST 2005 - jsrain@suse.cz

- set correct root device to kernel command line (#97574)
- fixed installation on ThinkPad laptops (select the partition
  correctly) (#86762)
- 2.12.9

-------------------------------------------------------------------
Fri Jul 22 12:18:23 CEST 2005 - jsrain@suse.cz

- added last missing help texts
- several minor fixes
- updated to run correctly in Mode::config
- added autoinstallation support
- 2.12.8

-------------------------------------------------------------------
Thu Jul 21 10:08:27 CEST 2005 - jsrain@suse.cz

- added missing file to package
- added missing helps
- fixed retranslating boot menu during installation
- 2.12.7

-------------------------------------------------------------------
Mon Jul 18 13:26:43 CEST 2005 - jsrain@suse.cz

- fixed proposing and handling device map
- 2.12.6

-------------------------------------------------------------------
Mon Jul 18 08:42:16 CEST 2005 - jsrain@suse.cz

- fixed makefiles in order to pack all needed files
- added some help texts
- 2.12.5

-------------------------------------------------------------------
Fri Jul 15 15:48:47 CEST 2005 - jsrain@suse.cz

- adapted to new partitioner using storage-lib (arvin)
- fixed makefiles and nfb to build against limal-bootloader
- 2.12.4

-------------------------------------------------------------------
Tue Jul 12 13:03:23 CEST 2005 - jsrain@suse.cz

- more code cleanup

-------------------------------------------------------------------
Mon Jul 11 09:14:33 CEST 2005 - jsrain@suse.cz

- merged texts from proofread

-------------------------------------------------------------------
Fri Jul  1 16:52:05 CEST 2005 - jsrain@suse.cz

- created new UI
- accessing perl-Bootloader library through LiMaL instead of SCR

-------------------------------------------------------------------
Tue Jun 14 16:45:20 CEST 2005 - jsrain@suse.cz

- don't change MBR on IBM ThinkPad laptops in order to keep their
  rescue functionality working (#86762)
- 2.12.3

-------------------------------------------------------------------
Tue Jun  7 10:40:08 CEST 2005 - jsrain@suse.cz

- display info of additional kernel parameters from installation
  kernel command line (#83837)

-------------------------------------------------------------------
Mon May 23 17:20:27 CEST 2005 - jsrain@suse.cz

- fixed detection fo PReP partition on CHRP (PPC) (#80204)
- block proposal if bootloader noc configured correctly on PPC
  (#82893)

-------------------------------------------------------------------
Wed May  4 08:02:37 CEST 2005 - jsrain@suse.cz

- more "default" variable renames
- 2.12.2

-------------------------------------------------------------------
Tue May  3 12:35:05 CEST 2005 - jsrain@suse.cz

- select PReP boot partition on CHRP (PPC) if root on LVM (#80204)

-------------------------------------------------------------------
Wed Apr 27 08:27:43 CEST 2005 - jsrain@suse.cz

- allow to remap devices in GRUB section (#77119)
- don not report void error in installation proposal
- added bootloader-related part of inst_finish to extra client
- 2.12.1

-------------------------------------------------------------------
Fri Apr 22 13:17:27 CEST 2005 - mvidner@suse.cz

- Do not use "default" as an identifier.

-------------------------------------------------------------------
Mon Apr 18 16:00:36 CEST 2005 - jsrain@suse.cz

- updated for new interface of ProductFeatures.ycp
- 2.12.0

-------------------------------------------------------------------
Wed Mar 30 14:53:02 CEST 2005 - jsrain@suse.cz

- inform user in proposal if it is not possible to install
  bootloader due to partitioning (#71949)

-------------------------------------------------------------------
Thu Mar 24 13:36:48 CET 2005 - jsrain@suse.cz

- fixed bootfloppy icon description (#71084)

-------------------------------------------------------------------
Tue Mar 15 13:15:55 CET 2005 - jsrain@suse.cz

- fixed modification of bootloader configuration if installation
  fails during update (#72814)

-------------------------------------------------------------------
Mon Mar 14 09:48:35 CET 2005 - jsrain@suse.cz

- fixed manual configuration files editation (#72389)
- recreate grub.conf during update (#72361)

-------------------------------------------------------------------
Mon Mar  7 13:32:23 CET 2005 - jsrain@suse.cz

- added ZIPL installation via perl-Bootloader
- fixed the order of icons in bootfloppy creator

-------------------------------------------------------------------
Fri Mar  4 10:43:29 CET 2005 - jsrain@suse.cz

- propose XEN section if XEN and XEN kernels are installed/selected

-------------------------------------------------------------------
Thu Mar  3 18:20:39 CET 2005 - jsrain@suse.cz

- reverted to older version update_gfxmenu due to recent problems
  (#67288)

-------------------------------------------------------------------
Wed Mar  2 10:15:35 CET 2005 - jsrain@suse.cz

- merged texts from proofread

-------------------------------------------------------------------
Wed Mar  2 09:55:37 CET 2005 - jsrain@suse.cz

- fixed neverending loop in update_gfxmenu

-------------------------------------------------------------------
Tue Mar  1 10:34:51 CET 2005 - jsrain@suse.cz

- provide info about grub.conf to repair module if embedding
  GRUB stage1.5
- display proper list of bootloaders (#66933)
- limit the size of the /boot/message archive (#66878)

-------------------------------------------------------------------
Mon Feb 28 16:07:36 CET 2005 - jsrain@suse.cz

- fixed aborting during inst_finish (was crashing YaST)

-------------------------------------------------------------------
Fri Feb 25 14:43:58 CET 2005 - jsrain@suse.cz

- fixed identifying bootloader sections while reading (#66612)

-------------------------------------------------------------------
Fri Feb 25 09:05:14 CET 2005 - jsrain@suse.cz

- added missed translation mark (#8402)
- fixed testsuites
- enabled the bootfloppy icon also on AMD64
- disabled rescue floppy creation on other archs than i386
- 2.11.15

-------------------------------------------------------------------
Mon Feb 21 10:58:13 CET 2005 - jsrain@suse.cz

- use the new scripts for creating boot floppy (images are no
  longer on installation media)
- 2.11.14

-------------------------------------------------------------------
Thu Feb 17 12:14:22 CET 2005 - jsrain@suse.cz

- prevent from inserting language to the offer of boot menu twice
  (#50930)

-------------------------------------------------------------------
Wed Feb 16 13:54:34 CET 2005 - jsrain@suse.cz

- added support for embedding GRUB's stage 1.5
- 2.11.13

-------------------------------------------------------------------
Mon Feb 14 17:32:02 CET 2005 - jsrain@suse.cz

- by default don't merge whole GRUB menus, but only the default
  entry (#50688)
- fixed errors of the bootloader library if using LVM
- 2.11.12

-------------------------------------------------------------------
Thu Feb 10 14:51:08 CET 2005 - jsrain@suse.cz

- fixed errors when merging GRUB menus (#50643)

-------------------------------------------------------------------
Wed Feb  9 14:53:27 CET 2005 - jsrain@suse.cz

- stopped using multiple variables from ProductFeatures for
  creating kernel command line (#50369)
- 2.11.11

-------------------------------------------------------------------
Tue Feb  8 12:58:56 CET 2005 - jsrain@suse.cz

- fixed warning when removed memtest package after modifying
  memtest section in bootloader menu (#50498)

-------------------------------------------------------------------
Mon Feb  7 14:31:48 CET 2005 - jsrain@suse.cz

- merged texts from proofread
- 2.11.10

-------------------------------------------------------------------
Fri Feb  4 11:07:51 CET 2005 - jsrain@suse.cz

- getting additional kernel parameters as one string (#50369)

-------------------------------------------------------------------
Wed Feb  2 18:22:09 CET 2005 - jsrain@suse.cz

- fixed support for localized boot menu, allowed multiple languages
  to be used at once

-------------------------------------------------------------------
Tue Feb  1 21:39:12 CET 2005 - nashif@suse.de

- Disabled @YAST2-CHECKS-PROGRAM@ to fix build
- 2.11.9

-------------------------------------------------------------------
Mon Jan 31 17:32:32 CET 2005 - jsrain@suse.cz

- removed code obsolete after using the bootloader library
  (including the LILO agent)
- adapted to new filenames in GFX menu
- fixed handling of YaSTi's data in comments in configuration files
- by default merging all found GRUB menus
- clean-up of obsolete code
- 2.11.8

-------------------------------------------------------------------
Fri Jan 28 13:46:53 CET 2005 - jsrain@suse.cz

- export GRUB device map information to AutoYaST profile (#49730)

-------------------------------------------------------------------
Tue Jan 25 13:08:49 CET 2005 - jsrain@suse.cz

- adaptations to install properly on MD arrays
- 2.11.7

-------------------------------------------------------------------
Mon Jan 24 16:08:30 CET 2005 - jsrain@suse.cz

- added agent to interface for the bootloader library
- using the now bootloader library for GRUB and LILO configuration
- 2.11.6

-------------------------------------------------------------------
Tue Jan 11 16:43:52 CET 2005 - jsrain@suse.cz

- do not append 'maxcpus=0' to failsafe kernel command line on
  AMD64 (#49059)

-------------------------------------------------------------------
Thu Jan  6 14:14:23 CET 2005 - jsrain@suse.cz

- propose all present kernels for GRUB

-------------------------------------------------------------------
Wed Jan  5 17:10:56 CET 2005 - jsrain@suse.cz

- adapted to interface change of Kernel.ycp
- 2.11.5

-------------------------------------------------------------------
Wed Dec 15 13:13:58 CET 2004 - jsrain@suse.cz

- using new interface of Progress.ycp
- 2.11.4

-------------------------------------------------------------------
Mon Dec 13 18:15:29 CET 2004 - jsrain@suse.cz

- fixed setting GRUB password (#48999)

-------------------------------------------------------------------
Fri Nov 19 16:52:11 CET 2004 - jsrain@suse.cz

- removed the generic MBR code from the package (moved to
  master-boot-code package) (#46406)
- if user selects MBR of other than booting disk as location for
  GRUB, offer changing the order of the disks (#48051)
- 2.11.3

-------------------------------------------------------------------
Tue Nov  9 10:40:18 CET 2004 - jsrain@suse.cz

- fixed automatical boot partition activating during installation
  (#20329)

-------------------------------------------------------------------
Tue Nov  9 08:16:53 CET 2004 - jsrain@suse.cz

- enhanced memtest handling during installation (#46796)

-------------------------------------------------------------------
Mon Nov  8 13:23:42 CET 2004 - jsrain@suse.cz

- better fix of kernel image name update (#46750)

-------------------------------------------------------------------
Thu Nov  4 14:00:10 CET 2004 - jsrain@suse.cz

- removed select () and lookup () builtins usage
- fixed types for CWM
- 2.11.2

-------------------------------------------------------------------
Wed Oct 27 09:49:59 CEST 2004 - jsrain@suse.cz

- adapted to new Mode/Stage interface
- 2.11.1

-------------------------------------------------------------------
Tue Oct 19 13:59:33 CEST 2004 - jsrain@suse.cz

- use unified messages from Label.ycp
- changed boot floppy creator according to new layout of boot
  floppy disks (#43634)
- 2.11.0

-------------------------------------------------------------------
Wed Oct 13 12:44:42 CEST 2004 - jsrain@suse.cz

- add "thash_entries=2097152" to kernel command line on Altix
  Scalable Node (#44174)

-------------------------------------------------------------------
Mon Oct 11 16:09:03 CEST 2004 - jsrain@suse.cz

- adapted to new Arch:: interface

-------------------------------------------------------------------
Wed Oct  6 10:04:38 CEST 2004 - jsrain@suse.cz

- fixed summary if GRUB section name contains HTML tag (#46792)

-------------------------------------------------------------------
Tue Oct  5 12:55:53 CEST 2004 - jsrain@suse.cz

- replace blank spaces in LILO section name with underscores,
  shorten it if it is longer than 15 chars (#46778)
- 2.10.17

-------------------------------------------------------------------
Mon Oct  4 18:59:27 CEST 2004 - jsrain@suse.cz

- if serial parameter is present in menu.lst, don't add gfxboot
  during update (#46680)
- fixed update if root device name contained 'suse' or 'shipped'
  (#46750)
- 2.10.16

-------------------------------------------------------------------
Wed Sep 29 09:14:29 CEST 2004 - jsrain@suse.cz

- do not show the disks order if there is only one disk (#46346)
- 2.10.15

-------------------------------------------------------------------
Thu Sep 23 13:04:08 CEST 2004 - jsrain@suse.cz

- avoid initalizing GRUB structures earlier than needed data is
  known (#45119)
- fixed redrawing the main dialog if loader type changed (#45877)
- 2.10.14

-------------------------------------------------------------------
Mon Sep 20 16:30:38 CEST 2004 - jsrain@suse.cz

- fixes update if SATA devices are used (#44286)
- 2.10.13

-------------------------------------------------------------------
Mon Sep 13 10:59:50 CEST 2004 - jsrain@suse.cz

- allowed to add wildcard entry to GRUB and LILO boot menu (#44742)
- removed dead code (related to items in GRUB section reordering,
  now it is fully handled by Table/Popup
- initialize package manager callbacks before getting boot floppy
  image (in order to ask for media) (#45049)
- prevent from displaying the target device in the summary
  multiple times (#45119)
- 2.10.12

-------------------------------------------------------------------
Tue Sep  7 10:09:14 CEST 2004 - jsrain@suse.cz

- update the default boot section mark properly if a section was
  removed (eg. because of missing kernel) (#44752)

-------------------------------------------------------------------
Mon Sep  6 13:56:56 CEST 2004 - jsrain@suse.cz

- do not use obsolete include commandline/commandline.ycp

-------------------------------------------------------------------
Mon Sep  6 09:44:33 CEST 2004 - jsrain@suse.cz

- avoid calling constructor of Product:: in testsuite (in order to
  build properly)
- save splash type from installation kernel command line to created
  bootloader configuration files (#44683)
- 2.10.11

-------------------------------------------------------------------
Fri Sep  3 13:16:28 CEST 2004 - jsrain@suse.cz

- update devices in bootloader configuration files (SATA devices
  changed from /dev/hd* to /dev/sd*) (#44286)
- provide general Bootloader::Update function that processes all
  needed tasks
- added SetModified to _auto client
- 2.10.10

-------------------------------------------------------------------
Thu Sep  2 13:03:07 CEST 2004 - jsrain@suse.cz

- check dependencies of bootloader-related packages when selecting
  them for installation (#44615)

-------------------------------------------------------------------
Wed Sep  1 08:59:59 CEST 2004 - jsrain@suse.cz

- fixed proposing /etc/grub.conf if /boot is on /dev/md*

-------------------------------------------------------------------
Tue Aug 31 16:46:46 CEST 2004 - jsrain@suse.cz

- fixed building on other archs than i386
- 2.10.9

-------------------------------------------------------------------
Tue Aug 31 14:43:04 CEST 2004 - jsrain@suse.cz

- branched yast2-bootfloppy package (so that the bootfloppy
  functionality is not present in personal as floppy images are
  not present on the media (#44163)
- 2.10.8

-------------------------------------------------------------------
Mon Aug 30 05:19:51 CEST 2004 - nashif@suse.de

- Added GetModified function to _auto client

-------------------------------------------------------------------
Thu Aug 19 12:40:11 CEST 2004 - jsrain@suse.cz

- translate the "Vendor Diagnostic" section in bootloader menu
- removed some unneeded impmorts
- 2.10.7

-------------------------------------------------------------------
Tue Aug 17 11:27:21 CEST 2004 - jsrain@suse.cz

- fixed signatures of handler functions of Table/Popup options
- call efibootmgr with '-v' instead of '-q' (in order to have more
  verbose output in log) (#43625)

-------------------------------------------------------------------
Mon Aug 16 11:16:44 CEST 2004 - jsrain@suse.cz

- fixed printing of summary if location set to all MBRs of disks
  holding the /boot partition on /dev/md*
- fixed activating partitions and writing generic code to MBR if
  installing on /dev/md*
- work correctly with kernel image names also on other archs than
  i386 when creating the previous kernel section
- 2.10.5

-------------------------------------------------------------------
Fri Aug 13 14:55:49 CEST 2004 - jsrain@suse.cz

- log the output of devmap_mknod.sh and /sbin/vgscan (#43758)

-------------------------------------------------------------------
Wed Aug 11 12:50:06 CEST 2004 - jsrain@suse.cz

- prevent from adding trailing blank space to section name on PPC
  (#43599)

-------------------------------------------------------------------
Tue Aug 10 09:15:42 CEST 2004 - jsrain@suse.cz

- merged texts from proofread

-------------------------------------------------------------------
Mon Aug  9 10:25:27 CEST 2004 - jsrain@suse.cz

- fixed crippling of sections of other distros in case of multiboot
  (#43491)
- add 'd' to GRUB installation command only if 1st and 2nd stage
  are on different disks (#43198)
- 2.10.4

-------------------------------------------------------------------
Fri Aug  6 13:19:45 CEST 2004 - jsrain@suse.cz

- minor fixes that made autoinstallation work

-------------------------------------------------------------------
Wed Aug  4 10:10:40 CEST 2004 - jsrain@suse.cz

- more type information for CWM structures
- fixed testsuite
- 2.10.3

-------------------------------------------------------------------
Mon Jul 26 12:58:55 CEST 2004 - jsrain@suse.cz

- fixed routine of merging detected modules for initrd with those
  present in the AI profile during autoinstallation (#43103)

-------------------------------------------------------------------
Mon Jul 19 12:50:24 CEST 2004 - jsrain@suse.cz

- use PackageSystem.ycp modules instead of Require.ycp
- import "Product.ycp" when it is really needed (in order to build)
- 2.10.2

-------------------------------------------------------------------
Fri Jul 16 15:53:09 CEST 2004 - jsrain@suse.cz

- fixed displaying and changing order of disks for GRUB (#42454)
- displaying GRUB's disks order in the summary

-------------------------------------------------------------------
Mon Jul 12 14:27:25 CEST 2004 - jsrain@suse.cz

- writing product name and version as section label to bootloader
  menu (GRUB both text and graphical, lilo graphical) (#31250)
- fixed error messages of the script for /boot/message recreating
- added general function to recreate /boot/message file on
  relevant architectures
- 2.10.1

-------------------------------------------------------------------
Tue Jun 29 13:45:04 CEST 2004 - jsrain@suse.cz

- added possibility to install GRUB on MD device (the way that if
  any of the disks building MD is removed system still boots)
- update zipl.conf before packages update on S390 (#40629)
- added "barrier=off" to failsafe kernel command line on i386, IA64
  and AMD64 (#42526)

-------------------------------------------------------------------
Fri Jun 25 15:36:31 CEST 2004 - jsrain@suse.cz

- added functionality to add section with previous kernel (#36624)
- fixed confusing labels for the boot floppies (#37094)
- fixed confusing code in Bootloader::Write (#40445)

-------------------------------------------------------------------
Thu Jun 24 13:29:08 CEST 2004 - jsrain@suse.cz

- fixed autoinstallation with empty bootloader-related part of the
  AI profile on PPC and IA64 (#41805)

-------------------------------------------------------------------
Thu Jun 17 15:00:57 CEST 2004 - jsrain@suse.cz

- 2.10.0

-------------------------------------------------------------------
Wed Jun 16 14:11:03 CEST 2004 - jsrain@suse.cz

- prevent the "desktop" parameter from being added to kernel
  command line for server products (#41916)
- 2.9.31

-------------------------------------------------------------------
Thu Jun 10 11:36:30 CEST 2004 - jsrain@suse.cz

- change /dev/hd* to /dev/iseries/vd* in the 'boot' option of
  lilo.conf during update of iSeries (#41545)
- fixed creating a new section on PPC and IA64 (#41550)
- 2.9.30

-------------------------------------------------------------------
Sun Jun  6 01:59:50 CEST 2004 - nashif@suse.de

- in autoinst mode, keep initrd modules list (#41681)

-------------------------------------------------------------------
Thu May 27 16:35:45 CEST 2004 - jsrain@suse.cz

- don't display device name if user selected to activate boot
  loader partition ot replace MBR with generic code when preparing
  AutoYaST  profile, as the device names aren't known (#41258)
- allow to install LILO to MD so that if any of disks bulding MD
  array is removed, system still boots (#34122)
- 2.9.29

-------------------------------------------------------------------
Thu May 27 02:38:48 CEST 2004 - nashif@suse.de

- move conversion functions from bootloader_auto to external
  file (#41227)
- Also parse kernel parameters, moved from autoyast2 (#41227)

-------------------------------------------------------------------
Wed May 26 14:31:44 CEST 2004 - jsrain@suse.cz

- fix autoinstallation on all PPC boards (#38991)
- prefer proposed PReP boot partition to already existing (#41213)

-------------------------------------------------------------------
Tue May 25 14:27:40 CEST 2004 - jsrain@suse.cz

- set the I/O scheduler on the kernel command line (#40688)
- fixed bootloader installation on iSeries (jplack) (#41143)
- 2.9.28

-------------------------------------------------------------------
Mon May 24 12:55:15 CEST 2004 - jsrain@suse.cz

- avoid setting vga kernel parameter on PPC and S390 (#40998)
- fixed messing of /etc/lilo.conf when setting the vga parameter
  (#40998)

-------------------------------------------------------------------
Wed May 19 15:06:52 CEST 2004 - jsrain@suse.cz

- fixed filter for possible PReP boot partitions on iSeries - allow
  /dev/iseries/vd* instead of /dev/hd* (#40825)
- 2.9.27

-------------------------------------------------------------------
Tue May 18 13:30:07 CEST 2004 - jsrain@suse.cz

- init board type during autoinstallation on PPC properly (#38991)

-------------------------------------------------------------------
Thu May 13 17:54:54 CEST 2004 - jsrain@suse.cz

- fixed installation on PPC (#34556)
- 2.9.26

-------------------------------------------------------------------
Wed May 12 08:29:20 CEST 2004 - jsrain@suse.cz

- use ELILO-specific entry for the EFI entry label in the
  autoinstallation profile (#36061)
- fix handling of multiple occurences of a kernel parameter in the
  command line (used eg. for console) (#38177)
- fix lilo.conf update on PPC (#39379)

-------------------------------------------------------------------
Tue May  4 09:02:47 CEST 2004 - jsrain@suse.cz

- merged texts from proofread

-------------------------------------------------------------------
Tue May  4 07:58:45 CEST 2004 - jsrain@suse.cz

- add 'selinux=0' kernel parameter for all archs (#39811)
- add 'TERM=dumb' kernel parameter for S390 (#39386)
- 2.9.25

-------------------------------------------------------------------
Tue Apr 27 09:28:42 CEST 2004 - jsrain@suse.cz

- fixed script for updating /boot layout on IPF (#21644)
- fixed the /boot layout update procedure (#21644)
- do not change the EFI nvram on update (#21644)
- fixed testsuite
- 2.9.24

-------------------------------------------------------------------
Thu Apr  8 14:28:19 CEST 2004 - jsrain@suse.cz

- use 'desktop' kernel parameter on desktop products only
- fixed blank spaces in section name after conversion from GRUB to
  LILO (#38017)
- fixed installing rescue kernel to slot A on iSeries (PPC) during
  installation (#35566)

-------------------------------------------------------------------
Wed Apr  7 18:28:02 CEST 2004 - sh@suse.de

- Fixed excessive whitespace after Module:: - bug #38327 

-------------------------------------------------------------------
Wed Apr  7 00:00:47 CEST 2004 - schwab@suse.de

- Add nohalt to failsafe kernel command line on ia64.

-------------------------------------------------------------------
Tue Apr  6 09:01:01 CEST 2004 - jsrain@suse.de

- updating graphical boot menu to contain proper languages (and 
  be small enough to fit in memory) also when running update from
  YaST control center (#38339)
- added 'noresume' parameter to failsafe kernel command line
  (#38400)
- 2.9.22

-------------------------------------------------------------------
Mon Apr  5 15:23:21 CEST 2004 - jsrain@suse.de

- fixed installation if root is on LVM (initializing device mapper
  and LVM properly) (#37290)
- 2.9.21

-------------------------------------------------------------------
Fri Apr  2 15:59:41 CEST 2004 - jsrain@suse.de

- changed license to GPL
- 2.9.20

-------------------------------------------------------------------
Fri Apr  2 09:39:47 CEST 2004 - jsrain@suse.de

- fixed reading and writing of the 'map' option of sections in the
  GRUB's menu.lst (#37971)
- again fixed PPC post-install script (#37262)
- 2.9.19

-------------------------------------------------------------------
Tue Mar 30 17:44:53 CEST 2004 - schwab@suse.de

- Use dev2majminIfNonStandard instead of dev2majmin in BootELILO.
- 2.9.18

-------------------------------------------------------------------
Mon Mar 29 18:16:56 CEST 2004 - jsrain@suse.de

- do not propose to install any bootloader if installing user-mode
  Linux (#37382)

-------------------------------------------------------------------
Mon Mar 29 10:30:31 CEST 2004 - jsrain@suse.de

- fixed errors in log if root on LVM (#37290)
- adapted to changes in CWM
- include desktop file for boot floppy disk creator on i386 only
  (#37209)
- write "lilo" as bootloader type to sysconfig on PPC (#37263)
- do not report incorrect error of PPC bootloader post-install
  script (#37262)
- label the bootloader section on PPC 'linux' (lowercase 'l')
  (#37264)
- do not ask about aborting if just entered and left (#37099)
- write correct kernel to slot A on iSeries (PPC) when configuring
  installed system (#35566)
- 2.9.17

-------------------------------------------------------------------
Fri Mar 26 10:03:50 CET 2004 - jsrain@suse.de

- check for nil output of runnign bootloader installer (#36927)
- avoid displaying reading progress while updating configuraiton
- 2.9.16

-------------------------------------------------------------------
Thu Mar 25 11:43:52 CET 2004 - jsrain@suse.de

- fixed behavior if installing bootloader to boot sector of
  MD device (#34122)
- do not update graphical boot menu if it is not installed (#36893)
- 2.9.15

-------------------------------------------------------------------
Wed Mar 24 15:33:24 CET 2004 - jsrain@suse.cz

- fixed installation when root is on LVM device
- prepared for EVMS (handle it the same way as LVM)

-------------------------------------------------------------------
Tue Mar 23 12:54:11 CET 2004 - jsrain@suse.cz

- warn user before installing on XFS partition (boot sector doesn't
  have enough free space for containing boot loader) (#36708)

-------------------------------------------------------------------
Mon Mar 22 08:47:51 CET 2004 - jsrain@suse.cz

- logging output of PPC postinstall script (#35833)
- fixed handling of NoPCMCIA kernel parameter (#35674)
- check if language is supported by gfxmenu before setting it as
  default (#36487)
- 2.9.14

-------------------------------------------------------------------
Fri Mar 19 14:55:58 CET 2004 - mvidner@suse.cz

- added AGENT_LIBADD so that agents work from standalone Perl

-------------------------------------------------------------------
Thu Mar 18 10:44:48 CET 2004 - jsrain@suse.cz

- mark settings as changed after bootloader switch (#36269)
- avoid putting /dev/evms to GRUB's device map and allowing it as
  device to install bootloader to
- create only one entry in the language selection in graphical
  boot menu if English selected

-------------------------------------------------------------------
Wed Mar 17 14:27:15 CET 2004 - jsrain@suse.cz

- allowed to select PPC board type when preparing autoinstallation
  (#36109)
- not reading settings from disk in Mode::config if not explicitly
  asked
- correctly assigning default radio button when asking how to
  switch bootloader
- zipl (S390 loader) switched to Table/Popup interface with just
  one entry (loader type) because of autoinstallation

-------------------------------------------------------------------
Tue Mar 16 08:17:09 CET 2004 - jsrain@suse.cz

- allow selecting all boot loaders in autoinstallation
  configuration (#36109)
- correctly display in summary that no EFI entry will be created
  on IA64 (#35346)
- export global settings of the bootloader properly (#32384,
  #36012)
- support for having both /boot/initrd and (hdx,y)/initrd in
  autoinstallation profile (#32384)
- fixed storing of the gfxmenu option

-------------------------------------------------------------------
Mon Mar 15 12:58:34 CET 2004 - jsrain@suse.cz

- correctly check for swap partitions (filter out the partitions
  that are marked for getting deleted) (#35953)
- avoid writing LILO to /dev/md? (use one of devices building the
  array instead) (#33565)
- prevent kernel options from being added multiple times (#32362)
- 2.9.13

-------------------------------------------------------------------
Fri Mar 12 10:14:26 CET 2004 - jsrain@suse.de

- setting the default language of graphical boot loader, adding
  localized texts
- added support for boot loader entries with diacritics in
  graphical bootloader menu
- creating /boot/zipl directory on S390 (#35662)
- 2.9.12

-------------------------------------------------------------------
Wed Mar 10 10:28:41 CET 2004 - jsrain@suse.de

- adapted boot disks creator to new floppy image names (#33675)

-------------------------------------------------------------------
Wed Mar 10 02:06:47 CET 2004 - sh@suse.de

- V 2.9.11
- Migration to new wizard 

-------------------------------------------------------------------
Tue Mar  9 12:44:48 CET 2004 - jsrain@suse.de

- fixed creating floppy from image with size smaller than the disk
  size (#33675)

-------------------------------------------------------------------
Mon Mar  8 08:45:50 CET 2004 - jsrain@suse.de

- fixed post install script on PPC (#35436)
- fixed testsuite
- ask user before aborting
- setting icon
- 2.9.10

-------------------------------------------------------------------
Thu Mar  4 10:30:52 CET 2004 - jsrain@suse.de

- storing vga value determined during installation, using it when
  proposing new configuration in installed system (#33368)
- preserving user's choce not to create EFI entry while running
  through installation proposal (#35346)

-------------------------------------------------------------------
Wed Mar  3 09:27:42 CET 2004 - jsrain@suse.de

- appending text '(MBR)' to bootloader location description if it
  is MBR of a hard disk (#35255)
- fixed exporting settings for autoinstallation (#35232)
- log exit code of command used to install bootloaer in case of
  failure
- fixed incorrectly reported error when installing LILO (#33905)
- made md-only installation of GRUB possible (#34122)

-------------------------------------------------------------------
Tue Mar  2 11:05:50 CET 2004 - jsrain@suse.de

- finished making data types more strictly
- fixed default section name in lilo.conf on PPC (#35229)

-------------------------------------------------------------------
Mon Mar  1 12:48:34 CET 2004 - jsrain@suse.de

- merged texts from proofread
- more strictly data types (still WIP)
- 2.9.8

-------------------------------------------------------------------
Tue Feb 24 08:31:10 CET 2004 - jsrain@suse.de

- removing ide-scsi emulation parameters from kernel command line
  (#34694)
- use PReP boot partition on the same disk as root partition on
  chrp (PPC) (#34891)
- updated ELILO installation, change partitioning layout during
  ELILO update in order to match Intel's EFI specification (#21644)

-------------------------------------------------------------------
Mon Feb 23 12:39:36 CET 2004 - jsrain@suse.de

- fixed used kernel image name on S390 (now using the one from
  Kernel.ycp) (#34735)
- fixed kernel command line on S390 (#34734)
- 2.9.7

-------------------------------------------------------------------
Thu Feb 19 11:27:28 CET 2004 - jsrain@suse.de

- removed yast2-country from neededforbuild
- writing hardware configuration to sysconfig on S390 instead of
  /etc/chandev

-------------------------------------------------------------------
Tue Feb 17 08:50:18 CET 2004 - jsrain@suse.de

- enabled and fixed command line interface
- properly updating proposed sections of LILO after disk
  repartitioning

-------------------------------------------------------------------
Mon Feb 16 15:12:38 CET 2004 - jsrain@suse.de

- fixed behavior during autoinstalation preparation
- fixed selectin PReP boot partition for installation on PPC (#34570)
- fixed return value of Import function
- fixed text of MBR radio button in AI configuration mode
- keeping corrupted sections in lilo.conf on PPC (#34588)
- 2.9.6

-------------------------------------------------------------------
Tue Feb 10 19:56:37 CET 2004 - arvin@suse.de

- fixed testsuite

-------------------------------------------------------------------
Sat Feb 07 20:47:15 CET 2004 - arvin@suse.de

- removed config files (*.y2cc)
- 2.9.4

-------------------------------------------------------------------
Fri Jan 30 08:15:37 CET 2004 - jsrain@suse.de

- dropped SILO support (SILO was dropped as SPARC is dead)
- reenabled (and fixed) testsuite
- 2.9.3

-------------------------------------------------------------------
Fri Jan 16 15:43:46 CET 2004 - jsrain@suse.de

- merged NI changes from branch
- 2.9.2

-------------------------------------------------------------------
Mon Jan  5 11:32:29 CET 2004 - jsrain@suse.de

- adding resume= kernel parameter for GRUB and LILO (#33640)
- writing kernel append parameters to global section of elilo.conf
  (IA64) (#31736)

-------------------------------------------------------------------
Wed Dec 10 14:55:12 CET 2003 - jsrain@suse.de

- translating also section label in the "default" entry in
  elilo.conf (IA64)

-------------------------------------------------------------------
Tue Dec  9 15:36:47 CET 2003 - jsrain@suse.de

- added command line interface support

-------------------------------------------------------------------
Thu Nov 27 17:20:19 CET 2003 - jsrain@suse.de

- fixes for the new interpreter
- 2.9.1

-------------------------------------------------------------------
Mon Nov 24 18:24:47 CET 2003 - jsrain@suse.de

- fixed changing of GRUB location (#33297)
- updated support of ELILO, several fixes

-------------------------------------------------------------------
Tue Nov 18 13:45:02 CET 2003 - jsrain@suse.de

- switched from kdoc to doxygen

-------------------------------------------------------------------
Thu Oct 30 17:49:22 CET 2003 - jsrain@suse.de

- fixed handling of disks reorder dialog for GRUB configuration
- fixed modifying configuration data according to changed GRUB's
  device map (#32667)

-------------------------------------------------------------------
Wed Oct 29 10:07:20 CET 2003 - jsrain@suse.de

- fixed ensuring that required packages are installed when
  switching bootloader
- fixed sorting of lines in table
- 2.9.0

-------------------------------------------------------------------
Thu Oct 23 18:16:32 CEST 2003 - schwab@suse.de

- Fix quoting in efibootmgr command line.

-------------------------------------------------------------------
Thu Oct 23 12:50:39 CEST 2003 - jsrain@suse.de

- fixed routines used to modify parameters of specified kernel

-------------------------------------------------------------------
Fri Oct 17 11:13:36 CEST 2003 - jsrain@suse.de

- not proceeding with creating boot floppy if image not found
  (#32428)

-------------------------------------------------------------------
Wed Oct 15 16:27:26 CEST 2003 - jsrain@suse.de

- fixed option type for relocatable in elilo.conf (IA64) (#32210)
- fixed option type of "activate" option on PPC
- fixed handling of doublieclick on sections list table
- updated support of IA64 bootloader

-------------------------------------------------------------------
Tue Oct 14 18:08:02 CEST 2003 - jsrain@suse.de

- updated support of S390 bootloader

-------------------------------------------------------------------
Mon Oct 13 10:45:18 CEST 2003 - jsrain@suse.de

- updated support of PPC bootloader

-------------------------------------------------------------------
Mon Oct  6 16:53:52 CEST 2003 - jsrain@suse.de

- added separate fillup templates for different architectures

-------------------------------------------------------------------
Fri Oct  3 14:59:17 CEST 2003 - jsrain@suse.de

- changed internals so that bootloader module now uses CWM

-------------------------------------------------------------------
Mon Sep 22 13:54:59 CEST 2003 - jsrain@suse.de

- fixed assigning of default section when changed default secion's
  label in LILO (#30122)
- 2.8.22

-------------------------------------------------------------------
Fri Sep 19 16:47:07 CEST 2003 - jsrain@suse.de

- fixed testsuite (again)
- 2.8.21

-------------------------------------------------------------------
Thu Sep 18 23:08:24 CEST 2003 - nashif@suse.de

- Fixed testsuite
- 2.8.20

-------------------------------------------------------------------
Thu Sep 18 10:29:15 CEST 2003 - jsrain@suse.de

- again adding maxcpus=0 to failsafe bootloader entry on AMD64
  (#30519)
- fixed possibily missing "splash=silent" in default kernel's
  command line (#31256)
- 2.8.19

-------------------------------------------------------------------
Tue Sep 16 16:51:28 CEST 2003 - jsrain@suse.de

- fixed merging of other GRUB menus (#30757)
- fixed translating of menubutton entry during installation (#31054)
- 2.8.18

-------------------------------------------------------------------
Mon Sep 15 17:44:56 CEST 2003 - jsrain@suse.de

- fixed popup reporting error when creating initrd (#30714)
- fixed detection if root kernel parameter is specified via major
  and minor number (#30842)
- adding only one "splash=silent" to kernel command line (#30860)
- adding "splash=silent desktop" to kernel command line during
  update (#28780)
- propose "floppy" entry to bootloader menu only if floppy drive
  is present (#30772)
- don't install bootloader packages in repair mode (#30272)
- 2.8.17

-------------------------------------------------------------------
Sun Sep 14 21:02:56 CEST 2003 - adrian@suse.de

- make it working in kcontrol

-------------------------------------------------------------------
Fri Sep 12 08:17:22 CEST 2003 - jsrain@suse.de

- not adding maxcpus=0 to failsafe kernel parameters on AMD64
  (#30519)
- fixed updating of kernel image name in bootloader configuration
  files (#30627)
- fixed original bootloader configuration reading during update
  (#30625)

-------------------------------------------------------------------
Thu Sep 11 12:46:41 CEST 2003 - jsrain@suse.de

- removed forgotten debug code (#30396)

-------------------------------------------------------------------
Wed Sep 10 08:13:04 CEST 2003 - jsrain@suse.de

- fixed update of metadata for sysconfig variable LOADER_TYPE
  (#30352)

-------------------------------------------------------------------
Mon Sep  8 09:18:48 CEST 2003 - jsrain@suse.de

- fixed bootloader menu entry - windows -> Windows (like other
  entries) (#29600)
- use device file name when specifying root device for LVM and MD
  instead of using major and minor number (#28028)
- prefix 0x should be added to major/minor number identifying root
  device only for LILO (#29776)
- 2.8.15

-------------------------------------------------------------------
Fri Sep  5 15:10:35 CEST 2003 - jsrain@suse.de

- merged texts from proofread
- fixed configuration proposal when root or boot partition is on md
  (#30122)
- 2.8.14

-------------------------------------------------------------------
Thu Sep  4 12:37:04 CEST 2003 - jsrain@suse.de

- if variable with list of initrd modules in sysconfig doesn't
  exist, set default value to empty (#30020)

-------------------------------------------------------------------
Wed Sep  3 13:34:51 CEST 2003 - jsrain@suse.de

- don't write 'single' to slot A kernel command line on IBM iSeries
  (arch. PPC) (#27984) (olh@suse.de)

-------------------------------------------------------------------
Mon Sep  1 10:04:55 CEST 2003 - jsrain@suse.de

- fixed bootloader installation with numeric (major-minor) root
  device specification (#29776)
- not proposing booting from floppy if /boot is beyond 1024 cylinder
  as it doesn't solve anything (#29524)
- 2.8.13

-------------------------------------------------------------------
Thu Aug 28 14:20:10 CEST 2003 - jsrain@suse.de

- fixed displayed section type in sections summary dialog for
  "other" sections (#29472)
- don't ask for abort confirmation during installation if settings
  were changed in previous run of component from proposal (#29496)
- 2.8.12

-------------------------------------------------------------------
Mon Aug 25 10:00:10 CEST 2003 - jsrain@suse.de

- fixed inconsistence of floppy size (1440kB -> 1.44 MB) (#29142)
- reporting segmentation fault when running bootloader binary
  (#29199)
- added correct help for configuration writing dialog
- improved help text for rescue floppy (#29143)
- 2.8.11

-------------------------------------------------------------------
Mon Aug 18 09:20:32 CEST 2003 - jsrain@suse.de

- fixed creating of boot floppy (#28994)
- updated comments in susconfig fillup (#28845)
- moved dir for backup MBR to /var/lib/YaST2, in /boot leaving just
  last MBR (this way it can be inserted to GRUB menu) (#28802)
- backup-ing areas really affected when saving bootloader
  configuration (MBR of first disk and sector bootloader is
  installed to) (#28803)
- 2.8.10

-------------------------------------------------------------------
Wed Aug 13 14:07:32 CEST 2003 - jsrain@suse.de

- fixed bootloader update
- better comments around YaST2 metadata in generated cfg. files
- 2.8.9

-------------------------------------------------------------------
Tue Aug 12 13:29:35 CEST 2003 - jsrain@suse.de

- added support for not installing any bootloader
- recreate reset menubutton after bootloader switch
- updated update functionality (replace vmlinuz.shipped images with
  vmlinuz, dtto for initrd)

-------------------------------------------------------------------
Mon Aug 11 09:33:26 CEST 2003 - jsrain@suse.de

- not using .shipped image any more (kernel package doesn't contain
  it)
- merged texts from proofread
- added more verbose logging of proposing configuration
- 2.8.8

-------------------------------------------------------------------
Thu Aug  7 15:46:44 CEST 2003 - jsrain@suse.de

- fixed lost sections when changhing bootloader location (#28552)
- not offering to replace partition booting from HDD with partition
  for booting from floppy when changed GRUB location to other disk
  partition if entry for booting from HDD doesn't exist
- fixed proposing of LILO configuration (put multiple times into
  quotes, some options weren't displayed correctly in summary table)
- fixed lost sections in many other cases
- removed popup informing about changed disk partitioning although
  it was unchanged during installation proposal
- 2.8.7

-------------------------------------------------------------------
Mon Aug  4 15:56:18 CEST 2003 - jsrain@suse.de

- added .desktop files
- 2.8.6

-------------------------------------------------------------------
Thu Jul 31 09:29:28 CEST 2003 - jsrain@suse.de

- don't offer extra /boot and / partition as bootloader location
  if they are the same

-------------------------------------------------------------------
Tue Jul 29 08:28:53 CEST 2003 - jsrain@suse.de

- added possibility to clone selected bootloader section (#26458)
- fixed creation of lilo.conf - quotes were missing
- entries to bootloader are to be translated (#26800)

-------------------------------------------------------------------
Wed Jul 23 09:04:04 CEST 2003 - jsrain@suse.de

- Using major/minor number for unusual devices instead of device
  node name in root kernel parameter (#28028)

-------------------------------------------------------------------
Mon Jul 21 17:00:59 CEST 2003 - jsrain@suse.de

- double click on tables now triggers Edit (#25156)
- fixed testuite and building
- 2.8.5

-------------------------------------------------------------------
Tue Jul  8 16:35:47 CEST 2003 - jsrain@suse.de

- fixed question popup if canceling configuration (#27479)
- installing additional copy of bootloader bootsector to bootsector
  of /boot partition for LILO and GRUB (#27389)
- not activating any partition by default if some already active
  (#26278)
- 2.8.4

-------------------------------------------------------------------
Wed Jun 25 10:11:41 CEST 2003 - jsrain@suse.de

- fixed several minor bugs
- 2.8.3

-------------------------------------------------------------------
Mon Jun 23 14:09:14 CEST 2003 - jsrain@suse.de

- fixed common_popups, common_messages -> YCP modules
- fixed missing imports
- 2.8.2

-------------------------------------------------------------------
Thu Jun 12 13:03:52 CEST 2003 - jsrain@suse.de

- fixed file list
- fixed user interface
- 2.8.1

-------------------------------------------------------------------
Wed May 28 15:00:47 CEST 2003 - jsrain@suse.de

- updated PPC bootloader support

-------------------------------------------------------------------
Fri May 16 09:09:46 CEST 2003 - jsrain@suse.de

- fixed collision with driver update (#26717)

-------------------------------------------------------------------
Thu May 15 14:27:25 CEST 2003 - jsrain@suse.de

- updated ELILO (IA64 bootloader) support

-------------------------------------------------------------------
Mon May  5 16:38:39 CEST 2003 - jsrain@suse.de

- updated and optimized some internal structures and related
  functions

-------------------------------------------------------------------
Thu Apr 24 11:19:57 CEST 2003 - jsrain@suse.de

- updated doaboot script (ro@suse.de)

-------------------------------------------------------------------
Wed Apr 23 13:12:31 CEST 2003 - jsrain@suse.de

- updated widget handling functions interface
- updated documentation

-------------------------------------------------------------------
Tue Apr 22 09:57:55 CEST 2003 - jsrain@suse.de

- added possibility to download boot floppy image via FTP/HTTP
  (#26175)
- added possibility to restore last MBR saved during isntallation
  or bootloader configuration (#16338)

-------------------------------------------------------------------
Fri Apr 18 13:18:24 CEST 2003 - jsrain@suse.de

- no more retaking current kernel parameters to bootloader
  configuration file when configuring installed system (#26304)
- fixed devices for MBR/boot partition/root/partition when
  installing on md (#26287)
- not activating any partition during update (#26323)
- better checkign of bootloader-on-floppy installation (#26323)
- in case of inconsistence between sysconfig and bootlaoder cfg.
  file bootloader cfg.file is prefered (#26323)
- fixed possible tmp filename security problem of installation
  on AXP (#26357)
- displaying partition that will be activated and MBR device that
  will be replaced with generic code (partial fix of #26278)
- added possibility to save MBR before bootloader installation and
  insert saved MBR image to GRUB menu (#16338)
- 2.8.0

-------------------------------------------------------------------
Tue Apr  8 09:12:41 CEST 2003 - jsrain@suse.de

- added possibility to save all settings and reinstall bootloader
  although nothing was changed (#24346)

-------------------------------------------------------------------
Fri Apr  4 16:27:36 CEST 2003 - jsrain@suse.de

- code cleanup and optimalization
- added bootloader parameters support, made routines more universal
- documentation update

-------------------------------------------------------------------
Thu Apr  3 17:50:50 CEST 2003 - jsrain@suse.de

- allowed bootfloppy to format floppy disk and select device
- allowed bootfloppy to use custom image (22376)
- other minor bootfloppy updates and code cleanup

-------------------------------------------------------------------
Mon Mar 24 12:07:34 CET 2003 - jsrain@suse.de

- removed reading of initrd modules from install_inf (#24709)

-------------------------------------------------------------------
Fri Mar 21 14:44:31 CET 2003 - jsrain@suse.de

- updated documentation
- updated testsuite
- several minor updates and optimalizations

-------------------------------------------------------------------
Tue Mar 18 13:09:02 CET 2003 - jsrain@suse.de

- fixed undeclared variable title (#25560)
- 2.7.19

-------------------------------------------------------------------
Mon Mar 17 14:24:01 CET 2003 - jsrain@suse.de

- fixed displaying of logs on bootloader errors (#25470)
- 2.7.18

-------------------------------------------------------------------
Mon Mar 17 09:41:07 CET 2003 - jsrain@suse.de

- fixed updating GRUB configuration if entry with other system was
  present and set as default (#25418)
- 2.7.17

-------------------------------------------------------------------
Fri Mar 14 13:26:39 CET 2003 - jsrain@suse.de

- fixed behaviour when iditing empty section, when creating new
  section, add most common keys (#25305)
- fixed initrd modules cloning (#25351)
- 2.7.16

-------------------------------------------------------------------
Tue Mar 11 12:55:43 CET 2003 - jsrain@suse.de

- using activate instead of sfdisk to activate bootloader
  partition, because sfdisk has unwanted side effects (#24740)
- 2.7.15

-------------------------------------------------------------------
Mon Mar 10 11:05:07 CET 2003 - jsrain@suse.de

- fixed filtering of modules added to initrd (#24709)
- fixed partition activation if bootloader in logical disk (#24740)
- 2.7.14

-------------------------------------------------------------------
Fri Mar  7 10:16:51 CET 2003 - jsrain@suse.de

- fixed update from version without sysconfig variables specifying
  used bootloader (#24783)
- fixed reading configuration, not using agent's cache (#24821)
- 2.7.13

-------------------------------------------------------------------
Wed Mar  5 13:48:29 CET 2003 - jsrain@suse.de

- fixed multiple occurences of map option in one GRUB section
  (#24627)
- not adding automatically the apic kernel option (#24668)
- fixed error message in log during saving (#24705)

-------------------------------------------------------------------
Mon Mar  3 12:51:51 CET 2003 - jsrain@suse.de

- added possibility to force complete bootloader save (not save
  only if settings have changed - no UI change, only for other
  modules that need it)
- merged texts from final proofreading
- 2.7.12

-------------------------------------------------------------------
Fri Feb 28 11:04:26 CET 2003 - jsrain@suse.de

- updated the detection of changes of settings (#24422)
- 2.7.11

-------------------------------------------------------------------
Thu Feb 27 12:33:24 CET 2003 - jsrain@suse.de

- fixed ordering of bootloader options (#24420)

-------------------------------------------------------------------
Mon Feb 24 09:20:59 CET 2003 - jsrain@suse.de

- updated confirmation popup after bootloader is isntalled to
  floppy (#23903)
- fixed forgotten saving of cfg. files in some cases (#24073)
- in repair mode reading bootloader type from sysconfig, no probing
  (#24062)
- 2.7.10

-------------------------------------------------------------------
Fri Feb 21 13:11:08 CET 2003 - jsrain@suse.de

- fixed adding of memtest to bootloader menu (#23924)
- fixed help text and behaviour of password option popup (#23954)
- added support for easy updating initrd contents during system
  update (#23976)
- fixed setting focus in popups (#24050)

-------------------------------------------------------------------
Thu Feb 20 09:50:57 CET 2003 - jsrain@suse.de

- changed executing /sbin/mk_initrd -> /sbin/mkinitrd
- reorganized kernel parameters when using GRUB (#23829)
- fixed capitalization of YCC labels (#23848)
- 2.7.9

-------------------------------------------------------------------
Wed Feb 19 14:17:58 CET 2003 - jsrain@suse.de

- changed color of text-mode LILO menu - now is blue
- removed unwanted reseting of "disk" LILO option when reproposing
  configuraition - some systems could be unbootable with LILO
  without possibility to prevent it at installation time
- updated ydoc comments
- fixed conversion between GRUB and LILO (#23826)

-------------------------------------------------------------------
Mon Feb 17 15:57:17 CET 2003 - jsrain@suse.de

- added popup when bootloader saved to floppy (#23571)
- added extra stage in progress bar for reading disks partitioning
  (#23712)
- 2.7.8

-------------------------------------------------------------------
Fri Feb 14 09:33:09 CET 2003 - jsrain@suse.de

- added splash-screen's size parameter when calling mk_initrd
  (#23579)

-------------------------------------------------------------------
Thu Feb 13 10:41:08 CET 2003 - jsrain@suse.de

- fixed floppy entry in bootloader menu behaviour - if installing
  to floppy, hard disk is used instead (#23572)

-------------------------------------------------------------------
Mon Feb 10 16:06:25 CET 2003 - jsrain@suse.de

- fixed proposing with merging GRUB menus, resulted in doubled
  items (#23346)
- merged proofread texts from second and third round
- 2.7.7

-------------------------------------------------------------------
Wed Feb  5 13:36:05 CET 2003 - jsrain@suse.de

- fixed bootloader changing during installation (#20759)
- fixed list of locations to hold bootloader bootsector (#17320)

-------------------------------------------------------------------
Tue Feb  4 13:50:29 CET 2003 - jsrain@suse.de

- updates of autoinstallation

-------------------------------------------------------------------
Mon Feb  3 16:59:29 CET 2003 - jsrain@suse.de

- fixed NCurses usability - focus setting
- 2.7.6

-------------------------------------------------------------------
Fri Jan 31 11:59:29 CET 2003 - jsrain@suse.de

- not adding lvm groups and md disks to device map (#23217)

-------------------------------------------------------------------
Thu Jan 30 09:15:45 CET 2003 - jsrain@suse.cz

- fixed setting of vga= kernel parameter (#23188)

-------------------------------------------------------------------
Wed Jan 29 13:23:45 CET 2003 - jsrain@suse.de

- patched proofread texts

-------------------------------------------------------------------
Tue Jan 28 13:43:45 CET 2003 - jsrain@suse.de

- fixed compilation of MBR only on selected platforms
- 2.7.5

-------------------------------------------------------------------
Mon Jan 27 17:48:21 CET 2003 - jsrain@suse.de

- added new testsuites
- added missing translators comments
- added missing functions comments
- made Replace code in MBR function running
- 2.7.4

-------------------------------------------------------------------
Fri Jan 24 13:04:19 CET 2003 - jsrain@suse.de

- fixed too often blinking floppy
- fixed Changed column modifying

-------------------------------------------------------------------
Thu Jan 23 13:44:33 CET 2003 - jsrain@suse.de

- fixed fillup-template usage
- changed symbols in export map to strings because of
  autoinstallation
- 2.7.3

-------------------------------------------------------------------
Wed Jan 22 14:30:26 CET 2003 - jsrain@suse.de

- fixed meaningless log messages (#23025)

-------------------------------------------------------------------
Fri Jan 17 15:00:17 CET 2003 - jsrain@suse.de

- fixed detection of disks configuration changes that may decide to
  use other bootloader (#22918)
- updated S390 installation
- 2.7.2

-------------------------------------------------------------------
Fri Jan 10 17:25:38 CET 2003 - jsrain@suse.de

- fixed failsafe kernel parameters on i386 (#22539)

-------------------------------------------------------------------
Fri Dec 20 16:37:56 CET 2002 - jsrain@suse.de

- added documentation files

-------------------------------------------------------------------
Thu Dec 19 16:27:40 CET 2002 - jsrain@suse.de

- fixed path to elilo.conf (IA64 only affected) (#22502)

-------------------------------------------------------------------
Tue Dec 17 14:53:24 CET 2002 - jsrain@suse.de

- now using fillup-template for sysconfig/bootloader

-------------------------------------------------------------------
Fri Dec 13 08:48:41 CET 2002 - jsrain@suse.de

- fixed ordering of modules in initrd
- added function for changing write process settings

-------------------------------------------------------------------
Wed Dec 11 11:14:58 CET 2002 - jsrain@suse.de

- if something goes wrong during bootloader installation saving, it
  is now possible to fix configuration (#21076)
- possible to change section type an easy way (#19451)
- dialogs updates
- other updates and fixes
- adding sysconfig metadata
- 2.7.1

-------------------------------------------------------------------
Wed Dec  4 17:46:46 CET 2002 - jsrain@suse.cz

- Removed global variables from Liloagent, now able to be used at
  once for more bootloaders
- Added GRUB option types to LiloAgent
- Removed test mode and possible security problem from bootfloppy
  (#20962)
- Fixed several problems of LiloAgent
- Fixed ask for floppy popup (#10485)
- If no initrd created, GRUB's menu.lst doesn't contain it now
  (#21469)
- 2.7.0

-------------------------------------------------------------------
Tue Nov 19 15:19:59 CET 2002 - schwab@suse.de

- Use product name for EFI boot manager entry (#21879).
- Report error when boot loader installation fails.

-------------------------------------------------------------------
Wed Nov 13 09:08:12 CET 2002 - jsrain@suse.cz

- again fixed installing a kernel to *NWSSTG when root is on RAID
  on PPC (#21368)
- creating syntactically correct menu.lst file for GRUB, contents
  may be still incorrect on some servers (#20637)
- 2.6.66

-------------------------------------------------------------------
Tue Nov  5 09:41:05 CET 2002 - jsrain@suse.cz

- Bugfix - LTC1394 - FTP installation to root on LVM didn't install
  a kernel on PPC (#20933)
- 2.6.65

-------------------------------------------------------------------
Wed Oct 30 21:44:47 CET 2002 - kukuk@suse.de

- fix log path in dosilo script
- update_silo_conf: modify version number in /boot/message
- BootSILO.ycp: Don't show popup on success when installing silo

-------------------------------------------------------------------
Wed Oct 30 21:39:20 CET 2002 - kukuk@suse.de

- fix log path in dosilo script
- update_silo_conf: modify version number in /boot/message
- BootSILO.ycp: Don't show popup on success when installing silo

-------------------------------------------------------------------
Tue Oct 29 10:13:28 CET 2002 - jsrain@suse.cz

- fixed target dialog for x86-64 (#21258)
- fixed selecting a prep boot partition on the root drive on PPC
  (#21315)
- fixed installing a kernel to *NWSSTG when root is on RAID on PPC
  (#21368)
- 2.6.64

-------------------------------------------------------------------
Fri Oct 25 14:38:02 CEST 2002 - arvin@suse.de

- log output of mk_initrd also on S390 (bug #21273)
- 2.6.63

-------------------------------------------------------------------
Mon Oct 14 16:50:46 CEST 2002 - jsrain@suse.cz

- fixed activating of boot partition if not instaling bootloader
  (#20874)
- 2.6.62

-------------------------------------------------------------------
Fri Oct 11 11:10:43 CEST 2002 - jsrain@suse.cz

- fixed security problem with permissions of /boot/grub/menu.lst
  (#20803)
- activating /boot partition if grub installed to mbr (part of
  #20637)
- 2.6.61

-------------------------------------------------------------------
Thu Oct 10 17:32:15 CEST 2002 - jsrain@suse.cz

- if bootloader which should be used is not selected for
  installation, backup one is installed on i386 and x86-64
  (grub instead of lilo and lilo instead of grub) (#20759)

-------------------------------------------------------------------
Wed Oct  9 09:22:09 CEST 2002 - jsrain@suse.cz

- now not enabling 2 gettys on same serial line on p690 (#19788)

-------------------------------------------------------------------
Tue Oct  8 14:16:06 CEST 2002 - jsrain@suse.cz

- fixed type in initrd modules ignore list for PPC (#20684)
- 2.6.59

-------------------------------------------------------------------
Mon Oct  7 08:23:36 CEST 2002 - jsrain@suse.cz

- fixed activating boot method on PPC (#20407)
- fixed helptexts on PPC (#20605)
- fixed translating of PPC-specific strings
- 2.6.58

-------------------------------------------------------------------
Fri Oct  4 10:38:02 CEST 2002 - jsrain@suse.cz

- added more comments to bootloader in sysconfig/bootloader (#20385)
- fixed restoring original configuration - could caused unbootable
  system (#20391)
- 2.6.57

-------------------------------------------------------------------
Wed Oct  2 14:01:36 CEST 2002 - jsrain@suse.cz

- fixed update of lilo, resulted in corrupted lilo.conf (#20320)
- fixed errors reporting during bootloader update (#20321)
- fixed activating of initrd at update (#19643)

-------------------------------------------------------------------
Tue Oct  1 15:34:28 CEST 2002 - jsrain@suse.cz

- fixed nasty trap in bootloader installation (now not reseting
  configuration without question) (#20073)

-------------------------------------------------------------------
Fri Sep 27 16:45:01 CEST 2002 - jsrain@suse.cz

- applied patches for PPC (#20178 and #20205 - initrd modules list)

-------------------------------------------------------------------
Fri Sep 27 08:45:51 CEST 2002 - lslezak@suse.cz

- fixed configuration reset at installation proposal
  if partitioning was changed (#20073)
- fixed failsafe options on x86-64 (removed disableapic,
  added iommu=noforce) (#19903)

-------------------------------------------------------------------
Tue Sep 24 11:23:39 CEST 2002 - lslezak@suse.cz

- check if label already exists (in section edit),
  allow labels longer than 15 chars for grub (#19874)
- removed 'nosmp' from failsafe options on x86-64 (#19903)
- don't add rewritten other section to menu (#19990)
- version 2.6.56

-------------------------------------------------------------------
Tue Sep 17 17:13:23 CEST 2002 - lslezak@suse.de

- fixed obsoleted help text in y2cc (#19466)
- version 2.6.55

-------------------------------------------------------------------
Fri Sep 13 13:52:12 CEST 2002 - mvidner@suse.cz

- bootfloppy: enable asking the user for the CD (#19628).
- 2.6.54

-------------------------------------------------------------------
Fri Sep 13 13:25:06 CEST 2002 - fehr@suse.de

- make supression of certain modules (cdrom and usb) work
- version 2.6.53

-------------------------------------------------------------------
Thu Sep 12 19:58:13 CEST 2002 - lslezak@suse.cz

- do not regenerate device.map file at update (part of #19555)
- version 2.6.52

-------------------------------------------------------------------
Thu Sep 12 18:17:11 CEST 2002 - fehr@suse.de

- fix to use lilo on update if there is no /etc/sysconfig/bootloader
  (#19558)

-------------------------------------------------------------------
Thu Sep 12 16:12:56 CEST 2002 - lslezak@suse.cz

- add current kernel parameters to lilo.conf at update (#19415)
- added missing function DisplayLogFile to BootSILO.ycp, BootELILO.ycp
- version 2.6.51

-------------------------------------------------------------------
Thu Sep 12 16:02:49 CEST 2002 - kkaempf@suse.de

- run mkinitrd on PPC if needed (#18276)
- 2.6.50

-------------------------------------------------------------------
Thu Sep 12 11:23:17 CEST 2002 - kkaempf@suse.de

- exclude usb modules from initrd (#19432)
- 2.6.49

-------------------------------------------------------------------
Wed Sep 11 14:02:12 CEST 2002 - lslezak@suse.cz

- don't change configuration if partitioning was changed
  and bootloader location is floppy (at installation proposal) (#19388)
- allow installation on extended partition (at installation) (#19184)
- version 2.6.48

-------------------------------------------------------------------
Tue Sep 10 18:30:26 CEST 2002 - kkaempf@suse.de

- ppc bugfix #18849
- 2.6.47

-------------------------------------------------------------------
Tue Sep 10 17:32:18 CEST 2002 - lslezak@suse.cz

- use lilo instead grub at update
- version 2.6.46

-------------------------------------------------------------------
Tue Sep 10 12:15:10 CEST 2002 - fehr@suse.de

- fix root device detection of mk_lilo_conf
- change default mbr detection in Boot.ycp (#19117)
- prevent blanks in label in BootLILO.ycp (#19181)
- version 2.6.45

-------------------------------------------------------------------
Mon Sep  9 17:59:48 CEST 2002 - lslezak@suse.cz

- allow installation on extended partion (#19184)
- version 2.6.44

-------------------------------------------------------------------
Mon Sep  9 13:40:09 CEST 2002 - mvidner@suse.cz

- Replace whitespace (and nonprintable characters)
  in lilo section labels by an underscore (#19181).
- Properly use / or /boot/ in /boot/grub/menu.lst during upgrade (#19125).
- 2.6.43

-------------------------------------------------------------------
Sun Sep  8 19:47:38 CEST 2002 - mvidner@suse.cz

- Fixed the testsuite.
- 2.6.42

-------------------------------------------------------------------
Sun Sep  8 13:30:47 CEST 2002 - kkaempf@suse.de

- drop "make check" for the moment.

-------------------------------------------------------------------
Fri Sep  6 21:34:54 CEST 2002 - kkaempf@suse.de

- workaround for hwinfo bug (#19071)
- 2.6.41

-------------------------------------------------------------------
Fri Sep  6 17:16:13 CEST 2002 - jsrain@suse.cz

- fixed provides/obsoletes
- 2.6.40

-------------------------------------------------------------------
Fri Sep  6 12:45:21 CEST 2002 - jsrain@suse.cz

- fixed deletion of cfg. file entries wjen using GRUB (Bug #18962)
- fixed rendering GRUB menu on installed system (Bug #18973)
- fixed handling of errors during bootlaoder installation
  (Bug #19020)
- 2.6.39

-------------------------------------------------------------------
Thu Sep  5 21:14:47 CEST 2002 - kkaempf@suse.de

- properly check for update when determing boot type
- 2.6.38

-------------------------------------------------------------------
Thu Sep  5 11:49:23 CEST 2002 - jsrain@suse.cz

- not calling Storage::UseLilo () in Boot module constructor
- 2.6.37

-------------------------------------------------------------------
Thu Sep  5 10:36:55 CEST 2002 - schwab@suse.de

- Move elilo.conf to /boot/efi/SuSE.

-------------------------------------------------------------------
Wed Sep  4 12:35:39 CEST 2002 - jsrain@suse.cz

- fixed bootfloppy function (Bug #17430)
- fixed checking for need to set active partition (Bug #18835)
- fixed reseting bootloader type after partitioning change
- fixed label of sections dialog (Bug #18877)
- 2.6.36

-------------------------------------------------------------------
Tue Sep  3 20:37:36 CEST 2002 - kukuk@suse.de

- installation/src/silo/agents/update_silo_conf: New
  file, modifies silo.conf and boot/message if an update is done.
- installation/src/silo/BootSILO.ycp: Implement calling "dosilo"
  script.
- prom.cc: Add reg string if prom name exists at least once.

-------------------------------------------------------------------
Tue Sep  3 17:05:39 CEST 2002 - jsrain@suse.cz

- fixed usage of Pkg::SourceProvideFile function

-------------------------------------------------------------------
Tue Sep  3 10:28:02 CEST 2002 - jsrain@suse.cz

- if partitioning changes, resets bootloader location to MBR, only
  meaningful partitions possible as bootloader bootsector locations
  (Bug #18744)
- 2.6.35

-------------------------------------------------------------------
Mon Sep  2 17:33:54 CEST 2002 - jsrain@suse.cz

- added reset function (for calling after partitioning changes
  during installation) (Bug #18744)

-------------------------------------------------------------------
Mon Sep  2 10:55:24 CEST 2002 - jsrain@suse.cz

- updating prep boot partition during installation on PPC
  (Bug #18689)
- 2.6.34

-------------------------------------------------------------------
Fri Aug 30 15:54:15 CEST 2002 - jsrain@suse.cz

- fixed bootfloppy creation (not yet tested) (Bug #17430)
- building fixed
- removed shadowed symbols (Bug #18622)
- 2.6.33

-------------------------------------------------------------------
Wed Aug 28 12:13:05 CEST 2002 - kkaempf@suse.de

- fix checking for splashscreen
- 2.6.31

-------------------------------------------------------------------
Wed Aug 28 11:57:22 CEST 2002 - jsrain@suse.cz

- fixed building on SPARC
- removed unneeded files from GRUB installation
- fixed boot floppies location
- fixed logging
- 2.6.32

-------------------------------------------------------------------
Tue Aug 27 16:19:25 CEST 2002 - jsrain@suse.cz

- if no boot message exists not including in menu.lst (Bug #18381)
- fixed ordering of list of kernel images / other partitions
- 2.6.30

-------------------------------------------------------------------
Mon Aug 26 23:39:13 EDT 2002 - nashif@suse.de

- do not reset location value in autoinst mode
- if location is not empty, configure boot device in autoinst
  mode (Avoid calling ConfigureLocation)
- 2.6.29

-------------------------------------------------------------------
Mon Aug 26 17:12:14 CEST 2002 - jsrain@suse.cz

- removed icons from control center on S390 (Bugs #18371 and #18367)
- fixed curses UI buttons (Bug #18333)
- fixed handling of nonwritable floppy (Bug #18312)
- fixed PPC installation (Bug #18140)
- 2.6.28

-------------------------------------------------------------------
Fri Aug 23 18:34:27 CEST 2002 - jsrain@suse.cz

- fixed lists of devices (Bug #18269)
- fixed installation on compaq disk array (Bug #18134)
- 2.6.27

-------------------------------------------------------------------
Tue Aug 20 17:05:05 CEST 2002 - arvin@suse.de

- correctly handle hvc console on ppc
- 2.6.26

-------------------------------------------------------------------
Tue Aug 20 14:48:13 CEST 2002 - jsrain@suse.cz

- fixed original configuration restore when using GRUB
- fixed partition list reading
- 2.6.25

-------------------------------------------------------------------
Mon Aug 19 14:10:01 CEST 2002 - jsrain@suse.cz

- modified failsafe kernel image name for update of lilo
- fixed GRUB save after configuration
- not deleting old device map during installation
- /sbin/elilo now not running after configuration change
- 2.6.24

-------------------------------------------------------------------
Fri Aug 16 14:13:01 CEST 2002 - jsrain@suse.cz

- added universal functions for accessing kernel parameters
  independent on bootloader
- modified failsafe kernel image name
- fixed kdoc comments
- merged proofread texts
- now building initrd on S390
- 2.6.23

-------------------------------------------------------------------
Tue Aug 13 06:49:05 CEST 2002 - jsrain@suse.cz

- fixed handling different BIOS Ids (Bug #17594)
- added disableapic to failsafe kernel command
- 2.6.22

-------------------------------------------------------------------
Fri Aug  9 16:10:37 CEST 2002 - jsrain@suse.de

- fixed installation on S390 (Bug #17244)
- 2.6.21

-------------------------------------------------------------------
Fri Aug  9 09:24:57 CEST 2002 - jsrain@suse.de

- now setting framebuffer vga mode (Bug #17537)
- 2.6.20

-------------------------------------------------------------------
Thu Aug  8 09:59:38 CEST 2002 - jsrain@suse.de

- fixed device name translation for GRUB during installation for
  other systems
- 2.6.19

-------------------------------------------------------------------
Wed Aug  7 15:04:52 CEST 2002 - jsrain@suse.de

- Fix adaptation for multiple 'other' partitions for booting
  for GRUB (#17458)
- 2.6.18

-------------------------------------------------------------------
Wed Aug  7 12:39:25 CEST 2002 - kkaempf@suse.de

- Allow for multiple 'other' partitions for booting (#17458)

-------------------------------------------------------------------
Wed Aug  7 08:45:44 CEST 2002 - jsrain@suse.de

- added support for changing kernel command line for other modules
  when using GRUB easily
- 2.6.17

-------------------------------------------------------------------
Tue Aug  6 16:43:24 CEST 2002 - jsrain@suse.de

- fixed abort button behaviour
- 2.6.16

-------------------------------------------------------------------
Tue Aug  6 15:07:04 CEST 2002 - jsrain@suse.de

- fixed ordering of GRUB commands in menu.lst
- added expert configuration of /etc/grub.conf
- 2.6.15

-------------------------------------------------------------------
Mon Aug  5 18:00:24 CEST 2002 - jsrain@suse.cz

- fixed lilo update problem (Bug #15819)
- fixed bootloader loaction dialog contents (Bug #17320)

-------------------------------------------------------------------
Mon Aug 05 13:11:26 CEST 2002 - arvin@suse.de

- changes for new /etc/install.inf agent

-------------------------------------------------------------------
Mon Aug  5 12:55:29 CEST 2002 - fehr@suse.de

- make BootS390.ycp work again (was broken after 8.0 changes)
- 2.6.13

-------------------------------------------------------------------
Thu Aug  1 15:15:24 CEST 2002 - jsrain@suse.cz

- minor updates and fixes
- 2.6.12

-------------------------------------------------------------------
Tue Jul 30 16:15:24 CEST 2002 - jsrain@suse.cz

- added comments for translators

-------------------------------------------------------------------
Tue Jul 30 15:27:45 CEST 2002 - arvin@suse.de

- fixed configuration of grub

-------------------------------------------------------------------
Mon Jul 29 11:26:24 CEST 2002 - jsrain@suse.cz

- added basic expert dialogs for GRUB
- several fixes
- 2.6.10

-------------------------------------------------------------------
Fri Jul 26 15:44:32 CEST 2002 - jsrain@suse.cz

- fixed configuration of installed system for GRUB
- added password support for GRUB
- added boot from floppy support for GRUB
- 2.6.9

-------------------------------------------------------------------
Fri Jul 26 09:34:02 CEST 2002 - jsrain@suse.cz

- added bootloader graphical screen support for GRUB
- added other OS during installation support for GRUB
- 2.6.8

-------------------------------------------------------------------
Thu Jul 25 15:54:25 CEST 2002 - schwab@suse.de

- Fix doelilo script.

-------------------------------------------------------------------
Thu Jul 25 13:28:41 CEST 2002 - jsrain@suse.cz

- added support for GRUB configuration on running system
- added support for installing GRUB during installation process
- fixed for lilo startup (#17142)
- 2.6.7

-------------------------------------------------------------------
Mon Jul 22 12:20:57 CEST 2002 - kkaempf@suse.de

- prepare for GRUB support

-------------------------------------------------------------------
Wed Jul 17 11:28:44 CEST 2002 - arvin@suse.de

- fixed file list for i386 (use %ix86 macro)

-------------------------------------------------------------------
Fri Jul 12 12:33:34 CEST 2002 - arvin@suse.de

- use proper namespace for Args and CallFunction (#16776)

-------------------------------------------------------------------
Mon Jul  8 16:01:04 CEST 2002 - mvidner@suse.cz

- fixed Provides/Obsoletes (yast2-agent-liloconf)

-------------------------------------------------------------------
Thu Jul 04 20:50:02 CEST 2002 - arvin@suse.de

- moved non binary files to /usr/share/YaST2

-------------------------------------------------------------------
Wed Jul  3 10:38:58 CEST 2002 - lslezak@suse.cz

- fixed installation/src/ppc/agents/Makefile.am (ppc build bug)
- version 2.6.2

-------------------------------------------------------------------
Tue Jul  2 15:31:29 CEST 2002 - lslezak@suse.cz

- merged with yast2-agent-lilo, yast2-agent-prom,
  yast2-config-bootfloppy and yast2 lilo installation part
- renamed to yast2-bootloader
- version 2.6.1

-------------------------------------------------------------------
Tue Jun 25 16:57:19 CEST 2002 - lslezak@suse.cz

- addded editor for expert user
- changed ABC::`abc -> ABC::abc
- version 2.6.0

-------------------------------------------------------------------
Thu Apr 11 11:01:31 CEST 2002 - lslezak@suse.cz

- SuSE-8_0-Branch merged to the head

-------------------------------------------------------------------
Thu Mar 21 15:04:50 CET 2002 - mvidner@suse.cz

- Obsoletes yast2-config-bootloader. (#15135)
- 2.5.13

-------------------------------------------------------------------
Fri Mar 15 12:01:57 CET 2002 - dmeszar@suse.cz

- fixed #14935 (can't close with WM)

-------------------------------------------------------------------
Mon Mar  4 12:12:49 CET 2002 - dmeszar@suse.cz

- fixed bug #14100 (main dialog not hiden when exiting)
- screenshot mode implemented

-------------------------------------------------------------------
Mon Feb 18 19:29:06 CET 2002 - dmeszar@suse.cz

- fixed bug #13505 (incomplete label "Uninstall boot loader from"->
  device name is missing)
- fixed bug #13524 (broken writing of special lilo options
  (like change-rules, disk, map-drive...)

-------------------------------------------------------------------
Mon Feb 11 15:19:24 CET 2002 - dmeszar@suse.cz

- fixed restoring original settings from installation

-------------------------------------------------------------------
Tue Feb  5 13:24:57 CET 2002 - dmeszar@suse.cz

- implemented section order changing

-------------------------------------------------------------------
Mon Jan 28 17:04:55 CET 2002 - dmeszar@suse.cz

- don't read 'user_settings'

-------------------------------------------------------------------
Wed Jan 23 17:44:13 CET 2002 - dmeszar@suse.cz

- fixed rpm dependencied

-------------------------------------------------------------------
Fri Jan 11 19:38:30 CET 2002 - dmeszar@suse.cz

- fixed original lilo.conf restoring

-------------------------------------------------------------------
Sat Dec 22 18:45:31 CET 2001 - dmeszar@suse.cz

- autoinstallation adaptation
- installed linux's scanner
- 3rd param for 'select', fixed specfile

-------------------------------------------------------------------
Fri Nov  9 13:21:52 CET 2001 - dmeszar@suse.cz

- major ui changes- new startup dialog, sequence changed
- addaptation for installation

-------------------------------------------------------------------
Thu Sep 20 19:08:32 CEST 2001 - dmeszar@suse.cz

- module icon changed to 'boot.png' ;)

-------------------------------------------------------------------
Tue Sep 18 15:36:00 CEST 2001 - dmeszar@suse.cz

- module icon changed to 'lilo.png' (#10656)

-------------------------------------------------------------------
Mon Sep 17 14:01:01 CEST 2001 - dmeszar@suse.cz

- bug #10661 fixed (lilo configuration written without change !!)
- bug #10667 fixed (No section is marked as default, if there is the
    keyword 'default' missing in the lilo.conf.)

-------------------------------------------------------------------
Thu Sep 13 16:51:28 CEST 2001 - kendy@suse.cz

- Write the lilo.conf first and then run lilo (not in the reverse
  order...)
- Some unused code removed, lilo_write.ycp is not distributed.

-------------------------------------------------------------------
Mon Sep 10 14:47:28 CEST 2001 - dmeszar@suse.cz

- use Arch:: instead of user_settings

-------------------------------------------------------------------
Tue Sep  4 15:02:23 CEST 2001 - dmeszar@suse.cz

- fix #10062
- fixed the qt-IntField update bug (after creation of
  dialog the intfield doesn't show its actual value
  but shows 0 under qt)

-------------------------------------------------------------------
Fri Aug 31 13:49:03 CEST 2001 - dmeszar@suse.cz

- use 'Add other section' radio button instead of 'add windows/os2 section'
  for sparcs
- removed debug logging

-------------------------------------------------------------------
Mon Aug 27 12:54:32 CEST 2001 - dmeszar@suse.cz

- removed 'uninstall silo', 'install to boot/root' for sparcs
- sparc: if kernel image's path is /'kernel', add '/boot' as prefix
  when checking the kernel existence and description

-------------------------------------------------------------------
Mon Aug 20 16:58:35 CEST 2001 - dmeszar@suse.cz

- fixed section label displaying in summary table ("section label" - > section label)

-------------------------------------------------------------------
Mon Aug 13 17:14:39 CEST 2001 - dmeszar@suse.cz

- fixed description for other sections in summary table

-------------------------------------------------------------------
Wed Aug  8 15:09:04 CEST 2001 - dmeszar@suse.cz

- correct handling od '\' '"' chars when reading ui input fields
- fixed 'other' section removing
- section quota set to 16

-------------------------------------------------------------------
Tue Jul 31 19:07:59 CEST 2001 - dmeszar@suse.cz

- uninstall ability implemnted
- section removing fixed
- don't show 'image' option in options list of image/other section
- help text for options stripped to minimal acceptable extent
- options dialog layout changes
- option editing dialog added

-------------------------------------------------------------------
Mon Jul 30 16:49:14 CEST 2001 - dmeszar@suse.cz

- save confirm dialog added

-------------------------------------------------------------------
Thu Jul 26 18:59:25 CEST 2001 - dmeszar@suse.cz

- proof-read texts, platform dependent code added

-------------------------------------------------------------------
Thu Mar 22 09:27:24 CET 2001 - dmeszar@suse.cz

- initial version<|MERGE_RESOLUTION|>--- conflicted
+++ resolved
@@ -1,5 +1,11 @@
 -------------------------------------------------------------------
-<<<<<<< HEAD
+Tue Jan  3 09:36:01 UTC 2017 - jreidinger@suse.com
+
+- do not try to write legacy_boot flag for msdos partition table
+  in more disks scenario when there is also GPT disk (bsc#1017776)
+- 3.2.13
+
+-------------------------------------------------------------------
 Mon Dec  5 13:58:33 UTC 2016 - jreidinger@suse.com
 
 - stop failing with new cfa ( caused by deleting nil, change
@@ -15,16 +21,6 @@
 
 -------------------------------------------------------------------
 Tue Nov 22 18:38:42 UTC 2016 - jreidinger@suse.com
-=======
-Tue Jan  3 09:36:01 UTC 2017 - jreidinger@suse.com
-
-- do not try to write legacy_boot flag for msdos partition table
-  in more disks scenario when there is also GPT disk (bsc#1017776)
-- 3.1.207
-
--------------------------------------------------------------------
-Fri Nov 11 12:09:59 UTC 2016 - jreidinger@suse.com
->>>>>>> 86506a97
 
 - Do not crash in bootloader when default mount by is set to label
   (bsc#1009493)
