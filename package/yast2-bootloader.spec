#
# spec file for package yast2-bootloader
#
# Copyright (c) 2016 SUSE LINUX GmbH, Nuernberg, Germany.
#
# All modifications and additions to the file contributed by third parties
# remain the property of their copyright owners, unless otherwise agreed
# upon. The license for this file, and modifications and additions to the
# file, is the same license as for the pristine package itself (unless the
# license for the pristine package is not an Open Source License, in which
# case the license is the MIT License). An "Open Source License" is a
# license that conforms to the Open Source Definition (Version 1.9)
# published by the Open Source Initiative.

# Please submit bugfixes or comments via http://bugs.opensuse.org/
#


Name:           yast2-bootloader
<<<<<<< HEAD
Version:        3.2.9
=======
Version:        3.1.206
>>>>>>> b1546750
Release:        0

BuildRoot:      %{_tmppath}/%{name}-%{version}-build
Source0:        %{name}-%{version}.tar.bz2

Url:            http://github.com/yast/yast-bootloader
BuildRequires:  yast2 >= 3.1.176
BuildRequires:  yast2-devtools >= 3.1.10
BuildRequires:  yast2-ruby-bindings >= 1.0.0
BuildRequires:  yast2-storage
# lenses needed also for tests
BuildRequires:  augeas-lenses
BuildRequires:  rubygem(%rb_default_ruby_abi:cfa_grub2) >= 0.5.1
BuildRequires:  rubygem(%rb_default_ruby_abi:rspec)
BuildRequires:  rubygem(%rb_default_ruby_abi:yast-rake)
PreReq:         /bin/sed %fillup_prereq
# Base classes for inst clients
Requires:       parted
# Yast::Execute class
Requires:       yast2 >= 3.1.176
Requires:       yast2-core >= 2.18.7
Requires:       yast2-packager >= 2.17.24
Requires:       yast2-pkg-bindings >= 2.17.25
Requires:       yast2-storage >= 2.18.18
# GrubCfg with boot_entries that filter out unbootable entries
Requires:       rubygem(%rb_default_ruby_abi:cfa_grub2) >= 0.5.1
# lenses are needed as cfa_grub2 depends only on augeas bindings, but also
# lenses are needed here
Requires:       augeas-lenses

Requires:       yast2-ruby-bindings >= 1.0.0

Summary:        YaST2 - Bootloader Configuration
License:        GPL-2.0+
Group:          System/YaST

%description
This package contains the YaST2 component for bootloader configuration.

%prep
%setup -n %{name}-%{version}

%check
rake test:unit

%build

%install
rake install DESTDIR="%{buildroot}"

%post
%{fillup_only -n bootloader}

%files
%defattr(-,root,root)

# menu items

%dir %{yast_desktopdir}
%{yast_desktopdir}/bootloader.desktop

%dir %{yast_moduledir}
%{yast_moduledir}/*
%dir %{yast_clientdir}
%{yast_clientdir}/bootloader*.rb
%{yast_clientdir}/inst_*.rb
%dir %{yast_ybindir}
%{yast_ybindir}/*
%dir %{yast_scrconfdir}
%{yast_scrconfdir}/*.scr
%{yast_fillupdir}/*
%dir %{yast_schemadir}
%dir %{yast_schemadir}/autoyast
%dir %{yast_schemadir}/autoyast/rnc
%{yast_schemadir}/autoyast/rnc/bootloader.rnc
%{yast_libdir}/bootloader

%dir %{yast_docdir}
%doc %{yast_docdir}/COPYING
%doc %{yast_docdir}/README.md
%doc %{yast_docdir}/CONTRIBUTING.md

%changelog<|MERGE_RESOLUTION|>--- conflicted
+++ resolved
@@ -17,11 +17,7 @@
 
 
 Name:           yast2-bootloader
-<<<<<<< HEAD
-Version:        3.2.9
-=======
-Version:        3.1.206
->>>>>>> b1546750
+Version:        3.2.10
 Release:        0
 
 BuildRoot:      %{_tmppath}/%{name}-%{version}-build
