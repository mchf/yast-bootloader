#
# spec file for package yast2-bootloader
#
# Copyright (c) 2016 SUSE LINUX GmbH, Nuernberg, Germany.
#
# All modifications and additions to the file contributed by third parties
# remain the property of their copyright owners, unless otherwise agreed
# upon. The license for this file, and modifications and additions to the
# file, is the same license as for the pristine package itself (unless the
# license for the pristine package is not an Open Source License, in which
# case the license is the MIT License). An "Open Source License" is a
# license that conforms to the Open Source Definition (Version 1.9)
# published by the Open Source Initiative.

# Please submit bugfixes or comments via http://bugs.opensuse.org/
#


Name:           yast2-bootloader
<<<<<<< HEAD
Version:        4.1.10
=======
Version:        4.0.40
>>>>>>> 87c18fa7
Release:        0

BuildRoot:      %{_tmppath}/%{name}-%{version}-build
Source0:        %{name}-%{version}.tar.bz2

Url:            http://github.com/yast/yast-bootloader
BuildRequires:  yast2 >= 3.1.176
BuildRequires:  yast2-devtools >= 3.1.10
BuildRequires:  yast2-ruby-bindings >= 1.0.0
# Y2Storage::Mountable#mount_path
BuildRequires:  yast2-storage-ng >= 4.0.90
# lenses needed also for tests
BuildRequires:  augeas-lenses
BuildRequires:  rubygem(%rb_default_ruby_abi:cfa_grub2) >= 1.0.1
BuildRequires:  rubygem(%rb_default_ruby_abi:rspec)
BuildRequires:  rubygem(%rb_default_ruby_abi:yast-rake)
PreReq:         /bin/sed %fillup_prereq
# Base classes for inst clients
Requires:       parted
# Yast::Execute class
Requires:       yast2 >= 3.1.176
Requires:       yast2-core >= 2.18.7
Requires:       yast2-packager >= 2.17.24
Requires:       yast2-pkg-bindings >= 2.17.25
# Y2Storage::Mountable#mount_path
Requires:       yast2-storage-ng >= 4.0.90
# Support for multiple values in GRUB_TERMINAL
Requires:       rubygem(%rb_default_ruby_abi:cfa_grub2) >= 1.0.1
# lenses are needed as cfa_grub2 depends only on augeas bindings, but also
# lenses are needed here
Requires:       augeas-lenses

Requires:       yast2-ruby-bindings >= 1.0.0

# only recommend syslinux, as it is not needed when generic mbr is not used (bsc#1004229)
%ifarch %ix86 x86_64
Recommends:     syslinux
%endif

Summary:        YaST2 - Bootloader Configuration
License:        GPL-2.0-or-later
Group:          System/YaST

%description
This package contains the YaST2 component for bootloader configuration.

%prep
%setup -n %{name}-%{version}

%check
rake test:unit

%build

%install
rake install DESTDIR="%{buildroot}"

%post
%{fillup_only -n bootloader}

%files
%defattr(-,root,root)

# menu items

%dir %{yast_desktopdir}
%{yast_desktopdir}/bootloader.desktop

%dir %{yast_moduledir}
%{yast_moduledir}/*
%dir %{yast_clientdir}
%{yast_clientdir}/bootloader*.rb
%{yast_clientdir}/inst_*.rb
%dir %{yast_ybindir}
%{yast_ybindir}/*
%dir %{yast_scrconfdir}
%{yast_scrconfdir}/*.scr
%{yast_fillupdir}/*
%dir %{yast_schemadir}
%dir %{yast_schemadir}/autoyast
%dir %{yast_schemadir}/autoyast/rnc
%{yast_schemadir}/autoyast/rnc/bootloader.rnc
%{yast_libdir}/bootloader

%dir %{yast_docdir}
%license COPYING
%doc %{yast_docdir}/README.md
%doc %{yast_docdir}/CONTRIBUTING.md

%changelog<|MERGE_RESOLUTION|>--- conflicted
+++ resolved
@@ -17,11 +17,7 @@
 
 
 Name:           yast2-bootloader
-<<<<<<< HEAD
-Version:        4.1.10
-=======
-Version:        4.0.40
->>>>>>> 87c18fa7
+Version:        4.1.11
 Release:        0
 
 BuildRoot:      %{_tmppath}/%{name}-%{version}-build
