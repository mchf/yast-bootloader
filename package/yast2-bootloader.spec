#
# spec file for package yast2-bootloader
#
# Copyright (c) 2016 SUSE LINUX GmbH, Nuernberg, Germany.
#
# All modifications and additions to the file contributed by third parties
# remain the property of their copyright owners, unless otherwise agreed
# upon. The license for this file, and modifications and additions to the
# file, is the same license as for the pristine package itself (unless the
# license for the pristine package is not an Open Source License, in which
# case the license is the MIT License). An "Open Source License" is a
# license that conforms to the Open Source Definition (Version 1.9)
# published by the Open Source Initiative.

# Please submit bugfixes or comments via http://bugs.opensuse.org/
#


Name:           yast2-bootloader
<<<<<<< HEAD
Version:        4.1.5
=======
Version:        4.0.37
>>>>>>> 302e3c94
Release:        0

BuildRoot:      %{_tmppath}/%{name}-%{version}-build
Source0:        %{name}-%{version}.tar.bz2

Url:            http://github.com/yast/yast-bootloader
BuildRequires:  yast2 >= 3.1.176
BuildRequires:  yast2-devtools >= 3.1.10
BuildRequires:  yast2-ruby-bindings >= 1.0.0
# Y2Storage::Mountable#mount_path
BuildRequires:  yast2-storage-ng >= 4.0.90
# lenses needed also for tests
BuildRequires:  augeas-lenses
BuildRequires:  rubygem(%rb_default_ruby_abi:cfa_grub2) >= 0.5.1
BuildRequires:  rubygem(%rb_default_ruby_abi:rspec)
BuildRequires:  rubygem(%rb_default_ruby_abi:yast-rake)
PreReq:         /bin/sed %fillup_prereq
# Base classes for inst clients
Requires:       parted
# Yast::Execute class
Requires:       yast2 >= 3.1.176
Requires:       yast2-core >= 2.18.7
Requires:       yast2-packager >= 2.17.24
Requires:       yast2-pkg-bindings >= 2.17.25
# Y2Storage::Mountable#mount_path
Requires:       yast2-storage-ng >= 4.0.90
# GrubCfg with boot_entries that filter out unbootable entries
Requires:       rubygem(%rb_default_ruby_abi:cfa_grub2) >= 0.5.1
# lenses are needed as cfa_grub2 depends only on augeas bindings, but also
# lenses are needed here
Requires:       augeas-lenses

Requires:       yast2-ruby-bindings >= 1.0.0

# only recommend syslinux, as it is not needed when generic mbr is not used (bsc#1004229)
%ifarch %ix86 x86_64
Recommends:     syslinux
%endif

Summary:        YaST2 - Bootloader Configuration
License:        GPL-2.0+
Group:          System/YaST

%description
This package contains the YaST2 component for bootloader configuration.

%prep
%setup -n %{name}-%{version}

%check
rake test:unit

%build

%install
rake install DESTDIR="%{buildroot}"

%post
%{fillup_only -n bootloader}

%files
%defattr(-,root,root)

# menu items

%dir %{yast_desktopdir}
%{yast_desktopdir}/bootloader.desktop

%dir %{yast_moduledir}
%{yast_moduledir}/*
%dir %{yast_clientdir}
%{yast_clientdir}/bootloader*.rb
%{yast_clientdir}/inst_*.rb
%dir %{yast_ybindir}
%{yast_ybindir}/*
%dir %{yast_scrconfdir}
%{yast_scrconfdir}/*.scr
%{yast_fillupdir}/*
%dir %{yast_schemadir}
%dir %{yast_schemadir}/autoyast
%dir %{yast_schemadir}/autoyast/rnc
%{yast_schemadir}/autoyast/rnc/bootloader.rnc
%{yast_libdir}/bootloader

%dir %{yast_docdir}
%doc %{yast_docdir}/COPYING
%doc %{yast_docdir}/README.md
%doc %{yast_docdir}/CONTRIBUTING.md

%changelog<|MERGE_RESOLUTION|>--- conflicted
+++ resolved
@@ -17,11 +17,7 @@
 
 
 Name:           yast2-bootloader
-<<<<<<< HEAD
-Version:        4.1.5
-=======
-Version:        4.0.37
->>>>>>> 302e3c94
+Version:        4.1.6
 Release:        0
 
 BuildRoot:      %{_tmppath}/%{name}-%{version}-build
