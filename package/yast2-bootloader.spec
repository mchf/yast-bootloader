--- conflicted
+++ resolved
@@ -17,11 +17,7 @@
 
 
 Name:           yast2-bootloader
-<<<<<<< HEAD
-Version:        4.0.6
-=======
-Version:        3.2.26
->>>>>>> 7ed61497
+Version:        4.0.7
 Release:        0
 
 BuildRoot:      %{_tmppath}/%{name}-%{version}-build
